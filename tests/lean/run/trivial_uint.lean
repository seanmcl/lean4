--- conflicted
+++ resolved
@@ -8,23 +8,15 @@
 example : UInt32.toBitVec 42 = 42 := by simp
 example : UInt64.toBitVec 42 = 42 := by simp
 example : USize.toBitVec 42 = 42 := by simp
-<<<<<<< HEAD
-example : UInt8.mk 42 = 42 := by simp
-example : UInt16.mk 42 = 42 := by simp
-example : UInt32.mk 42 = 42 := by simp
-example : UInt64.mk 42 = 42 := by simp
-example : USize.mk 42 = 42 := by simp
+example : UInt8.ofBitVec 42 = 42 := by simp
+example : UInt16.ofBitVec 42 = 42 := by simp
+example : UInt32.ofBitVec 42 = 42 := by simp
+example : UInt64.ofBitVec 42 = 42 := by simp
+example : USize.ofBitVec 42 = 42 := by simp
 
 -- TODO: turn into `by simp` when the relevant theory is in place
 example : UInt8.ofFin 42 = 42 := rfl
 example : UInt16.ofFin 42 = 42 := rfl
 example : UInt32.ofFin 42 = 42 := rfl
 example : UInt64.ofFin 42 = 42 := rfl
-example : USize.ofFin 42 = 42 := rfl
-=======
-example : UInt8.ofBitVec 42 = 42 := by simp
-example : UInt16.ofBitVec 42 = 42 := by simp
-example : UInt32.ofBitVec 42 = 42 := by simp
-example : UInt64.ofBitVec 42 = 42 := by simp
-example : USize.ofBitVec 42 = 42 := by simp
->>>>>>> ae9d12ae
+example : USize.ofFin 42 = 42 := rfl