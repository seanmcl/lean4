--- conflicted
+++ resolved
@@ -277,22 +277,19 @@
 def foldlM (f : δ → (a : α) → β a → m δ) (init : δ) (t : DTreeMap α β cmp) : m δ :=
   t.inner.foldlM f init
 
-<<<<<<< HEAD
-/-- Folds the given function over the mappings in the map in ascending order. -/
-=======
 @[inline, inherit_doc foldlM, deprecated foldlM (since := "2025-02-12")]
 def foldM (f : δ → (a : α) → β a → m δ) (init : δ) (t : DTreeMap α β cmp) : m δ :=
   t.foldlM f init
 
-/--
-Folds the given function over the mappings in the map in ascending order.
--/
->>>>>>> 40c6dfa3
+/-- Folds the given function over the mappings in the map in ascending order. -/
 @[inline]
 def foldl (f : δ → (a : α) → β a → δ) (init : δ) (t : DTreeMap α β cmp) : δ :=
   t.inner.foldl f init
 
-<<<<<<< HEAD
+@[inline, inherit_doc foldl, deprecated foldl (since := "2025-02-12")]
+def fold (f : δ → (a : α) → β a → δ) (init : δ) (t : DTreeMap α β cmp) : δ :=
+  t.foldl f init
+
 /-- Folds the given monadic function over the mappings in the map in descending order. -/
 @[inline]
 def foldrM (f : δ → (a : α) → β a → m δ) (init : δ) (t : DTreeMap α β cmp) : m δ :=
@@ -306,11 +303,6 @@
 @[inline, inherit_doc foldr, deprecated foldr (since := "2025-02-12")]
 def revFold (f : δ → (a : α) → β a → δ) (init : δ) (t : DTreeMap α β cmp) : δ :=
   foldr f init t
-=======
-@[inline, inherit_doc foldl, deprecated foldl (since := "2025-02-12")]
-def fold (f : δ → (a : α) → β a → δ) (init : δ) (t : DTreeMap α β cmp) : δ :=
-  t.foldl f init
->>>>>>> 40c6dfa3
 
 /-- Carries out a monadic action on each mapping in the tree map in ascending order. -/
 @[inline]
