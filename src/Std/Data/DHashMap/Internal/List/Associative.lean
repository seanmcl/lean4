/-
Copyright (c) 2024 Lean FRO, LLC. All rights reserved.
Released under Apache 2.0 license as described in the file LICENSE.
Authors: Markus Himmel
-/
prelude
import Init.Data.BEq
import Init.Data.Nat.Simproc
import Init.Data.List.Perm
import Init.Data.List.Find
import Std.Data.DHashMap.Internal.List.Defs

/-!
This is an internal implementation file of the hash map. Users of the hash map should not rely on
the contents of this file.

File contents: Verification of associative lists
-/

set_option linter.missingDocs true
set_option autoImplicit false

universe u v w

variable {α : Type u} {β : α → Type v} {γ : α → Type w}

open List (Perm Sublist pairwise_cons erase_sublist filter_sublist)

namespace Std.DHashMap.Internal.List

attribute [-simp] List.isEmpty_eq_false

@[elab_as_elim]
theorem assoc_induction {motive : List ((a : α) × β a) → Prop} (nil : motive [])
    (cons : (k : α) → (v : β k) → (tail : List ((a : α) × β a)) →
        motive tail → motive (⟨k, v⟩ :: tail)) :
    (t : List ((a : α) × β a)) → motive t
  | [] => nil
  | ⟨_, _⟩ :: _ => cons _ _ _ (assoc_induction nil cons _)

/-- Internal implementation detail of the hash map -/
def getEntry? [BEq α] (a : α) : List ((a : α) × β a) → Option ((a : α) × β a)
  | [] => none
  | ⟨k, v⟩ :: l => bif k == a then some ⟨k, v⟩ else getEntry? a l

@[simp] theorem getEntry?_nil [BEq α] {a : α} :
    getEntry? a ([] : List ((a : α) × β a)) = none := rfl
theorem getEntry?_cons [BEq α] {l : List ((a : α) × β a)} {k a : α} {v : β k} :
    getEntry? a (⟨k, v⟩ :: l) = bif k == a then some ⟨k, v⟩ else getEntry? a l := rfl

theorem getEntry?_cons_of_true [BEq α] {l : List ((a : α) × β a)} {k a : α} {v : β k} (h : k == a) :
    getEntry? a (⟨k, v⟩ :: l) = some ⟨k, v⟩ := by
  simp [getEntry?, h]

theorem getEntry?_cons_of_false [BEq α] {l : List ((a : α) × β a)} {k a : α} {v : β k}
    (h : (k == a) = false) : getEntry? a (⟨k, v⟩ :: l) = getEntry? a l := by
  simp [getEntry?, h]

@[simp]
theorem getEntry?_cons_self [BEq α] [ReflBEq α] {l : List ((a : α) × β a)} {k : α} {v : β k} :
    getEntry? k (⟨k, v⟩ :: l) = some ⟨k, v⟩ :=
  getEntry?_cons_of_true BEq.refl

theorem getEntry?_eq_some [BEq α] {l : List ((a : α) × β a)} {a : α} {p : (a : α) × β a}
    (h : getEntry? a l = some p) : p.1 == a := by
  induction l using assoc_induction
  · simp at h
  · next k' v' t ih =>
    cases h' : k' == a
    · rw [getEntry?_cons_of_false h'] at h
      exact ih h
    · rw [getEntry?_cons_of_true h', Option.some.injEq] at h
      obtain rfl := congrArg Sigma.fst h
      exact h'

theorem getEntry?_congr [BEq α] [PartialEquivBEq α] {l : List ((a : α) × β a)} {a b : α}
    (h : a == b) : getEntry? a l = getEntry? b l := by
  induction l using assoc_induction
  · simp
  · next k v l ih =>
    cases h' : k == a
    · have h₂ : (k == b) = false := BEq.neq_of_neq_of_beq h' h
      rw [getEntry?_cons_of_false h', getEntry?_cons_of_false h₂, ih]
    · rw [getEntry?_cons_of_true h', getEntry?_cons_of_true (BEq.trans h' h)]

theorem isEmpty_eq_false_iff_exists_isSome_getEntry? [BEq α] [ReflBEq α] :
    {l : List ((a : α) × β a)} → l.isEmpty = false ↔ ∃ a, (getEntry? a l).isSome
  | [] => by simp
  | (⟨k, v⟩::l) => by simpa using ⟨k, by simp⟩

theorem isEmpty_iff_forall_isSome_getEntry? [BEq α] [ReflBEq α] :
    {l : List ((a : α) × β a)} → l.isEmpty ↔ ∀ a, (getEntry? a l).isSome = false
  | [] => by simp
  | (⟨k, v⟩::l) => ⟨by simp, fun h => have := h k; by simp at this⟩

section

variable {β : Type v}

/-- Internal implementation detail of the hash map -/
def getValue? [BEq α] (a : α) : List ((_ : α) × β) → Option β
  | [] => none
  | ⟨k, v⟩ :: l => bif k == a then some v else getValue? a l

@[simp] theorem getValue?_nil [BEq α] {a : α} : getValue? a ([] : List ((_ : α) × β)) = none := rfl
theorem getValue?_cons [BEq α] {l : List ((_ : α) × β)} {k a : α} {v : β} :
    getValue? a (⟨k, v⟩ :: l) = bif k == a then some v else getValue? a l := rfl

theorem getValue?_cons_of_true [BEq α] {l : List ((_ : α) × β)} {k a : α} {v : β} (h : k == a) :
    getValue? a (⟨k, v⟩ :: l) = some v := by
  simp [getValue?, h]

theorem getValue?_cons_of_false [BEq α] {l : List ((_ : α) × β)} {k a : α} {v : β}
    (h : (k == a) = false) : getValue? a (⟨k, v⟩ :: l) = getValue? a l := by
  simp [getValue?, h]

@[simp]
theorem getValue?_cons_self [BEq α] [ReflBEq α] {l : List ((_ : α) × β)} {k : α} {v : β} :
    getValue? k (⟨k, v⟩ :: l) = some v :=
  getValue?_cons_of_true BEq.refl

theorem getValue?_eq_getEntry? [BEq α] {l : List ((_ : α) × β)} {a : α} :
    getValue? a l = (getEntry? a l).map (·.2) := by
  induction l using assoc_induction
  · simp
  · next k v l ih =>
    cases h : k == a
    · rw [getEntry?_cons_of_false h, getValue?_cons_of_false h, ih]
    · rw [getEntry?_cons_of_true h, getValue?_cons_of_true h, Option.map_some']

theorem getValue?_congr [BEq α] [PartialEquivBEq α] {l : List ((_ : α) × β)} {a b : α}
    (h : a == b) : getValue? a l = getValue? b l := by
  simp [getValue?_eq_getEntry?, getEntry?_congr h]

theorem isEmpty_eq_false_iff_exists_isSome_getValue? [BEq α] [ReflBEq α] {l : List ((_ : α) × β)} :
    l.isEmpty = false ↔ ∃ a, (getValue? a l).isSome := by
  simp [isEmpty_eq_false_iff_exists_isSome_getEntry?, getValue?_eq_getEntry?]

end

/-- Internal implementation detail of the hash map -/
def getValueCast? [BEq α] [LawfulBEq α] (a : α) : List ((a : α) × β a) → Option (β a)
  | [] => none
  | ⟨k, v⟩ :: l => if h : k == a then some (cast (congrArg β (eq_of_beq h)) v)
      else getValueCast? a l

@[simp] theorem getValueCast?_nil [BEq α] [LawfulBEq α] {a : α} :
    getValueCast? a ([] : List ((a : α) × β a)) = none := rfl
theorem getValueCast?_cons [BEq α] [LawfulBEq α] {l : List ((a : α) × β a)} {k a : α} {v : β k} :
    getValueCast? a (⟨k, v⟩ :: l) = if h : k == a then some (cast (congrArg β (eq_of_beq h)) v)
      else getValueCast? a l := rfl

theorem getValueCast?_cons_of_true [BEq α] [LawfulBEq α] {l : List ((a : α) × β a)} {k a : α}
    {v : β k} (h : k == a) :
    getValueCast? a (⟨k, v⟩ :: l) = some (cast (congrArg β (eq_of_beq h)) v) := by
  simp [getValueCast?, h]

theorem getValueCast?_cons_of_false [BEq α] [LawfulBEq α] {l : List ((a : α) × β a)} {k a : α}
    {v : β k} (h : (k == a) = false) : getValueCast? a (⟨k, v⟩ :: l) = getValueCast? a l := by
  simp [getValueCast?, h]

@[simp]
theorem getValueCast?_cons_self [BEq α] [LawfulBEq α] {l : List ((a : α) × β a)} {k : α} {v : β k} :
    getValueCast? k (⟨k, v⟩ :: l) = some v := by
  rw [getValueCast?_cons_of_true BEq.refl, cast_eq]

theorem getValue?_eq_getValueCast? [BEq α] [LawfulBEq α] {β : Type v} {l : List ((_ : α) × β)}
    {a : α} : getValue? a l = getValueCast? a l := by
  induction l using assoc_induction <;> simp_all [getValueCast?_cons, getValue?_cons]

section

variable {β : Type v}

/-- This is a strange dependent version of `Option.map` in which the mapping function is allowed to
"know" about the option that is being mapped. This happens to be useful in this file (see
`getValueCast_eq_getEntry?`), but we do not want it to leak out of the file. -/
private def Option.dmap : (o : Option α) → (f : (a : α) → (o = some a) → β) → Option β
  | none, _ => none
  | some a, f => some (f a rfl)

@[simp] private theorem Option.dmap_none (f : (a : α) → (none = some a) → β) :
    Option.dmap none f = none := rfl

@[simp] private theorem Option.dmap_some (a : α) (f : (a' : α) → (some a = some a') → β) :
    Option.dmap (some a) f = some (f a rfl) := rfl

private theorem Option.dmap_congr {o o' : Option α} {f : (a : α) → (o = some a) → β} (h : o = o') :
    Option.dmap o f = Option.dmap o' (fun a h' => f a (h ▸ h')) := by
  cases h; rfl

@[simp]
private theorem Option.isSome_dmap {o : Option α} {f : (a : α) → (o = some a) → β} :
    (Option.dmap o f).isSome = o.isSome := by
  cases o <;> rfl

end

theorem getValueCast?_eq_getEntry? [BEq α] [LawfulBEq α] {l : List ((a : α) × β a)} {a : α} :
    getValueCast? a l = Option.dmap (getEntry? a l)
      (fun p h => cast (congrArg β (eq_of_beq (getEntry?_eq_some h))) p.2) := by
  induction l using assoc_induction
  · simp
  · next k v t ih =>
    cases h : k == a
    · rw [getValueCast?_cons_of_false h, ih, Option.dmap_congr (getEntry?_cons_of_false h)]
    · rw [getValueCast?_cons_of_true h, Option.dmap_congr (getEntry?_cons_of_true h),
        Option.dmap_some]

theorem isSome_getValueCast?_eq_isSome_getEntry? [BEq α] [LawfulBEq α] {l : List ((a : α) × β a)}
    {a : α} : (getValueCast? a l).isSome = (getEntry? a l).isSome := by
  rw [getValueCast?_eq_getEntry?, Option.isSome_dmap]

theorem isEmpty_eq_false_iff_exists_isSome_getValueCast? [BEq α] [LawfulBEq α]
    {l : List ((a : α) × β a)} : l.isEmpty = false ↔ ∃ a, (getValueCast? a l).isSome := by
  simp [isEmpty_eq_false_iff_exists_isSome_getEntry?, isSome_getValueCast?_eq_isSome_getEntry?]

/-- Internal implementation detail of the hash map -/
def containsKey [BEq α] (a : α) : List ((a : α) × β a) → Bool
  | [] => false
  | ⟨k, _⟩ :: l => k == a || containsKey a l

@[simp] theorem containsKey_nil [BEq α] {a : α} :
    containsKey a ([] : List ((a : α) × β a)) = false := rfl
@[simp] theorem containsKey_cons [BEq α] {l : List ((a : α) × β a)} {k a : α} {v : β k} :
    containsKey a (⟨k, v⟩ :: l) = (k == a || containsKey a l) := rfl

theorem containsKey_cons_eq_false [BEq α] {l : List ((a : α) × β a)} {k a : α} {v : β k} :
    (containsKey a (⟨k, v⟩ :: l) = false) ↔ ((k == a) = false) ∧ (containsKey a l = false) := by
  simp [containsKey_cons, not_or]

theorem containsKey_cons_eq_true [BEq α] {l : List ((a : α) × β a)} {k a : α} {v : β k} :
    (containsKey a (⟨k, v⟩ :: l)) ↔ (k == a) ∨ (containsKey a l) := by
  simp [containsKey_cons]

theorem containsKey_cons_of_beq [BEq α] {l : List ((a : α) × β a)} {k a : α} {v : β k}
    (h : k == a) : containsKey a (⟨k, v⟩ :: l) := containsKey_cons_eq_true.2 <| Or.inl h

@[simp]
theorem containsKey_cons_self [BEq α] [ReflBEq α] {l : List ((a : α) × β a)} {k : α} {v : β k} :
    containsKey k (⟨k, v⟩ :: l) := containsKey_cons_of_beq BEq.refl

theorem containsKey_cons_of_containsKey [BEq α] {l : List ((a : α) × β a)} {k a : α} {v : β k}
    (h : containsKey a l) : containsKey a (⟨k, v⟩ :: l) := containsKey_cons_eq_true.2 <| Or.inr h

theorem containsKey_of_containsKey_cons [BEq α] {l : List ((a : α) × β a)} {k a : α} {v : β k}
    (h₁ : containsKey a (⟨k, v⟩ :: l)) (h₂ : (k == a) = false) : containsKey a l := by
  rcases (containsKey_cons_eq_true.1 h₁) with (h|h)
  · exact False.elim (Bool.eq_false_iff.1 h₂ h)
  · exact h

theorem containsKey_eq_isSome_getEntry? [BEq α] {l : List ((a : α) × β a)} {a : α} :
    containsKey a l = (getEntry? a l).isSome := by
  induction l using assoc_induction
  · simp
  · next k v l ih =>
    cases h : k == a
    · simp [getEntry?_cons_of_false h, h, ih]
    · simp [getEntry?_cons_of_true h, h]

theorem containsKey_eq_contains_map_fst [BEq α] [PartialEquivBEq α] {l : List ((a : α) × β a)}
    {k : α} : containsKey k l = (l.map Sigma.fst).contains k := by
  induction l with
  | nil => simp
  | cons hd tl ih =>
    rw [containsKey_cons, ih]
    simp only [List.map_cons, List.contains_cons]
    rw [BEq.comm]

theorem isEmpty_eq_false_of_containsKey [BEq α] {l : List ((a : α) × β a)} {a : α}
    (h : containsKey a l = true) : l.isEmpty = false := by
  cases l <;> simp_all

theorem isEmpty_eq_false_iff_exists_containsKey [BEq α] [ReflBEq α] {l : List ((a : α) × β a)} :
    l.isEmpty = false ↔ ∃ a, containsKey a l := by
  simp [isEmpty_eq_false_iff_exists_isSome_getEntry?, containsKey_eq_isSome_getEntry?]

theorem isEmpty_iff_forall_containsKey [BEq α] [ReflBEq α] {l : List ((a : α) × β a)} :
    l.isEmpty ↔ ∀ a, containsKey a l = false := by
  simp only [isEmpty_iff_forall_isSome_getEntry?, containsKey_eq_isSome_getEntry?]

@[simp]
theorem getEntry?_eq_none [BEq α] {l : List ((a : α) × β a)} {a : α} :
    getEntry? a l = none ↔ containsKey a l = false := by
  rw [← Option.not_isSome_iff_eq_none, Bool.not_eq_true, ← containsKey_eq_isSome_getEntry?]

@[simp]
theorem getValue?_eq_none {β : Type v} [BEq α] {l : List ((_ : α) × β)} {a : α} :
    getValue? a l = none ↔ containsKey a l = false := by
  rw [getValue?_eq_getEntry?, Option.map_eq_none', getEntry?_eq_none]

theorem containsKey_eq_isSome_getValue? {β : Type v} [BEq α] {l : List ((_ : α) × β)} {a : α} :
    containsKey a l = (getValue? a l).isSome := by
  simp [containsKey_eq_isSome_getEntry?, getValue?_eq_getEntry?]

theorem containsKey_eq_isSome_getValueCast? [BEq α] [LawfulBEq α] {l : List ((a : α) × β a)}
    {a : α} : containsKey a l = (getValueCast? a l).isSome := by
  simp [containsKey_eq_isSome_getEntry?, getValueCast?_eq_getEntry?]

theorem getValueCast?_eq_none [BEq α] [LawfulBEq α] {l : List ((a : α) × β a)} {a : α}
    (h : containsKey a l = false) : getValueCast? a l = none := by
  rwa [← Option.not_isSome_iff_eq_none, ← containsKey_eq_isSome_getValueCast?, Bool.not_eq_true]

theorem containsKey_congr [BEq α] [PartialEquivBEq α] {l : List ((a : α) × β a)} {a b : α}
    (h : a == b) : containsKey a l = containsKey b l := by
  simp [containsKey_eq_isSome_getEntry?, getEntry?_congr h]

theorem containsKey_of_beq [BEq α] [PartialEquivBEq α] {l : List ((a : α) × β a)} {a b : α}
    (hla : containsKey a l) (hab : a == b) : containsKey b l := by
  rwa [← containsKey_congr hab]

/-- Internal implementation detail of the hash map -/
def getEntry [BEq α] (a : α) (l : List ((a : α) × β a)) (h : containsKey a l) : (a : α) × β a :=
  (getEntry? a l).get <| containsKey_eq_isSome_getEntry?.symm.trans h

theorem getEntry?_eq_some_getEntry [BEq α] {l : List ((a : α) × β a)} {a : α}
    (h : containsKey a l) : getEntry? a l = some (getEntry a l h) := by
  simp [getEntry]

theorem getEntry_eq_of_getEntry?_eq_some [BEq α] {l : List ((a : α) × β a)} {k a : α} {v : β k}
    (h : getEntry? a l = some ⟨k, v⟩) {h'} : getEntry a l h' = ⟨k, v⟩ := by
  simp [getEntry, h]

theorem getEntry_cons_of_beq [BEq α] {l : List ((a : α) × β a)} {k a : α} {v : β k} (h : k == a) :
    getEntry a (⟨k, v⟩ :: l) (containsKey_cons_of_beq (v := v) h) = ⟨k, v⟩ := by
  simp [getEntry, getEntry?_cons_of_true h]

@[simp]
theorem getEntry_cons_self [BEq α] [ReflBEq α] {l : List ((a : α) × β a)} {k : α} {v : β k} :
    getEntry k (⟨k, v⟩ :: l) containsKey_cons_self = ⟨k, v⟩ :=
  getEntry_cons_of_beq BEq.refl

theorem getEntry_cons_of_false [BEq α] {l : List ((a : α) × β a)} {k a : α} {v : β k}
    {h₁ : containsKey a (⟨k, v⟩ :: l)} (h₂ : (k == a) = false) : getEntry a (⟨k, v⟩ :: l) h₁ =
      getEntry a l (containsKey_of_containsKey_cons (v := v) h₁ h₂) := by
  simp [getEntry, getEntry?_cons_of_false h₂]

section

variable {β : Type v}

/-- Internal implementation detail of the hash map -/
def getValue [BEq α] (a : α) (l : List ((_ : α) × β)) (h : containsKey a l) : β :=
  (getValue? a l).get <| containsKey_eq_isSome_getValue?.symm.trans h

theorem getValue?_eq_some_getValue [BEq α] {l : List ((_ : α) × β)} {a : α} (h : containsKey a l) :
    getValue? a l = some (getValue a l h) := by
  simp [getValue]

theorem getValue_cons_of_beq [BEq α] {l : List ((_ : α) × β)} {k a : α} {v : β} (h : k == a) :
    getValue a (⟨k, v⟩ :: l) (containsKey_cons_of_beq (k := k) (v := v) h) = v := by
  simp [getValue, getValue?_cons_of_true h]

@[simp]
theorem getValue_cons_self [BEq α] [ReflBEq α] {l : List ((_ : α) × β)} {k : α} {v : β} :
    getValue k (⟨k, v⟩ :: l) containsKey_cons_self = v :=
  getValue_cons_of_beq BEq.refl

theorem getValue_cons_of_false [BEq α] {l : List ((_ : α) × β)} {k a : α} {v : β}
    {h₁ : containsKey a (⟨k, v⟩ :: l)} (h₂ : (k == a) = false) : getValue a (⟨k, v⟩ :: l) h₁ =
      getValue a l (containsKey_of_containsKey_cons (k := k) (v := v) h₁ h₂) := by
  simp [getValue, getValue?_cons_of_false h₂]

theorem getValue_cons [BEq α] {l : List ((_ : α) × β)} {k a : α} {v : β} {h} :
    getValue a (⟨k, v⟩ :: l) h = if h' : k == a then v
      else getValue a l (containsKey_of_containsKey_cons (k := k) h (Bool.eq_false_iff.2 h')) := by
  rw [← Option.some_inj, ← getValue?_eq_some_getValue, getValue?_cons, apply_dite Option.some,
    cond_eq_if]
  split
  · rfl
  · exact getValue?_eq_some_getValue _

theorem getValue_congr [BEq α] [PartialEquivBEq α] {l : List ((_ : α) × β)} {a b : α} (hab : a == b)
    {h} : getValue a l h = getValue b l ((containsKey_congr hab).symm.trans h) := by
  rw [← Option.some_inj, ← getValue?_eq_some_getValue, ← getValue?_eq_some_getValue,
    getValue?_congr hab]

end

/-- Internal implementation detail of the hash map -/
def getValueCast [BEq α] [LawfulBEq α] (a : α) (l : List ((a : α) × β a)) (h : containsKey a l) :
    β a :=
  (getValueCast? a l).get <| containsKey_eq_isSome_getValueCast?.symm.trans h

theorem getValueCast?_eq_some_getValueCast [BEq α] [LawfulBEq α] {l : List ((a : α) × β a)} {a : α}
    (h : containsKey a l) : getValueCast? a l = some (getValueCast a l h) := by
  simp [getValueCast]

theorem Option.get_congr {o o' : Option α} {ho : o.isSome} (h : o = o') :
    o.get ho = o'.get (h ▸ ho) := by
  cases h; rfl

theorem getValueCast_cons [BEq α] [LawfulBEq α] {l : List ((a : α) × β a)} {k a : α} {v : β k}
    (h : containsKey a (⟨k, v⟩ :: l)) :
    getValueCast a (⟨k, v⟩ :: l) h =
      if h' : k == a then
        cast (congrArg β (eq_of_beq h')) v
      else
        getValueCast a l (containsKey_of_containsKey_cons (k := k) h (Bool.eq_false_iff.2 h')) := by
  rw [getValueCast, Option.get_congr getValueCast?_cons]
  split <;> simp [getValueCast]

theorem getValue_eq_getValueCast {β : Type v} [BEq α] [LawfulBEq α] {l : List ((_ : α) × β)} {a : α}
    {h} : getValue a l h = getValueCast a l h := by
  induction l using assoc_induction
  · simp at h
  · simp_all [getValue_cons, getValueCast_cons]

/-- Internal implementation detail of the hash map -/
def getValueCastD [BEq α] [LawfulBEq α] (a : α) (l : List ((a : α) × β a)) (fallback : β a) : β a :=
  (getValueCast? a l).getD fallback

@[simp]
theorem getValueCastD_nil [BEq α] [LawfulBEq α] {a : α} {fallback : β a} :
  getValueCastD a ([] : List ((a : α) × β a)) fallback = fallback := rfl

theorem getValueCastD_eq_getValueCast? [BEq α] [LawfulBEq α] {l : List ((a : α) × β a)} {a : α}
    {fallback : β a} : getValueCastD a l fallback = (getValueCast? a l).getD fallback := rfl

theorem getValueCastD_eq_fallback [BEq α] [LawfulBEq α] {l : List ((a : α) × β a)} {a : α}
    {fallback : β a} (h : containsKey a l = false) : getValueCastD a l fallback = fallback := by
  rw [containsKey_eq_isSome_getValueCast?, Bool.eq_false_iff, ne_eq,
    Option.not_isSome_iff_eq_none] at h
  rw [getValueCastD_eq_getValueCast?, h, Option.getD_none]

theorem getValueCast_eq_getValueCastD [BEq α] [LawfulBEq α] {l : List ((a : α) × β a)} {a : α}
    {fallback : β a} (h : containsKey a l = true) :
    getValueCast a l h = getValueCastD a l fallback := by
  rw [getValueCastD_eq_getValueCast?, getValueCast, Option.get_eq_getD]

theorem getValueCast?_eq_some_getValueCastD [BEq α] [LawfulBEq α] {l : List ((a : α) × β a)} {a : α}
    {fallback : β a} (h : containsKey a l = true) :
    getValueCast? a l = some (getValueCastD a l fallback) := by
  rw [getValueCast?_eq_some_getValueCast h, getValueCast_eq_getValueCastD]

/-- Internal implementation detail of the hash map -/
def getValueCast! [BEq α] [LawfulBEq α] (a : α) [Inhabited (β a)] (l : List ((a : α) × β a)) :
    β a :=
  (getValueCast? a l).get!

@[simp]
theorem getValueCast!_nil [BEq α] [LawfulBEq α] {a : α} [Inhabited (β a)] :
    getValueCast! a ([] : List ((a : α) × β a)) = default := rfl

theorem getValueCast!_eq_getValueCast? [BEq α] [LawfulBEq α] {l : List ((a : α) × β a)} {a : α}
    [Inhabited (β a)] : getValueCast! a l = (getValueCast? a l).get! := rfl

theorem getValueCast!_eq_default [BEq α] [LawfulBEq α] {l : List ((a : α) × β a)} {a : α}
    [Inhabited (β a)] (h : containsKey a l = false) : getValueCast! a l = default := by
  rw [containsKey_eq_isSome_getValueCast?, Bool.eq_false_iff, ne_eq,
    Option.not_isSome_iff_eq_none] at h
  rw [getValueCast!_eq_getValueCast?, h, Option.get!_none]

theorem getValueCast_eq_getValueCast! [BEq α] [LawfulBEq α] {l : List ((a : α) × β a)} {a : α}
    [Inhabited (β a)] (h : containsKey a l = true) : getValueCast a l h = getValueCast! a l := by
  rw [getValueCast!_eq_getValueCast?, getValueCast, Option.get_eq_get!]

theorem getValueCast?_eq_some_getValueCast! [BEq α] [LawfulBEq α] {l : List ((a : α) × β a)} {a : α}
    [Inhabited (β a)] (h : containsKey a l = true) :
    getValueCast? a l = some (getValueCast! a l) := by
  rw [getValueCast?_eq_some_getValueCast h, getValueCast_eq_getValueCast!]

theorem getValueCast!_eq_getValueCastD_default [BEq α] [LawfulBEq α] {l : List ((a : α) × β a)}
    {a : α} [Inhabited (β a)] : getValueCast! a l = getValueCastD a l default := rfl

section

variable {β : Type v}

/-- Internal implementation detail of the hash map -/
def getValueD [BEq α] (a : α) (l : List ((_ : α) × β)) (fallback : β) : β :=
  (getValue? a l).getD fallback

@[simp]
theorem getValueD_nil [BEq α] {a : α} {fallback : β} :
    getValueD a ([] : List ((_ : α) × β)) fallback = fallback := rfl

theorem getValueD_eq_getValue? [BEq α] {l : List ((_ : α) × β)} {a : α} {fallback : β} :
    getValueD a l fallback = (getValue? a l).getD fallback := rfl

theorem getValueD_eq_fallback [BEq α] {l : List ((_ : α) × β)} {a : α} {fallback : β}
    (h : containsKey a l = false) : getValueD a l fallback = fallback := by
  rw [containsKey_eq_isSome_getValue?, Bool.eq_false_iff, ne_eq, Option.not_isSome_iff_eq_none] at h
  rw [getValueD_eq_getValue?, h, Option.getD_none]

theorem getValue_eq_getValueD [BEq α] {l : List ((_ : α) × β)} {a : α} {fallback : β}
    (h : containsKey a l = true) : getValue a l h = getValueD a l fallback := by
  rw [getValueD_eq_getValue?, getValue, Option.get_eq_getD]

theorem getValue?_eq_some_getValueD [BEq α] {l : List ((_ : α) × β)} {a : α} {fallback : β}
    (h : containsKey a l = true) : getValue? a l = some (getValueD a l fallback) := by
  rw [getValue?_eq_some_getValue h, getValue_eq_getValueD]

theorem getValueD_eq_getValueCastD [BEq α] [LawfulBEq α] {l : List ((_ : α) × β)} {a : α}
    {fallback : β} : getValueD a l fallback = getValueCastD a l fallback := by
  simp only [getValueD_eq_getValue?, getValueCastD_eq_getValueCast?, getValue?_eq_getValueCast?]

theorem getValueD_congr [BEq α] [PartialEquivBEq α] {l : List ((_ : α) × β)} {a b : α}
    {fallback : β} (hab : a == b) : getValueD a l fallback = getValueD b l fallback := by
  simp only [getValueD_eq_getValue?, getValue?_congr hab]

/-- Internal implementation detail of the hash map -/
def getValue! [BEq α] [Inhabited β] (a : α) (l : List ((_ : α) × β)) : β :=
  (getValue? a l).get!

@[simp]
theorem getValue!_nil [BEq α] [Inhabited β] {a : α} :
    getValue! a ([] : List ((_ : α) × β)) = default := rfl

theorem getValue!_eq_getValue? [BEq α] [Inhabited β] {l : List ((_ : α) × β)} {a : α} :
    getValue! a l = (getValue? a l).get! := rfl

theorem getValue!_eq_default [BEq α] [Inhabited β] {l : List ((_ : α) × β)} {a : α}
    (h : containsKey a l = false) : getValue! a l = default := by
  rw [containsKey_eq_isSome_getValue?, Bool.eq_false_iff, ne_eq, Option.not_isSome_iff_eq_none] at h
  rw [getValue!_eq_getValue?, h, Option.get!_none]

theorem getValue_eq_getValue! [BEq α] [Inhabited β] {l : List ((_ : α) × β)} {a : α}
    (h : containsKey a l = true) : getValue a l h = getValue! a l := by
  rw [getValue!_eq_getValue?, getValue, Option.get_eq_get!]

theorem getValue?_eq_some_getValue! [BEq α] [Inhabited β] {l : List ((_ : α) × β)} {a : α}
    (h : containsKey a l = true) : getValue? a l = some (getValue! a l) := by
  rw [getValue?_eq_some_getValue h, getValue_eq_getValue!]

theorem getValue!_eq_getValueCast! [BEq α] [LawfulBEq α] [Inhabited β] {l : List ((_ : α) × β)}
    {a : α} : getValue! a l = getValueCast! a l := by
  simp only [getValue!_eq_getValue?, getValueCast!_eq_getValueCast?, getValue?_eq_getValueCast?]

theorem getValue!_congr [BEq α] [PartialEquivBEq α] [Inhabited β] {l : List ((_ : α) × β)} {a b : α}
    (hab : a == b) : getValue! a l = getValue! b l := by
  simp only [getValue!_eq_getValue?, getValue?_congr hab]

theorem getValue!_eq_getValueD_default [BEq α] [Inhabited β] {l : List ((_ : α) × β)} {a : α} :
    getValue! a l = getValueD a l default := rfl

end

/-- Internal implementation detail of the hash map -/
def getKey? [BEq α] (a : α) : List ((a : α) × β a) → Option α
  | [] => none
  | ⟨k, _⟩ :: l => bif k == a then some k else getKey? a l

@[simp] theorem getKey?_nil [BEq α] {a : α} :
    getKey? a ([] : List ((a : α) × β a)) = none := rfl

@[simp] theorem getKey?_cons [BEq α] {l : List ((a : α) × β a)} {k a : α} {v : β k} :
    getKey? a (⟨k, v⟩ :: l) = bif k == a then some k else getKey? a l := rfl

theorem getKey?_cons_of_true [BEq α] {l : List ((a : α) × β a)} {k a : α} {v : β k} (h : k == a) :
    getKey? a (⟨k, v⟩ :: l) = some k := by
  simp [h]

theorem getKey?_cons_of_false [BEq α] {l : List ((a : α) × β a)} {k a : α} {v : β k}
    (h : (k == a) = false) : getKey? a (⟨k, v⟩ :: l) = getKey? a l := by
  simp [h]

theorem getKey?_eq_getEntry? [BEq α] {l : List ((a : α) × β a)} {a : α} :
    getKey? a l = (getEntry? a l).map (·.1) := by
  induction l using assoc_induction
  · simp
  · next k v l ih =>
    cases h : k == a
    · rw [getEntry?_cons_of_false h, getKey?_cons_of_false h, ih]
    · rw [getEntry?_cons_of_true h, getKey?_cons_of_true h, Option.map_some']

theorem containsKey_eq_isSome_getKey? [BEq α] {l : List ((a : α) × β a)} {a : α} :
    containsKey a l = (getKey? a l).isSome := by
  simp [containsKey_eq_isSome_getEntry?, getKey?_eq_getEntry?]

/-- Internal implementation detail of the hash map -/
def getKey [BEq α] (a : α) (l : List ((a : α) × β a)) (h : containsKey a l) : α :=
  (getKey? a l).get <| containsKey_eq_isSome_getKey?.symm.trans h

theorem getKey?_eq_some_getKey [BEq α] {l : List ((a : α) × β a)} {a : α} (h : containsKey a l) :
    getKey? a l = some (getKey a l h) := by
  simp [getKey]

theorem getKey_cons [BEq α] {l : List ((a : α) × β a)} {k a : α} {v : β k} {h} :
    getKey a (⟨k, v⟩ :: l) h = if h' : k == a then k
      else getKey a l (containsKey_of_containsKey_cons (k := k) h (Bool.eq_false_iff.2 h')) := by
  rw [← Option.some_inj, ← getKey?_eq_some_getKey, getKey?_cons, apply_dite Option.some,
    cond_eq_if]
  split
  · rfl
  · exact getKey?_eq_some_getKey _

/-- Internal implementation detail of the hash map -/
def getKeyD [BEq α] (a : α) (l : List ((a : α) × β a)) (fallback : α) : α :=
  (getKey? a l).getD fallback

@[simp]
theorem getKeyD_nil [BEq α] {a fallback : α} :
  getKeyD a ([] : List ((a : α) × β a)) fallback = fallback := rfl

theorem getKeyD_eq_getKey? [BEq α] {l : List ((a : α) × β a)} {a fallback : α} :
  getKeyD a l fallback = (getKey? a l).getD fallback := rfl

theorem getKeyD_eq_fallback [BEq α] [EquivBEq α] {l : List ((a : α) × β a)} {a fallback : α}
    (h : containsKey a l = false) : getKeyD a l fallback = fallback := by
  rw [containsKey_eq_isSome_getKey?, Bool.eq_false_iff, ne_eq,
    Option.not_isSome_iff_eq_none] at h
  rw [getKeyD_eq_getKey?, h, Option.getD_none]

theorem getKey_eq_getKeyD [BEq α] [EquivBEq α] {l : List ((a : α) × β a)} {a fallback : α}
    (h : containsKey a l = true) :
    getKey a l h = getKeyD a l fallback := by
  rw [getKeyD_eq_getKey?, getKey, Option.get_eq_getD]

theorem getKey?_eq_some_getKeyD [BEq α] [EquivBEq α] {l : List ((a : α) × β a)} {a fallback : α}
    (h : containsKey a l = true) :
    getKey? a l = some (getKeyD a l fallback) := by
  rw [getKey?_eq_some_getKey h, getKey_eq_getKeyD]

/-- Internal implementation detail of the hash map -/
def getKey! [BEq α] [Inhabited α] (a : α) (l : List ((a : α) × β a)) : α :=
  (getKey? a l).get!

@[simp]
theorem getKey!_nil [BEq α] [Inhabited α] {a : α} :
    getKey! a ([] : List ((a : α) × β a)) = default := rfl

theorem getKey!_eq_getKey? [BEq α] [Inhabited α] {l : List ((a : α) × β a)} {a : α} :
    getKey! a l = (getKey? a l).get! := rfl

theorem getKey!_eq_default [BEq α] [Inhabited α] {l : List ((a : α) × β a)} {a : α}
    (h : containsKey a l = false) : getKey! a l = default := by
  rw [containsKey_eq_isSome_getKey?, Bool.eq_false_iff, ne_eq,
    Option.not_isSome_iff_eq_none] at h
  rw [getKey!_eq_getKey?, h, Option.get!_none]

theorem getKey_eq_getKey! [BEq α] [Inhabited α] {l : List ((a : α) × β a)} {a : α}
    (h : containsKey a l = true) : getKey a l h = getKey! a l := by
  rw [getKey!_eq_getKey?, getKey, Option.get_eq_get!]

theorem getKey?_eq_some_getKey! [BEq α] [Inhabited α] {l : List ((a : α) × β a)} {a : α}
    (h : containsKey a l = true) :
    getKey? a l = some (getKey! a l) := by
  rw [getKey?_eq_some_getKey h, getKey_eq_getKey!]

theorem getKey!_eq_getKeyD_default [BEq α] [EquivBEq α] [Inhabited α] {l : List ((a : α) × β a)}
    {a : α} : getKey! a l = getKeyD a l default := rfl

/-- Internal implementation detail of the hash map -/
def replaceEntry [BEq α] (k : α) (v : β k) : List ((a : α) × β a) → List ((a : α) × β a)
  | [] => []
  | ⟨k', v'⟩ :: l => bif k' == k then ⟨k, v⟩ :: l else ⟨k', v'⟩ :: replaceEntry k v l

@[simp] theorem replaceEntry_nil [BEq α] {k : α} {v : β k} : replaceEntry k v [] = [] := rfl
theorem replaceEntry_cons [BEq α] {l : List ((a : α) × β a)} {k k' : α} {v : β k} {v' : β k'} :
    replaceEntry k v (⟨k', v'⟩ :: l) =
      bif k' == k then ⟨k, v⟩ :: l else ⟨k', v'⟩ :: replaceEntry k v l := rfl

theorem replaceEntry_cons_of_true [BEq α] {l : List ((a : α) × β a)} {k k' : α} {v : β k}
    {v' : β k'} (h : k' == k) : replaceEntry k v (⟨k', v'⟩ :: l) = ⟨k, v⟩ :: l := by
  simp [replaceEntry, h]

theorem replaceEntry_cons_of_false [BEq α] {l : List ((a : α) × β a)} {k k' : α} {v : β k}
    {v' : β k'} (h : (k' == k) = false) :
    replaceEntry k v (⟨k', v'⟩ :: l) = ⟨k', v'⟩ :: replaceEntry k v l := by
  simp [replaceEntry, h]

theorem replaceEntry_of_containsKey_eq_false [BEq α] {l : List ((a : α) × β a)} {k : α} {v : β k}
    (h : containsKey k l = false) : replaceEntry k v l = l := by
  induction l
  · simp
  · next k v l ih =>
    rw [containsKey_cons_eq_false] at h
    rw [replaceEntry_cons_of_false h.1, ih h.2]

@[simp]
theorem isEmpty_replaceEntry [BEq α] {l : List ((a : α) × β a)} {k : α} {v : β k} :
    (replaceEntry k v l).isEmpty = l.isEmpty := by
  induction l using assoc_induction
  · simp
  · simp only [replaceEntry_cons, cond_eq_if, List.isEmpty_cons]
    split <;> simp

theorem mem_replaceEntry_of_key_not_beq [BEq α] [EquivBEq α] {a : α} {b : β a}
    {l : List ((a : α) × β a)} (p : (a : α) × β a) (hne : (p.1 == a) = false) :
    p ∈ replaceEntry a b l ↔ p ∈ l := by
  induction l
  · simp only [replaceEntry_nil]
  · next ih =>
    simp only [replaceEntry, cond_eq_if]
    split
    · next h =>
      simp only [List.mem_cons, Sigma.ext_iff]
      apply Iff.intro <;> exact fun
      | Or.inr y => Or.inr y
      | Or.inl y => by simp_all only [BEq.refl, Bool.true_eq_false]
    · simp only [List.mem_cons, ih]

theorem mem_replaceEntry_of_key_ne [BEq α] [LawfulBEq α] {a : α} {b : β a}
    {l : List ((a : α) × β a)} (p : (a : α) × β a) (hne : p.1 ≠ a) :
    p ∈ replaceEntry a b l ↔ p ∈ l :=
  mem_replaceEntry_of_key_not_beq p <| beq_false_of_ne hne

theorem getEntry?_replaceEntry_of_containsKey_eq_false [BEq α] {l : List ((a : α) × β a)} {a k : α}
    {v : β k} (hl : containsKey k l = false) :
    getEntry? a (replaceEntry k v l) = getEntry? a l := by
  rw [replaceEntry_of_containsKey_eq_false hl]

theorem getEntry?_replaceEntry_of_false [BEq α] [PartialEquivBEq α] {l : List ((a : α) × β a)}
    {a k : α} {v : β k} (h : (k == a) = false) :
    getEntry? a (replaceEntry k v l) = getEntry? a l := by
  induction l using assoc_induction
  · simp
  · next k' v' l ih =>
    cases h' : k' == k
    · rw [replaceEntry_cons_of_false h', getEntry?_cons, getEntry?_cons, ih]
    · rw [replaceEntry_cons_of_true h']
      have hk : (k' == a) = false := BEq.neq_of_beq_of_neq h' h
      simp only [getEntry?_cons_of_false h, getEntry?_cons_of_false hk]

theorem getEntry?_replaceEntry_of_true [BEq α] [PartialEquivBEq α] {l : List ((a : α) × β a)}
    {a k : α} {v : β k} (hl : containsKey k l = true) (h : k == a) :
    getEntry? a (replaceEntry k v l) = some ⟨k, v⟩ := by
  induction l using assoc_induction
  · simp at hl
  · next k' v' l ih =>
    cases hk'a : k' == k
    · rw [replaceEntry_cons_of_false hk'a]
      have hk'k : (k' == a) = false := BEq.neq_of_neq_of_beq hk'a h
      rw [getEntry?_cons_of_false hk'k]
      exact ih (containsKey_of_containsKey_cons hl hk'a)
    · rw [replaceEntry_cons_of_true hk'a, getEntry?_cons_of_true h]

theorem getEntry?_replaceEntry [BEq α] [PartialEquivBEq α] {l : List ((a : α) × β a)} {a k : α}
    {v : β k} :
    getEntry? a (replaceEntry k v l) = if containsKey k l ∧ k == a then some ⟨k, v⟩ else
      getEntry? a l := by
  cases hl : containsKey k l
  · simp [getEntry?_replaceEntry_of_containsKey_eq_false hl]
  · cases h : k == a
    · simp [getEntry?_replaceEntry_of_false h]
    · simp [getEntry?_replaceEntry_of_true hl h]

@[simp]
theorem length_replaceEntry [BEq α] {l : List ((a : α) × β a)} {k : α} {v : β k} :
    (replaceEntry k v l).length = l.length := by
  induction l using assoc_induction <;> simp_all [replaceEntry_cons, Bool.apply_cond List.length]

section

variable {β : Type v}

theorem getValue?_replaceEntry_of_containsKey_eq_false [BEq α] {l : List ((_ : α) × β)} {k a : α}
    {v : β} (hl : containsKey k l = false) : getValue? a (replaceEntry k v l) = getValue? a l := by
  simp [getValue?_eq_getEntry?, getEntry?_replaceEntry_of_containsKey_eq_false hl]

theorem getValue?_replaceEntry_of_false [BEq α] [PartialEquivBEq α] {l : List ((_ : α) × β)}
    {k a : α} {v : β} (h : (k == a) = false) :
    getValue? a (replaceEntry k v l) = getValue? a l := by
  simp [getValue?_eq_getEntry?, getEntry?_replaceEntry_of_false h]

theorem getValue?_replaceEntry_of_true [BEq α] [PartialEquivBEq α] {l : List ((_ : α) × β)}
    {k a : α} {v : β} (hl : containsKey k l = true) (h : k == a) :
    getValue? a (replaceEntry k v l) = some v := by
  simp [getValue?_eq_getEntry?, getEntry?_replaceEntry_of_true hl h]

end

theorem getValueCast?_replaceEntry [BEq α] [LawfulBEq α] {l : List ((a : α) × β a)} {a k : α}
    {v : β k} : getValueCast? a (replaceEntry k v l) =
      if h : containsKey k l ∧ k == a then some (cast (congrArg β (eq_of_beq h.2)) v)
        else getValueCast? a l := by
  rw [getValueCast?_eq_getEntry?]
  split
  · next h =>
    rw [Option.dmap_congr (getEntry?_replaceEntry_of_true h.1 h.2), Option.dmap_some]
  · next h =>
    simp only [Decidable.not_and_iff_or_not_not] at h
    rcases h with h|h
    · rw [Option.dmap_congr
          (getEntry?_replaceEntry_of_containsKey_eq_false (Bool.eq_false_iff.2 h)),
        getValueCast?_eq_getEntry?]
    · rw [Option.dmap_congr (getEntry?_replaceEntry_of_false (Bool.eq_false_iff.2 h)),
        getValueCast?_eq_getEntry?]

theorem getKey?_replaceEntry [BEq α] [PartialEquivBEq α] {l : List ((a : α) × β a)} {a k : α}
    {v : β k} : getKey? a (replaceEntry k v l) =
      if containsKey k l ∧ k == a then some k else getKey? a l := by
  rw [getKey?_eq_getEntry?]
  split
  · next h => simp [getEntry?_replaceEntry_of_true h.1 h.2]
  · next h =>
    simp only [Decidable.not_and_iff_or_not_not] at h
    rcases h with h|h
    · rw [getEntry?_replaceEntry_of_containsKey_eq_false (Bool.eq_false_iff.2 h), getKey?_eq_getEntry?]
    · rw [getEntry?_replaceEntry_of_false (Bool.eq_false_iff.2 h), getKey?_eq_getEntry?]

@[simp]
theorem containsKey_replaceEntry [BEq α] [PartialEquivBEq α] {l : List ((a : α) × β a)} {a k : α}
    {v : β k} : containsKey a (replaceEntry k v l) = containsKey a l := by
  by_cases h : (getEntry? k l).isSome ∧ k == a
  · simp only [containsKey_eq_isSome_getEntry?, getEntry?_replaceEntry, h, and_self, ↓reduceIte,
      Option.isSome_some, Bool.true_eq]
    rw [← getEntry?_congr h.2, h.1]
  · simp [containsKey_eq_isSome_getEntry?, getEntry?_replaceEntry, h]

/-- Internal implementation detail of the hash map -/
def eraseKey [BEq α] (k : α) : List ((a : α) × β a) → List ((a : α) × β a)
  | [] => []
  | ⟨k', v'⟩ :: l => bif k' == k then l else ⟨k', v'⟩ :: eraseKey k l

@[simp] theorem eraseKey_nil [BEq α] {k : α} : eraseKey k ([] : List ((a : α) × β a)) = [] := rfl

theorem eraseKey_cons [BEq α] {l : List ((a : α) × β a)} {k k' : α} {v' : β k'} :
    eraseKey k (⟨k', v'⟩ :: l) = bif k' == k then l else ⟨k', v'⟩ :: eraseKey k l := rfl

theorem eraseKey_cons_of_beq [BEq α] {l : List ((a : α) × β a)} {k k' : α} {v' : β k'}
    (h : k' == k) : eraseKey k (⟨k', v'⟩ :: l) = l :=
  by simp [eraseKey_cons, h]

@[simp]
theorem eraseKey_cons_self [BEq α] [ReflBEq α] {l : List ((a : α) × β a)} {k : α} {v : β k} :
    eraseKey k (⟨k, v⟩ :: l) = l :=
  eraseKey_cons_of_beq BEq.refl

theorem eraseKey_cons_of_false [BEq α] {l : List ((a : α) × β a)} {k k' : α} {v' : β k'}
    (h : (k' == k) = false) : eraseKey k (⟨k', v'⟩ :: l) = ⟨k', v'⟩ :: eraseKey k l := by
  simp [eraseKey_cons, h]

theorem eraseKey_of_containsKey_eq_false [BEq α] {l : List ((a : α) × β a)} {k : α}
    (h : containsKey k l = false) : eraseKey k l = l := by
  induction l using assoc_induction
  · simp
  · next k' v' t ih =>
    simp only [containsKey_cons, Bool.or_eq_false_iff] at h
    rw [eraseKey_cons_of_false h.1, ih h.2]

theorem mem_eraseKey_of_key_beq_eq_false [BEq α] {a : α}
    {l : List ((a : α) × β a)} (p : (a : α) × β a) (hne : (p.1 == a) = false) :
    p ∈ eraseKey a l ↔ p ∈ l := by
  induction l
  · simp only [eraseKey_nil]
  · next ih =>
    simp only [eraseKey, List.mem_cons]
    rw [cond_eq_if]
    split
    · next h =>
      rw [iff_or_self, Sigma.ext_iff]
      intro ⟨h₁, h₂⟩
      rw [h₁, h] at hne
      contradiction
    · next h =>
      simp only [List.mem_cons, ih]

theorem mem_eraseKey_of_key_ne [BEq α] [LawfulBEq α] {a : α}
    {l : List ((a : α) × β a)} (p : (a : α) × β a) (hne : p.1 ≠ a) : p ∈ eraseKey a l ↔ p ∈ l :=
  mem_eraseKey_of_key_beq_eq_false p <| beq_false_of_ne hne

theorem sublist_eraseKey [BEq α] {l : List ((a : α) × β a)} {k : α} :
    Sublist (eraseKey k l) l := by
  induction l using assoc_induction
  · simp
  · next k' v' t ih =>
    rw [eraseKey_cons]
    cases k' == k
    · simpa
    · simp

theorem length_eraseKey [BEq α] {l : List ((a : α) × β a)} {k : α} :
    (eraseKey k l).length = if containsKey k l then l.length - 1 else l.length := by
  induction l using assoc_induction
  · simp
  · next k' v' t ih =>
    rw [eraseKey_cons, containsKey_cons]
    cases k' == k
    · rw [cond_false, Bool.false_or, List.length_cons, ih]
      cases h : containsKey k t
      · simp
      · simp only [Nat.succ_eq_add_one, List.length_cons, Nat.add_sub_cancel, if_true]
        rw [Nat.sub_add_cancel]
        cases t
        · simp at h
        · simp
    · simp

theorem length_eraseKey_le [BEq α] {l : List ((a : α) × β a)} {k : α} :
    (eraseKey k l).length ≤ l.length :=
  sublist_eraseKey.length_le

theorem length_le_length_eraseKey [BEq α] {l : List ((a : α) × β a)} {k : α} :
    l.length ≤ (eraseKey k l).length + 1 := by
  rw [length_eraseKey]
  split <;> omega

theorem isEmpty_eraseKey [BEq α] {l : List ((a : α) × β a)} {k : α} :
    (eraseKey k l).isEmpty = (l.isEmpty || (l.length == 1 && containsKey k l)) := by
  rw [Bool.eq_iff_iff]
  simp only [Bool.or_eq_true, Bool.and_eq_true, beq_iff_eq]
  rw [List.isEmpty_iff_length_eq_zero, length_eraseKey, List.isEmpty_iff_length_eq_zero]
  cases containsKey k l <;> cases l <;> simp

@[simp] theorem keys_nil : keys ([] : List ((a : α) × β a)) = [] := rfl
@[simp] theorem keys_cons {l : List ((a : α) × β a)} {k : α} {v : β k} :
    keys (⟨k, v⟩ :: l) = k :: keys l := rfl

theorem keys_eq_map (l : List ((a : α) × β a)) : keys l = l.map (·.1) := by
  induction l using assoc_induction <;> simp_all

theorem length_keys_eq_length (l : List ((a : α) × β a)) : (keys l).length = l.length := by
  induction l using assoc_induction <;> simp_all

theorem isEmpty_keys_eq_isEmpty (l : List ((a : α) × β a)) : (keys l).isEmpty = l.isEmpty := by
  induction l using assoc_induction <;> simp_all

theorem containsKey_eq_keys_contains [BEq α] [PartialEquivBEq α] {l : List ((a : α) × β a)}
    {a : α} : containsKey a l = (keys l).contains a := by
  induction l using assoc_induction
  · rfl
  · next k _ l ih => simp [ih, BEq.comm]

theorem containsKey_eq_true_iff_exists_mem [BEq α] {l : List ((a : α) × β a)} {a : α} :
    containsKey a l = true ↔ ∃ p ∈ l, p.1 == a := by
  induction l using assoc_induction <;> simp_all

theorem containsKey_of_mem [BEq α] [ReflBEq α] {l : List ((a : α) × β a)} {p : (a : α) × β a}
    (hp : p ∈ l) : containsKey p.1 l :=
  containsKey_eq_true_iff_exists_mem.2 ⟨p, ⟨hp, BEq.refl⟩⟩

@[simp]
theorem DistinctKeys.nil [BEq α] : DistinctKeys ([] : List ((a : α) × β a)) :=
  ⟨by simp⟩

theorem DistinctKeys.def [BEq α] {l : List ((a : α) × β a)} :
    DistinctKeys l ↔ l.Pairwise (fun a b => (a.1 == b.1) = false) :=
  ⟨fun h => by simpa [keys_eq_map, List.pairwise_map] using h.distinct,
   fun h => ⟨by simpa [keys_eq_map, List.pairwise_map] using h⟩⟩

open List

theorem DistinctKeys.perm_keys [BEq α] [PartialEquivBEq α] {l l' : List ((a : α) × β a)}
    (h : Perm (keys l') (keys l)) : DistinctKeys l → DistinctKeys l'
  | ⟨h'⟩ => ⟨h'.perm h.symm BEq.symm_false⟩

theorem DistinctKeys.perm [BEq α] [PartialEquivBEq α] {l l' : List ((a : α) × β a)}
    (h : Perm l' l) : DistinctKeys l → DistinctKeys l' :=
  DistinctKeys.perm_keys (by simpa only [keys_eq_map] using h.map _)

theorem DistinctKeys.congr [BEq α] [PartialEquivBEq α] {l l' : List ((a : α) × β a)}
    (h : Perm l l') : DistinctKeys l ↔ DistinctKeys l' :=
  ⟨fun h' => h'.perm h.symm, fun h' => h'.perm h⟩

theorem distinctKeys_of_sublist_keys [BEq α] {l : List ((a : α) × β a)} {l' : List ((a : α) × γ a)}
    (h : Sublist (keys l') (keys l)) : DistinctKeys l → DistinctKeys l' :=
  fun ⟨h'⟩ => ⟨h'.sublist h⟩

theorem distinctKeys_of_sublist [BEq α] {l l' : List ((a : α) × β a)} (h : Sublist l' l) :
    DistinctKeys l → DistinctKeys l' :=
  distinctKeys_of_sublist_keys (by simpa only [keys_eq_map] using h.map _)

theorem DistinctKeys.of_keys_eq [BEq α] {l : List ((a : α) × β a)} {l' : List ((a : α) × γ a)}
    (h : keys l = keys l') : DistinctKeys l → DistinctKeys l' :=
  distinctKeys_of_sublist_keys (h ▸ Sublist.refl _)

theorem containsKey_iff_exists [BEq α] [PartialEquivBEq α] {l : List ((a : α) × β a)} {a : α} :
    containsKey a l ↔ ∃ a' ∈ keys l, a == a' := by
  rw [containsKey_eq_keys_contains, List.contains_iff_exists_mem_beq]

theorem containsKey_eq_false_iff_forall_mem_keys [BEq α] [PartialEquivBEq α]
    {l : List ((a : α) × β a)} {a : α} :
    (containsKey a l) = false ↔ ∀ a' ∈ keys l, (a == a') = false := by
  simp only [Bool.eq_false_iff, ne_eq, containsKey_iff_exists, not_exists, not_and]

theorem containsKey_eq_false_iff [BEq α] [PartialEquivBEq α] {l : List ((a : α) × β a)} {a : α} :
    containsKey a l = false ↔ ∀ (b : ((a : α) × β a)), b ∈ l → (a == b.fst) = false := by
  simp [containsKey_eq_false_iff_forall_mem_keys, keys_eq_map]

@[simp]
theorem distinctKeys_cons_iff [BEq α] [PartialEquivBEq α] {l : List ((a : α) × β a)} {k : α}
    {v : β k} : DistinctKeys (⟨k, v⟩ :: l) ↔ DistinctKeys l ∧ (containsKey k l) = false := by
  refine ⟨fun ⟨h⟩ => ?_, fun ⟨⟨h₁⟩, h₂⟩ => ⟨?_⟩⟩
  · rw [keys_cons, pairwise_cons] at h
    exact ⟨⟨h.2⟩, containsKey_eq_false_iff_forall_mem_keys.2 h.1⟩
  · rw [keys_cons, pairwise_cons, ← containsKey_eq_false_iff_forall_mem_keys]
    exact ⟨h₂, h₁⟩

theorem DistinctKeys.tail [BEq α] [PartialEquivBEq α] {l : List ((a : α) × β a)} {k : α} {v : β k} :
    DistinctKeys (⟨k, v⟩ :: l) → DistinctKeys l :=
  fun h => (distinctKeys_cons_iff.mp h).1

theorem DistinctKeys.containsKey_eq_false [BEq α] [PartialEquivBEq α] {l : List ((a : α) × β a)}
    {k : α} {v : β k} : DistinctKeys (⟨k, v⟩ :: l) → containsKey k l = false :=
  fun h => (distinctKeys_cons_iff.mp h).2

theorem DistinctKeys.cons [BEq α] [PartialEquivBEq α] {l : List ((a : α) × β a)} {k : α} {v : β k}
    (h : containsKey k l = false) : DistinctKeys l → DistinctKeys (⟨k, v⟩ :: l) :=
  fun h' => distinctKeys_cons_iff.mpr ⟨h', h⟩

theorem mem_iff_getEntry?_eq_some [BEq α] [EquivBEq α] {l : List ((a : α) × β a)}
    {p : (a : α) × β a} (h : DistinctKeys l) : p ∈ l ↔ getEntry? p.1 l = some p := by
  induction l using assoc_induction
  · simp_all
  · next k v t ih =>
    simp only [List.mem_cons, getEntry?_cons, ih h.tail]
    refine ⟨?_, ?_⟩
    · rintro (rfl|hk)
      · simp
      · suffices (k == p.fst) = false by simp_all
        refine Bool.eq_false_iff.2 fun hcon => Bool.false_ne_true ?_
        rw [← h.containsKey_eq_false, containsKey_congr hcon,
          containsKey_eq_isSome_getEntry?, hk, Option.isSome_some]
    · cases k == p.fst
      · rw [cond_false]
        exact Or.inr
      · rw [cond_true, Option.some.injEq]
        exact Or.inl ∘ Eq.symm

theorem DistinctKeys.replaceEntry [BEq α] [PartialEquivBEq α] {l : List ((a : α) × β a)} {k : α}
    {v : β k} (h : DistinctKeys l) : DistinctKeys (replaceEntry k v l) := by
  induction l using assoc_induction
  · simp
  · next k' v' l ih =>
    rw [distinctKeys_cons_iff] at h
    cases hk'k : k' == k
    · rw [replaceEntry_cons_of_false hk'k, distinctKeys_cons_iff]
      refine ⟨ih h.1, ?_⟩
      simpa using h.2
    · rw [replaceEntry_cons_of_true hk'k, distinctKeys_cons_iff]
      refine ⟨h.1, ?_⟩
      simpa [containsKey_congr (BEq.symm hk'k)] using h.2

theorem getEntry?_of_mem [BEq α] [PartialEquivBEq α]
    {l : List ((a : α) × β a)} (hl : DistinctKeys l)
    {k k' : α} (hk : k == k') {v : β k} (hkv : ⟨k, v⟩ ∈ l) :
    getEntry? k' l = some ⟨k, v⟩ := by
  induction l using assoc_induction with
  | nil => simp at hkv
  | cons k₁ v₁ t ih =>
    obtain ⟨⟨⟩⟩|hkv := List.mem_cons.1 hkv
    · rw [getEntry?_cons_of_true hk]
    · rw [getEntry?_cons_of_false, ih hl.tail hkv]
      exact BEq.neq_of_neq_of_beq (containsKey_eq_false_iff.1 hl.containsKey_eq_false _ hkv) hk

/-- Internal implementation detail of the hash map -/
def insertEntry [BEq α]  (k : α) (v : β k) (l : List ((a : α) × β a)) : List ((a : α) × β a) :=
  bif containsKey k l then replaceEntry k v l else ⟨k, v⟩ :: l

@[simp]
theorem insertEntry_nil [BEq α] {k : α} {v : β k} :
    insertEntry k v ([] : List ((a : α) × β a)) = [⟨k, v⟩] :=
  by simp [insertEntry]

theorem insertEntry_cons_of_false [BEq α] {l : List ((a : α) × β a)} {k k' : α} {v : β k}
    {v' : β k'} (h : (k' == k) = false) :
    Perm (insertEntry k v (⟨k', v'⟩ :: l)) (⟨k', v'⟩ :: insertEntry k v l) := by
  simp only [insertEntry, containsKey_cons, h, Bool.false_or, cond_eq_if]
  split
  · rw [replaceEntry_cons_of_false h]
  · apply Perm.swap

theorem insertEntry_cons_of_beq [BEq α] {l : List ((a : α) × β a)} {k k' : α} {v : β k} {v' : β k'}
    (h : k' == k) : insertEntry k v (⟨k', v'⟩ :: l) = ⟨k, v⟩ :: l := by
  simp_all only [insertEntry, containsKey_cons, Bool.true_or, cond_true, replaceEntry_cons_of_true]

@[simp]
theorem insertEntry_cons_self [BEq α] [ReflBEq α] {l : List ((a : α) × β a)} {k : α} {v : β k} :
    insertEntry k v (⟨k, v⟩ :: l) = ⟨k, v⟩ :: l :=
  insertEntry_cons_of_beq BEq.refl

theorem insertEntry_of_containsKey [BEq α] {l : List ((a : α) × β a)} {k : α} {v : β k}
    (h : containsKey k l) : insertEntry k v l = replaceEntry k v l := by
  simp [insertEntry, h]

theorem insertEntry_of_containsKey_eq_false [BEq α] {l : List ((a : α) × β a)} {k : α} {v : β k}
    (h : containsKey k l = false) : insertEntry k v l = ⟨k, v⟩ :: l := by
  simp [insertEntry, h]

theorem mem_insertEntry_of_key_beq_eq_false [BEq α] [EquivBEq α] {a : α} {b : β a}
    {l : List ((a : α) × β a)} (p : (a : α) × β a)
    (hne : (p.1 == a) = false) : p ∈ insertEntry a b l ↔ p ∈ l := by
  simp only [insertEntry, cond_eq_if]
  split
  · exact mem_replaceEntry_of_key_not_beq p hne
  · simp only [List.mem_cons, or_iff_right_iff_imp, Sigma.ext_iff]
    rw [← Bool.not_eq_true] at hne
    exact fun x => hne (beq_of_eq x.1) |> False.elim

theorem mem_insertEntry_of_key_ne [BEq α] [LawfulBEq α] {a : α} {b : β a}
    {l : List ((a : α) × β a)} (p : (a : α) × β a)
    (hne : p.1 ≠ a) : p ∈ insertEntry a b l ↔ p ∈ l :=
  mem_insertEntry_of_key_beq_eq_false p <| beq_false_of_ne hne

theorem DistinctKeys.insertEntry [BEq α] [PartialEquivBEq α] {l : List ((a : α) × β a)} {k : α}
    {v : β k} (h : DistinctKeys l) : DistinctKeys (insertEntry k v l) := by
  cases h' : containsKey k l
  · rw [insertEntry_of_containsKey_eq_false h', distinctKeys_cons_iff]
    exact ⟨h, h'⟩
  · rw [insertEntry_of_containsKey h']
    exact h.replaceEntry

@[simp]
theorem isEmpty_insertEntry [BEq α] {l : List ((a : α) × β a)} {k : α} {v : β k} :
    (insertEntry k v l).isEmpty = false := by
  cases h : containsKey k l
  · simp [insertEntry_of_containsKey_eq_false h]
  · rw [insertEntry_of_containsKey h, isEmpty_replaceEntry, isEmpty_eq_false_of_containsKey h]

theorem length_insertEntry [BEq α] {l : List ((a : α) × β a)} {k : α} {v : β k} :
    (insertEntry k v l).length = if containsKey k l then l.length else l.length + 1 := by
  simp [insertEntry, Bool.apply_cond List.length]

theorem length_le_length_insertEntry [BEq α] {l : List ((a : α) × β a)} {k : α} {v : β k} :
    l.length ≤ (insertEntry k v l).length := by
  rw [length_insertEntry]
  split <;> omega

theorem length_insertEntry_le [BEq α] {l : List ((a : α) × β a)} {k : α} {v : β k} :
    (insertEntry k v l).length ≤ l.length + 1 := by
  rw [length_insertEntry]
  split <;> omega

section

variable {β : Type v}

theorem getValue?_insertEntry_of_beq [BEq α] [PartialEquivBEq α] {l : List ((_ : α) × β)} {k a : α}
    {v : β} (h : k == a) : getValue? a (insertEntry k v l) = some v := by
  cases h' : containsKey k l
  · rw [insertEntry_of_containsKey_eq_false h', getValue?_cons_of_true h]
  · rw [insertEntry_of_containsKey h', getValue?_replaceEntry_of_true h' h]

theorem getValue?_insertEntry_of_self [BEq α] [EquivBEq α] {l : List ((_ : α) × β)} {k : α}
    {v : β} : getValue? k (insertEntry k v l) = some v :=
  getValue?_insertEntry_of_beq BEq.refl

theorem getValue?_insertEntry_of_false [BEq α] [PartialEquivBEq α] {l : List ((_ : α) × β)}
    {k a : α} {v : β} (h : (k == a) = false) : getValue? a (insertEntry k v l) = getValue? a l := by
  cases h' : containsKey k l
  · rw [insertEntry_of_containsKey_eq_false h', getValue?_cons_of_false h]
  · rw [insertEntry_of_containsKey h', getValue?_replaceEntry_of_false h]

theorem getValue?_insertEntry [BEq α] [PartialEquivBEq α] {l : List ((_ : α) × β)} {k a : α}
    {v : β} : getValue? a (insertEntry k v l) = if k == a then some v else getValue? a l := by
  cases h : k == a
  · simp [getValue?_insertEntry_of_false h, h]
  · simp [getValue?_insertEntry_of_beq h, h]

theorem getValue?_insertEntry_self [BEq α] [EquivBEq α] {l : List ((_ : α) × β)} {k : α} {v : β} :
    getValue? k (insertEntry k v l) = some v := by
  simp [getValue?_insertEntry]

end

theorem getEntry?_insertEntry [BEq α] [PartialEquivBEq α] {l : List ((a : α) × β a)} {k a : α}
    {v : β k} :
    getEntry? a (insertEntry k v l) = if k == a then some ⟨k, v⟩ else getEntry? a l := by
  cases hl : containsKey k l
  · rw [insertEntry_of_containsKey_eq_false hl, getEntry?_cons, cond_eq_if]
  · simp [insertEntry_of_containsKey hl, getEntry?_replaceEntry, hl]

theorem getValueCast?_insertEntry [BEq α] [LawfulBEq α] {l : List ((a : α) × β a)} {k a : α}
    {v : β k} : getValueCast? a (insertEntry k v l) =
      if h : k == a then some (cast (congrArg β (eq_of_beq h)) v) else getValueCast? a l := by
  cases hl : containsKey k l
  · rw [insertEntry_of_containsKey_eq_false hl, getValueCast?_cons]
  · rw [insertEntry_of_containsKey hl, getValueCast?_replaceEntry, hl]
    split <;> simp_all

theorem getValueCast?_insertEntry_self [BEq α] [LawfulBEq α] {l : List ((a : α) × β a)} {k : α}
    {v : β k} : getValueCast? k (insertEntry k v l) = some v := by
  rw [getValueCast?_insertEntry, dif_pos BEq.refl, cast_eq]

theorem getValueCast!_insertEntry [BEq α] [LawfulBEq α] {l : List ((a : α) × β a)} {k a : α}
    [Inhabited (β a)] {v : β k} : getValueCast! a (insertEntry k v l) =
      if h : k == a then cast (congrArg β (eq_of_beq h)) v else getValueCast! a l := by
  simp [getValueCast!_eq_getValueCast?, getValueCast?_insertEntry, apply_dite Option.get!]

theorem getValueCast!_insertEntry_self [BEq α] [LawfulBEq α] {l : List ((a : α) × β a)} {k : α}
    [Inhabited (β k)] {v : β k} : getValueCast! k (insertEntry k v l) = v := by
  rw [getValueCast!_insertEntry, dif_pos BEq.refl, cast_eq]

theorem getValueCastD_insertEntry [BEq α] [LawfulBEq α] {l : List ((a : α) × β a)} {k a : α}
    {fallback : β a} {v : β k} : getValueCastD a (insertEntry k v l) fallback =
      if h : k == a then cast (congrArg β (eq_of_beq h)) v
      else getValueCastD a l fallback := by
  simp [getValueCastD_eq_getValueCast?, getValueCast?_insertEntry,
    apply_dite (fun x => Option.getD x fallback)]

theorem getValueCastD_insertEntry_self [BEq α] [LawfulBEq α] {l : List ((a : α) × β a)} {k : α}
    {fallback : β k} {v : β k} : getValueCastD k (insertEntry k v l) fallback = v := by
  rw [getValueCastD_insertEntry, dif_pos BEq.refl, cast_eq]

theorem getValue!_insertEntry {β : Type v} [BEq α] [PartialEquivBEq α] [Inhabited β]
    {l : List ((_ : α) × β)} {k a : α} {v : β} :
    getValue! a (insertEntry k v l) = if k == a then v else getValue! a l := by
  simp [getValue!_eq_getValue?, getValue?_insertEntry, apply_ite Option.get!]

theorem getValue!_insertEntry_self {β : Type v} [BEq α] [EquivBEq α] [Inhabited β]
    {l : List ((_ : α) × β)} {k : α} {v : β} : getValue! k (insertEntry k v l) = v := by
  simp [getValue!_insertEntry, BEq.refl]

theorem getValueD_insertEntry {β : Type v} [BEq α] [PartialEquivBEq α] {l : List ((_ : α) × β)}
    {k a : α} {fallback v : β} : getValueD a (insertEntry k v l) fallback =
      if k == a then v else getValueD a l fallback := by
  simp [getValueD_eq_getValue?, getValue?_insertEntry, apply_ite (fun x => Option.getD x fallback)]

theorem getValueD_insertEntry_self {β : Type v} [BEq α] [EquivBEq α] {l : List ((_ : α) × β)}
    {k : α} {fallback v : β} : getValueD k (insertEntry k v l) fallback = v := by
  simp [getValueD_insertEntry, BEq.refl]

theorem getKey?_insertEntry [BEq α] [PartialEquivBEq α] {l : List ((a : α) × β a)} {k a : α}
    {v : β k} : getKey? a (insertEntry k v l) = if k == a then some k else getKey? a l := by
  cases hl : containsKey k l
  · simp [insertEntry_of_containsKey_eq_false hl]
  · rw [insertEntry_of_containsKey hl, getKey?_replaceEntry, hl]
    split <;> simp_all

theorem getKey?_insertEntry_self [BEq α] [EquivBEq α] {l : List ((a : α) × β a)} {k : α}
    {v : β k} : getKey? k (insertEntry k v l) = some k := by
  simp [getKey?_insertEntry]

theorem getKey?_eq_none [BEq α] [PartialEquivBEq α] {l : List ((a : α) × β a)} {a : α}
    (h : containsKey a l = false) : getKey? a l = none := by
  rwa [← Option.not_isSome_iff_eq_none, ← containsKey_eq_isSome_getKey?, Bool.not_eq_true]

theorem getKey!_insertEntry [BEq α] [EquivBEq α] [Inhabited α]  {l : List ((a : α) × β a)}
    {k a : α} {v : β k} : getKey! a (insertEntry k v l) =
      if k == a then k else getKey! a l := by
  simp [getKey!_eq_getKey?, getKey?_insertEntry, apply_ite Option.get!]

theorem getKey!_insertEntry_self [BEq α] [EquivBEq α] [Inhabited α] {l : List ((a : α) × β a)}
    {k : α} {v : β k} : getKey! k (insertEntry k v l) = k := by
  rw [getKey!_insertEntry, if_pos BEq.refl]

theorem getKeyD_insertEntry [BEq α] [EquivBEq α] {l : List ((a : α) × β a)} {k a fallback : α}
    {v : β k} : getKeyD a (insertEntry k v l) fallback =
      if k == a then k else getKeyD a l fallback := by
  simp [getKeyD_eq_getKey?, getKey?_insertEntry, apply_ite (fun x => Option.getD x fallback)]

theorem getKeyD_insertEntry_self [BEq α] [EquivBEq α] {l : List ((a : α) × β a)} {k fallback : α}
    {v : β k} : getKeyD k (insertEntry k v l) fallback = k := by
  rw [getKeyD_insertEntry, if_pos BEq.refl]

@[local simp]
theorem containsKey_insertEntry [BEq α] [PartialEquivBEq α] {l : List ((a : α) × β a)} {k a : α}
    {v : β k} : containsKey a (insertEntry k v l) = ((k == a) || containsKey a l) := by
  rw [containsKey_eq_isSome_getEntry?, containsKey_eq_isSome_getEntry?, getEntry?_insertEntry]
  cases k == a <;> simp

theorem containsKey_insertEntry_of_beq [BEq α] [PartialEquivBEq α] {l : List ((a : α) × β a)}
    {k a : α} {v : β k} (h : k == a) : containsKey a (insertEntry k v l) := by
  simp [h]

theorem containsKey_insertEntry_self [BEq α] [EquivBEq α] {l : List ((a : α) × β a)} {k : α}
    {v : β k} : containsKey k (insertEntry k v l) :=
  containsKey_insertEntry_of_beq BEq.refl

theorem containsKey_of_containsKey_insertEntry [BEq α] [PartialEquivBEq α]
    {l : List ((a : α) × β a)} {k a : α} {v : β k} (h₁ : containsKey a (insertEntry k v l))
    (h₂ : (k == a) = false) : containsKey a l := by
  rwa [containsKey_insertEntry, h₂, Bool.false_or] at h₁

theorem getValueCast_insertEntry [BEq α] [LawfulBEq α] {l : List ((a : α) × β a)} {k a : α}
    {v : β k} {h} : getValueCast a (insertEntry k v l) h =
    if h' : k == a then cast (congrArg β (eq_of_beq h')) v
    else getValueCast a l (containsKey_of_containsKey_insertEntry h (Bool.eq_false_iff.2 h')) := by
  rw [← Option.some_inj, ← getValueCast?_eq_some_getValueCast, apply_dite Option.some,
    getValueCast?_insertEntry]
  simp only [← getValueCast?_eq_some_getValueCast]

theorem getValueCast_insertEntry_self [BEq α] [LawfulBEq α] {l : List ((a : α) × β a)} {k : α}
    {v : β k} : getValueCast k (insertEntry k v l) containsKey_insertEntry_self = v := by
  simp [getValueCast_insertEntry]

theorem getValue_insertEntry {β : Type v} [BEq α] [PartialEquivBEq α] {l : List ((_ : α) × β)}
    {k a : α} {v : β} {h} : getValue a (insertEntry k v l) h =
      if h' : k == a then v
      else getValue a l (containsKey_of_containsKey_insertEntry h (Bool.eq_false_iff.2 h')) := by
  rw [← Option.some_inj, ← getValue?_eq_some_getValue, apply_dite Option.some,
    getValue?_insertEntry, ← dite_eq_ite]
  simp only [← getValue?_eq_some_getValue]

theorem getValue_insertEntry_self {β : Type v} [BEq α] [EquivBEq α] {l : List ((_ : α) × β)} {k : α}
    {v : β} : getValue k (insertEntry k v l) containsKey_insertEntry_self = v := by
  simp [getValue_insertEntry]

theorem getKey_insertEntry [BEq α] [EquivBEq α] {l : List ((a : α) × β a)} {k a : α}
    {v : β k} {h} : getKey a (insertEntry k v l) h =
    if h' : k == a then k
    else getKey a l (containsKey_of_containsKey_insertEntry h (Bool.eq_false_iff.2 h')) := by
  rw [← Option.some_inj, ← getKey?_eq_some_getKey, apply_dite Option.some, getKey?_insertEntry]
  simp only [← getKey?_eq_some_getKey, dite_eq_ite]

theorem getKey_insertEntry_self [BEq α] [EquivBEq α] {l : List ((a : α) × β a)} {k : α}
    {v : β k} : getKey k (insertEntry k v l) containsKey_insertEntry_self = k := by
  simp [getKey_insertEntry]

/-- Internal implementation detail of the hash map -/
def insertEntryIfNew [BEq α] (k : α) (v : β k) (l : List ((a : α) × β a)) : List ((a : α) × β a) :=
  bif containsKey k l then l else ⟨k, v⟩ :: l

theorem insertEntryIfNew_of_containsKey [BEq α] {l : List ((a : α) × β a)} {k : α} {v : β k}
    (h : containsKey k l) : insertEntryIfNew k v l = l := by
  simp_all [insertEntryIfNew]

theorem insertEntryIfNew_of_containsKey_eq_false [BEq α] {l : List ((a : α) × β a)} {k : α}
    {v : β k} (h : containsKey k l = false) : insertEntryIfNew k v l = ⟨k, v⟩ :: l := by
  simp_all [insertEntryIfNew]

theorem DistinctKeys.insertEntryIfNew [BEq α] [PartialEquivBEq α] {k : α} {v : β k}
    {l : List ((a : α) × β a)} (h: DistinctKeys l):
    DistinctKeys (insertEntryIfNew k v l) := by
  simp only [Std.DHashMap.Internal.List.insertEntryIfNew, cond_eq_if]
  split
  · exact h
  · rw [distinctKeys_cons_iff]
    rename_i h'
    simp [h, h']

@[simp]
theorem isEmpty_insertEntryIfNew [BEq α] {l : List ((a : α) × β a)} {k : α} {v : β k} :
    (insertEntryIfNew k v l).isEmpty = false := by
  cases h : containsKey k l
  · simp [insertEntryIfNew_of_containsKey_eq_false h]
  · rw [insertEntryIfNew_of_containsKey h]
    exact isEmpty_eq_false_of_containsKey h

theorem getEntry?_insertEntryIfNew [BEq α] [PartialEquivBEq α] {l : List ((a : α) × β a)} {k a : α}
    {v : β k} : getEntry? a (insertEntryIfNew k v l) =
      if k == a && !containsKey k l then some ⟨k, v⟩ else getEntry? a l := by
  cases h : containsKey k l
  · simp [insertEntryIfNew_of_containsKey_eq_false h, getEntry?_cons]
  · simp [insertEntryIfNew_of_containsKey h]

theorem getValueCast?_insertEntryIfNew [BEq α] [LawfulBEq α] {l : List ((a : α) × β a)} {k a : α}
    {v : β k} : getValueCast? a (insertEntryIfNew k v l) =
      if h : k == a ∧ containsKey k l = false then some (cast (congrArg β (eq_of_beq h.1)) v)
      else getValueCast? a l := by
  cases h : containsKey k l
  · rw [insertEntryIfNew_of_containsKey_eq_false h, getValueCast?_cons]
    split <;> simp_all
  · simp [insertEntryIfNew_of_containsKey h]

theorem getValue?_insertEntryIfNew {β : Type v} [BEq α] [PartialEquivBEq α] {l : List ((_ : α) × β)}
    {k a : α} {v : β} : getValue? a (insertEntryIfNew k v l) =
      if k == a ∧ containsKey k l = false then some v else getValue? a l := by
  simp [getValue?_eq_getEntry?, getEntry?_insertEntryIfNew,
      apply_ite (Option.map (fun (y : ((_ : α) × β)) => y.2))]

theorem containsKey_insertEntryIfNew [BEq α] [PartialEquivBEq α] {l : List ((a : α) × β a)}
    {k a : α} {v : β k} :
    containsKey a (insertEntryIfNew k v l) = ((k == a) || containsKey a l) := by
  simp only [containsKey_eq_isSome_getEntry?, getEntry?_insertEntryIfNew, apply_ite Option.isSome,
    Option.isSome_some, if_true_left]
  simp only [Bool.and_eq_true, Bool.not_eq_true', Option.not_isSome, Option.isNone_iff_eq_none,
    getEntry?_eq_none, Bool.if_true_left, Bool.decide_and, Bool.decide_eq_true,
    Bool.decide_eq_false]
  cases h : k == a
  · simp
  · rw [containsKey_eq_isSome_getEntry?, getEntry?_congr h]
    simp

theorem containsKey_insertEntryIfNew_self [BEq α] [EquivBEq α] {l : List ((a : α) × β a)} {k : α}
    {v : β k} : containsKey k (insertEntryIfNew k v l) := by
  rw [containsKey_insertEntryIfNew, BEq.refl, Bool.true_or]

theorem containsKey_of_containsKey_insertEntryIfNew [BEq α] [PartialEquivBEq α]
    {l : List ((a : α) × β a)} {k a : α} {v : β k} (h₁ : containsKey a (insertEntryIfNew k v l))
    (h₂ : (k == a) = false) : containsKey a l := by
  rwa [containsKey_insertEntryIfNew, h₂, Bool.false_or] at h₁

/--
This is a restatement of `containsKey_insertEntryIfNew` that is written to exactly match the proof
obligation in the statement of `getValueCast_insertEntryIfNew`.
-/
theorem containsKey_of_containsKey_insertEntryIfNew' [BEq α] [PartialEquivBEq α]
    {l : List ((a : α) × β a)} {k a : α} {v : β k} (h₁ : containsKey a (insertEntryIfNew k v l))
    (h₂ : ¬((k == a) ∧ containsKey k l = false)) : containsKey a l := by
  rw [Decidable.not_and_iff_or_not, Bool.not_eq_true, Bool.not_eq_false] at h₂
  rcases h₂ with h₂|h₂
  · rwa [containsKey_insertEntryIfNew, h₂, Bool.false_or] at h₁
  · rwa [insertEntryIfNew_of_containsKey h₂] at h₁

theorem getValueCast_insertEntryIfNew [BEq α] [LawfulBEq α] {l : List ((a : α) × β a)} {k a : α}
    {v : β k} {h} : getValueCast a (insertEntryIfNew k v l) h =
    if h' : k == a ∧ containsKey k l = false then
      cast (congrArg β (eq_of_beq h'.1)) v
    else
      getValueCast a l (containsKey_of_containsKey_insertEntryIfNew' h h') := by
  rw [← Option.some_inj, ← getValueCast?_eq_some_getValueCast, apply_dite Option.some,
    getValueCast?_insertEntryIfNew]
  simp only [← getValueCast?_eq_some_getValueCast]

theorem getValue_insertEntryIfNew {β : Type v} [BEq α] [PartialEquivBEq α] {l : List ((_ : α) × β)}
    {k a : α} {v : β} {h} : getValue a (insertEntryIfNew k v l) h =
    if h' : k == a ∧ containsKey k l = false then v
    else getValue a l (containsKey_of_containsKey_insertEntryIfNew' h h') := by
  rw [← Option.some_inj, ← getValue?_eq_some_getValue, apply_dite Option.some,
    getValue?_insertEntryIfNew, ← dite_eq_ite]
  simp [← getValue?_eq_some_getValue]

theorem getValueCast!_insertEntryIfNew [BEq α] [LawfulBEq α] {l : List ((a : α) × β a)} {k a : α}
    {v : β k} [Inhabited (β a)] : getValueCast! a (insertEntryIfNew k v l) =
      if h : k == a ∧ containsKey k l = false then cast (congrArg β (eq_of_beq h.1)) v
      else getValueCast! a l := by
  simp [getValueCast!_eq_getValueCast?, getValueCast?_insertEntryIfNew, apply_dite Option.get!]

theorem getValue!_insertEntryIfNew {β : Type v} [BEq α] [PartialEquivBEq α] [Inhabited β]
    {l : List ((_ : α) × β)} {k a : α} {v : β} : getValue! a (insertEntryIfNew k v l) =
      if k == a ∧ containsKey k l = false then v else getValue! a l := by
  simp [getValue!_eq_getValue?, getValue?_insertEntryIfNew, apply_ite Option.get!]

theorem getValueCastD_insertEntryIfNew [BEq α] [LawfulBEq α] {l : List ((a : α) × β a)} {k a : α}
    {v : β k} {fallback : β a} : getValueCastD a (insertEntryIfNew k v l) fallback =
      if h : k == a ∧ containsKey k l = false then cast (congrArg β (eq_of_beq h.1)) v
      else getValueCastD a l fallback := by
  simp [getValueCastD_eq_getValueCast?, getValueCast?_insertEntryIfNew,
    apply_dite (fun x => Option.getD x fallback)]

theorem getValueD_insertEntryIfNew {β : Type v} [BEq α] [PartialEquivBEq α] {l : List ((_ : α) × β)}
    {k a : α} {fallback v : β} : getValueD a (insertEntryIfNew k v l) fallback =
      if k == a ∧ containsKey k l = false then v else getValueD a l fallback := by
  simp [getValueD_eq_getValue?, getValue?_insertEntryIfNew,
    apply_ite (fun x => Option.getD x fallback)]

theorem getKey?_insertEntryIfNew [BEq α] [PartialEquivBEq α] {l : List ((a : α) × β a)} {k a : α}
    {v : β k} : getKey? a (insertEntryIfNew k v l) =
      if k == a ∧ containsKey k l = false then some k else getKey? a l := by
  cases h : containsKey k l
  · rw [insertEntryIfNew_of_containsKey_eq_false h]
    split <;> simp_all
  · simp [insertEntryIfNew_of_containsKey h]

theorem getKey_insertEntryIfNew [BEq α] [PartialEquivBEq α] {l : List ((a : α) × β a)}
    {k a : α} {v : β k} {h} : getKey a (insertEntryIfNew k v l) h =
    if h' : k == a ∧ containsKey k l = false then k
    else getKey a l (containsKey_of_containsKey_insertEntryIfNew' h h') := by
  rw [← Option.some_inj, ← getKey?_eq_some_getKey, apply_dite Option.some,
    getKey?_insertEntryIfNew, ← dite_eq_ite]
  simp [← getKey?_eq_some_getKey]

theorem getKey!_insertEntryIfNew [BEq α] [PartialEquivBEq α] [Inhabited α]
    {l : List ((a : α) × β a)} {k a : α} {v : β k} : getKey! a (insertEntryIfNew k v l) =
      if k == a ∧ containsKey k l = false then k else getKey! a l := by
  simp [getKey!_eq_getKey?, getKey?_insertEntryIfNew, apply_ite Option.get!]

theorem getKeyD_insertEntryIfNew [BEq α] [PartialEquivBEq α] {l : List ((a : α) × β a)}
    {k a fallback : α} {v : β k} : getKeyD a (insertEntryIfNew k v l) fallback =
      if k == a ∧ containsKey k l = false then k else getKeyD a l fallback := by
  simp [getKeyD_eq_getKey?, getKey?_insertEntryIfNew, apply_ite (fun x => Option.getD x fallback)]

theorem length_insertEntryIfNew [BEq α] {l : List ((a : α) × β a)} {k : α} {v : β k} :
    (insertEntryIfNew k v l).length = if containsKey k l then l.length else l.length + 1 := by
  simp [insertEntryIfNew, Bool.apply_cond List.length]

theorem length_le_length_insertEntryIfNew [BEq α] {l : List ((a : α) × β a)} {k : α} {v : β k} :
    l.length ≤ (insertEntryIfNew k v l).length := by
  rw [length_insertEntryIfNew]
  split <;> omega

theorem length_insertEntryIfNew_le [BEq α] {l : List ((a : α) × β a)} {k : α} {v : β k} :
    (insertEntryIfNew k v l).length ≤ l.length + 1 := by
  rw [length_insertEntryIfNew]
  split <;> omega

@[simp]
theorem keys_eraseKey [BEq α] [PartialEquivBEq α] {l : List ((a : α) × β a)} {k : α} :
    keys (eraseKey k l) = (keys l).erase k := by
  induction l using assoc_induction
  · rfl
  · next k' v' l ih =>
    simp only [eraseKey_cons, keys_cons, List.erase_cons]
    rw [BEq.comm]
    cases k == k' <;> simp [ih]

theorem DistinctKeys.eraseKey [BEq α] [PartialEquivBEq α] {l : List ((a : α) × β a)} {k : α} :
    DistinctKeys l → DistinctKeys (eraseKey k l) := by
  apply distinctKeys_of_sublist_keys (by simpa using erase_sublist _ _)

theorem getEntry?_eraseKey_self [BEq α] [PartialEquivBEq α] {l : List ((a : α) × β a)} {k : α}
    (h : DistinctKeys l) : getEntry? k (eraseKey k l) = none := by
  induction l using assoc_induction
  · simp
  · next k' v' t ih =>
    cases h' : k' == k
    · rw [eraseKey_cons_of_false h', getEntry?_cons_of_false h']
      exact ih h.tail
    · rw [eraseKey_cons_of_beq h', ← Option.not_isSome_iff_eq_none, Bool.not_eq_true,
        ← containsKey_eq_isSome_getEntry?, ← containsKey_congr h']
      exact h.containsKey_eq_false

theorem getEntry?_eraseKey_of_beq [BEq α] [PartialEquivBEq α] {l : List ((a : α) × β a)} {k a : α}
    (hl : DistinctKeys l) (hka : k == a) : getEntry? a (eraseKey k l) = none := by
  rw [← getEntry?_congr hka, getEntry?_eraseKey_self hl]

theorem getEntry?_eraseKey_of_false [BEq α] [PartialEquivBEq α] {l : List ((a : α) × β a)}
    {k a : α} (hka : (k == a) = false) : getEntry? a (eraseKey k l) = getEntry? a l := by
  induction l using assoc_induction
  · simp
  · next k' v' t ih =>
    cases h' : k' == k
    · rw [eraseKey_cons_of_false h']
      cases h'' : k' == a
      · rw [getEntry?_cons_of_false h'', ih, getEntry?_cons_of_false h'']
      · rw [getEntry?_cons_of_true h'', getEntry?_cons_of_true h'']
    · rw [eraseKey_cons_of_beq h']
      have hx : (k' == a) = false := BEq.neq_of_beq_of_neq h' hka
      rw [getEntry?_cons_of_false hx]

theorem getEntry?_eraseKey [BEq α] [PartialEquivBEq α] {l : List ((a : α) × β a)} {k a : α}
    (hl : DistinctKeys l) :
    getEntry? a (eraseKey k l) = if k == a then none else getEntry? a l := by
  cases h : k == a
  · simp [getEntry?_eraseKey_of_false h, h]
  · simp [getEntry?_eraseKey_of_beq hl h, h]

theorem keys_filterMap [BEq α] {l : List ((a : α) × β a)} {f : (a : α) → β a → Option (γ a)} :
    keys (l.filterMap fun p => (f p.1 p.2).map (⟨p.1, ·⟩)) =
      keys (l.filter fun p => (f p.1 p.2).isSome) := by
  induction l using assoc_induction
  · simp
  · next k v t ih =>
    simp only [List.filterMap_cons, List.filter_cons]
    cases f k v <;> simp [ih]

@[simp]
theorem keys_map [BEq α] {l : List ((a : α) × β a)} {f : (a : α) → β a → γ a} :
    keys (l.map fun p => ⟨p.1, f p.1 p.2⟩) = keys l := by
  induction l using assoc_induction <;> simp_all

theorem DistinctKeys.filterMap [BEq α] [PartialEquivBEq α] {l : List ((a : α) × β a)}
    {f : (a : α) → β a → Option (γ a)} :
    DistinctKeys l → DistinctKeys (l.filterMap fun p => (f p.1 p.2).map (⟨p.1, ·⟩)) := by
  apply distinctKeys_of_sublist_keys
  rw [keys_filterMap, keys_eq_map, keys_eq_map]
  apply Sublist.map
  exact filter_sublist l

theorem DistinctKeys.map [BEq α] {l : List ((a : α) × β a)} {f : (a : α) → β a → γ a}
    (h : DistinctKeys l) : DistinctKeys (l.map fun p => ⟨p.1, f p.1 p.2⟩) :=
  h.of_keys_eq keys_map.symm

theorem DistinctKeys.filter [BEq α] {l : List ((a : α) × β a)} {f : (a : α) → β a → Bool}
    (h : DistinctKeys l) : DistinctKeys (l.filter fun p => f p.1 p.2) :=
  distinctKeys_of_sublist (filter_sublist _) h

section

variable {β : Type v}

theorem getValue?_eraseKey_self [BEq α] [PartialEquivBEq α] {l : List ((_ : α) × β)} {k : α}
    (h : DistinctKeys l) : getValue? k (eraseKey k l) = none := by
  simp [getValue?_eq_getEntry?, getEntry?_eraseKey_self h]

theorem getValue?_eraseKey_of_beq [BEq α] [PartialEquivBEq α] {l : List ((_ : α) × β)} {k a : α}
    (hl : DistinctKeys l) (hka : k == a) : getValue? a (eraseKey k l) = none := by
  simp [getValue?_eq_getEntry?, getEntry?_eraseKey_of_beq hl hka]

theorem getValue?_eraseKey_of_false [BEq α] [PartialEquivBEq α] {l : List ((_ : α) × β)} {k a : α}
    (hka : (k == a) = false) : getValue? a (eraseKey k l) = getValue? a l := by
  simp [getValue?_eq_getEntry?, getEntry?_eraseKey_of_false hka]

theorem getValue?_eraseKey [BEq α] [PartialEquivBEq α] {l : List ((_ : α) × β)} {k a : α}
    (hl : DistinctKeys l) :
    getValue? a (eraseKey k l) = if k == a then none else getValue? a l := by
  simp [getValue?_eq_getEntry?, getEntry?_eraseKey hl, apply_ite (Option.map _)]

end

theorem getKey?_eraseKey [BEq α] [PartialEquivBEq α] {l : List ((a : α) × β a)} {k a : α}
    (hl : DistinctKeys l) :
    getKey? a (eraseKey k l) = if k == a then none else getKey? a l := by
  rw [getKey?_eq_getEntry?, getEntry?_eraseKey hl]
  by_cases h : k == a
  . simp [h]
  . simp [h, getKey?_eq_getEntry?]

theorem getKey?_eraseKey_self [BEq α] [PartialEquivBEq α] {l : List ((a : α) × β a)} {k : α}
    (hl : DistinctKeys l) : getKey? k (eraseKey k l) = none := by
  simp [getKey?_eq_getEntry?, getEntry?_eraseKey_self hl]

theorem getKey!_eraseKey [BEq α] [PartialEquivBEq α] [Inhabited α] {l : List ((a : α) × β a)}
    {k a : α} (hl : DistinctKeys l) :
    getKey! a (eraseKey k l) = if k == a then default else getKey! a l := by
  simp [getKey!_eq_getKey?, getKey?_eraseKey hl, apply_ite Option.get!]

theorem getKey!_eraseKey_self [BEq α] [PartialEquivBEq α] [Inhabited α]  {l : List ((a : α) × β a)}
    {k : α} (hl : DistinctKeys l) : getKey! k (eraseKey k l) = default := by
  simp [getKey!_eq_getKey?, getKey?_eraseKey_self hl]

theorem getKeyD_eraseKey [BEq α] [PartialEquivBEq α] {l : List ((a : α) × β a)} {k a fallback : α}
    (hl : DistinctKeys l) :
    getKeyD a (eraseKey k l) fallback = if k == a then fallback else getKeyD a l fallback := by
  simp [getKeyD_eq_getKey?, getKey?_eraseKey hl, apply_ite (fun x => Option.getD x fallback)]

theorem getKeyD_eraseKey_self [BEq α] [PartialEquivBEq α] {l : List ((a : α) × β a)}
    {k fallback : α} (hl : DistinctKeys l) : getKeyD k (eraseKey k l) fallback = fallback := by
  simp [getKeyD_eq_getKey?, getKey?_eraseKey_self hl]

theorem containsKey_eraseKey_self [BEq α] [PartialEquivBEq α] {l : List ((a : α) × β a)} {k : α}
    (h : DistinctKeys l) : containsKey k (eraseKey k l) = false := by
  simp [containsKey_eq_isSome_getEntry?, getEntry?_eraseKey_self h]

theorem containsKey_eraseKey_of_beq [BEq α] [PartialEquivBEq α] {l : List ((a : α) × β a)}
    {k a : α} (hl : DistinctKeys l) (hka : a == k) : containsKey a (eraseKey k l) = false := by
  rw [containsKey_congr hka, containsKey_eraseKey_self hl]

theorem containsKey_eraseKey_of_false [BEq α] [PartialEquivBEq α] {l : List ((a : α) × β a)}
    {k a : α} (hka : (k == a) = false) : containsKey a (eraseKey k l) = containsKey a l := by
  simp [containsKey_eq_isSome_getEntry?, getEntry?_eraseKey_of_false hka]

theorem containsKey_eraseKey [BEq α] [PartialEquivBEq α] {l : List ((a : α) × β a)} {k a : α}
    (hl : DistinctKeys l) : containsKey a (eraseKey k l) = (!(k == a) && containsKey a l) := by
  simp [containsKey_eq_isSome_getEntry?, getEntry?_eraseKey hl, apply_ite]

theorem getValueCast?_eraseKey [BEq α] [LawfulBEq α] {l : List ((a : α) × β a)} {k a : α}
    (hl : DistinctKeys l) :
    getValueCast? a (eraseKey k l) = if k == a then none else getValueCast? a l := by
  rw [getValueCast?_eq_getEntry?, Option.dmap_congr (getEntry?_eraseKey hl)]
  by_cases h : k == a
  · rw [Option.dmap_congr (if_pos h), Option.dmap_none, if_pos h]
  · rw [Option.dmap_congr (if_neg h), getValueCast?_eq_getEntry?]
    exact (if_neg h).symm

theorem getValueCast?_eraseKey_self [BEq α] [LawfulBEq α] {l : List ((a : α) × β a)} {k : α}
    (hl : DistinctKeys l) : getValueCast? k (eraseKey k l) = none := by
  rw [getValueCast?_eraseKey hl, if_pos BEq.refl]

theorem getValueCast!_eraseKey [BEq α] [LawfulBEq α] {l : List ((a : α) × β a)} {k a : α}
    [Inhabited (β a)] (hl : DistinctKeys l) :
    getValueCast! a (eraseKey k l) = if k == a then default else getValueCast! a l := by
  simp [getValueCast!_eq_getValueCast?, getValueCast?_eraseKey hl, apply_ite Option.get!]

theorem getValueCast!_eraseKey_self [BEq α] [LawfulBEq α] {l : List ((a : α) × β a)} {k : α}
    [Inhabited (β k)] (hl : DistinctKeys l) : getValueCast! k (eraseKey k l) = default := by
  simp [getValueCast!_eq_getValueCast?, getValueCast?_eraseKey_self hl]

theorem getValueCastD_eraseKey [BEq α] [LawfulBEq α] {l : List ((a : α) × β a)} {k a : α}
    {fallback : β a} (hl : DistinctKeys l) : getValueCastD a (eraseKey k l) fallback =
      if k == a then fallback else getValueCastD a l fallback := by
  simp [getValueCastD_eq_getValueCast?, getValueCast?_eraseKey hl,
    apply_ite (fun x => Option.getD x fallback)]

theorem getValueCastD_eraseKey_self [BEq α] [LawfulBEq α] {l : List ((a : α) × β a)} {k : α}
    {fallback : β k} (hl : DistinctKeys l) :
    getValueCastD k (eraseKey k l) fallback = fallback := by
  simp [getValueCastD_eq_getValueCast?, getValueCast?_eraseKey_self hl]

theorem getValue!_eraseKey {β : Type v} [BEq α] [PartialEquivBEq α] [Inhabited β]
    {l : List ((_ : α) × β)} {k a : α} (hl : DistinctKeys l) :
    getValue! a (eraseKey k l) = if k == a then default else getValue! a l := by
  simp [getValue!_eq_getValue?, getValue?_eraseKey hl, apply_ite Option.get!]

theorem getValue!_eraseKey_self {β : Type v} [BEq α] [PartialEquivBEq α] [Inhabited β]
    {l : List ((_ : α) × β)} {k : α} (hl : DistinctKeys l) :
    getValue! k (eraseKey k l) = default := by
  simp [getValue!_eq_getValue?, getValue?_eraseKey_self hl]

theorem getValueD_eraseKey {β : Type v} [BEq α] [PartialEquivBEq α] {l : List ((_ : α) × β)}
    {k a : α} {fallback : β} (hl : DistinctKeys l) : getValueD a (eraseKey k l) fallback =
      if k == a then fallback else getValueD a l fallback := by
  simp [getValueD_eq_getValue?, getValue?_eraseKey hl, apply_ite (fun x => Option.getD x fallback)]

theorem getValueD_eraseKey_self {β : Type v} [BEq α] [PartialEquivBEq α] {l : List ((_ : α) × β)}
    {k : α} {fallback : β} (hl : DistinctKeys l) :
    getValueD k (eraseKey k l) fallback = fallback := by
  simp [getValueD_eq_getValue?, getValue?_eraseKey_self hl]

theorem containsKey_of_containsKey_eraseKey [BEq α] [PartialEquivBEq α] {l : List ((a : α) × β a)}
    {k a : α} (hl : DistinctKeys l) : containsKey a (eraseKey k l) → containsKey a l := by
  simp [containsKey_eraseKey hl]

theorem getValueCast_eraseKey [BEq α] [LawfulBEq α] {l : List ((a : α) × β a)} {k a : α} {h}
    (hl : DistinctKeys l) : getValueCast a (eraseKey k l) h =
      getValueCast a l (containsKey_of_containsKey_eraseKey hl h) := by
  rw [containsKey_eraseKey hl, Bool.and_eq_true, Bool.not_eq_true'] at h
  rw [← Option.some_inj, ← getValueCast?_eq_some_getValueCast, getValueCast?_eraseKey hl, h.1]
  simp [← getValueCast?_eq_some_getValueCast]

theorem getValue_eraseKey {β : Type v} [BEq α] [PartialEquivBEq α] {l : List ((_ : α) × β)}
    {k a : α} {h} (hl : DistinctKeys l) :
    getValue a (eraseKey k l) h = getValue a l (containsKey_of_containsKey_eraseKey hl h) := by
  rw [containsKey_eraseKey hl, Bool.and_eq_true, Bool.not_eq_true'] at h
  rw [← Option.some_inj, ← getValue?_eq_some_getValue, getValue?_eraseKey hl, h.1]
  simp [← getValue?_eq_some_getValue]

theorem getKey_eraseKey [BEq α] [EquivBEq α] {l : List ((a : α) × β a)} {k a : α} {h}
    (hl : DistinctKeys l) : getKey a (eraseKey k l) h =
      getKey a l (containsKey_of_containsKey_eraseKey hl h) := by
  rw [containsKey_eraseKey hl, Bool.and_eq_true, Bool.not_eq_true'] at h
  rw [← Option.some_inj, ← getKey?_eq_some_getKey, getKey?_eraseKey hl, h.1]
  simp [← getKey?_eq_some_getKey]

theorem getEntry?_of_perm [BEq α] [PartialEquivBEq α] {l l' : List ((a : α) × β a)} {a : α}
    (hl : DistinctKeys l) (h : Perm l l') : getEntry? a l = getEntry? a l' := by
  induction h
  · simp
  · next p t₁ t₂ _ ih₂ =>
    rcases p with ⟨k', v'⟩
    simp only [getEntry?_cons, ih₂ hl.tail]
  · next p p' _ =>
    rcases p with ⟨k₁, v₁⟩
    rcases p' with ⟨k₂, v₂⟩
    simp only [getEntry?_cons]
    cases h₂ : k₂ == a <;> cases h₁ : k₁ == a <;> try simp; done
    simp only [distinctKeys_cons_iff, containsKey_cons, Bool.or_eq_false_iff] at hl
    exact ((Bool.eq_false_iff.1 hl.2.1).elim (BEq.trans h₁ (BEq.symm h₂))).elim
  · next l₁ l₂ l₃ hl₁₂ _ ih₁ ih₂ => exact (ih₁ hl).trans (ih₂ (hl.perm (hl₁₂.symm)))

theorem containsKey_of_perm [BEq α] [PartialEquivBEq α] {l l' : List ((a : α) × β a)} {k : α}
    (h : Perm l l') : containsKey k l = containsKey k l' := by
  induction h
  · simp
  · next p t₁ t₂ _ ih₂ => rw [containsKey_cons, containsKey_cons, ih₂]
  · next p p' _ =>
    rw [containsKey_cons, containsKey_cons, containsKey_cons, containsKey_cons]
    simp only [← Bool.or_assoc, Bool.or_comm]
  · next _ _ _ _ _ ih₁ ih₂ => exact ih₁.trans ih₂

theorem getValueCast?_of_perm [BEq α] [LawfulBEq α] {l l' : List ((a : α) × β a)} {a : α}
    (hl : DistinctKeys l) (h : Perm l l') : getValueCast? a l = getValueCast? a l' := by
  rw [getValueCast?_eq_getEntry?, getValueCast?_eq_getEntry?,
    Option.dmap_congr (getEntry?_of_perm hl h)]

theorem getValueCast_of_perm [BEq α] [LawfulBEq α] {l l' : List ((a : α) × β a)} {a : α} {h'}
    (hl : DistinctKeys l) (h : Perm l l') :
    getValueCast a l h' = getValueCast a l' ((containsKey_of_perm h).symm.trans h') := by
  rw [← Option.some_inj, ← getValueCast?_eq_some_getValueCast, ← getValueCast?_eq_some_getValueCast,
    getValueCast?_of_perm hl h]

theorem getValueCast!_of_perm [BEq α] [LawfulBEq α] {l l' : List ((a : α) × β a)} {a : α}
    [Inhabited (β a)] (hl : DistinctKeys l) (h : Perm l l') :
    getValueCast! a l = getValueCast! a l' := by
  simp only [getValueCast!_eq_getValueCast?, getValueCast?_of_perm hl h]

theorem getValueCastD_of_perm [BEq α] [LawfulBEq α] {l l' : List ((a : α) × β a)} {a : α}
    {fallback : β a} (hl : DistinctKeys l) (h : Perm l l') :
    getValueCastD a l fallback = getValueCastD a l' fallback := by
  simp only [getValueCastD_eq_getValueCast?, getValueCast?_of_perm hl h]

section

variable {β : Type v}

theorem getValue?_of_perm [BEq α] [PartialEquivBEq α] {l l' : List ((_ : α) × β)} {a : α}
    (hl : DistinctKeys l) (h : Perm l l') : getValue? a l = getValue? a l' := by
  simp only [getValue?_eq_getEntry?, getEntry?_of_perm hl h]

theorem getValue_of_perm [BEq α] [PartialEquivBEq α] {l l' : List ((_ : α) × β)} {a : α} {h'}
    (hl : DistinctKeys l) (h : Perm l l') :
    getValue a l h' = getValue a l' ((containsKey_of_perm h).symm.trans h') := by
  rw [← Option.some_inj, ← getValue?_eq_some_getValue, ← getValue?_eq_some_getValue,
    getValue?_of_perm hl h]

theorem getValue!_of_perm [BEq α] [PartialEquivBEq α] [Inhabited β] {l l' : List ((_ : α) × β)}
    {a : α} (hl : DistinctKeys l) (h : Perm l l') : getValue! a l = getValue! a l' := by
  simp only [getValue!_eq_getValue?, getValue?_of_perm hl h]

theorem getValueD_of_perm [BEq α] [PartialEquivBEq α] {l l' : List ((_ : α) × β)} {a : α}
    {fallback : β} (hl : DistinctKeys l) (h : Perm l l') :
    getValueD a l fallback = getValueD a l' fallback := by
  simp only [getValueD_eq_getValue?, getValue?_of_perm hl h]

end

theorem getKey?_of_perm [BEq α] [PartialEquivBEq α] {l l' : List ((a : α) × β a)} {a : α}
    (hl : DistinctKeys l) (h : Perm l l') : getKey? a l = getKey? a l' := by
  rw [getKey?_eq_getEntry?, getKey?_eq_getEntry?, getEntry?_of_perm hl h]

theorem getKey_of_perm [BEq α] [PartialEquivBEq α] {l l' : List ((a : α) × β a)} {a : α} {h'}
    (hl : DistinctKeys l) (h : Perm l l') :
    getKey a l h' = getKey a l' ((containsKey_of_perm h).symm.trans h') := by
  rw [← Option.some_inj, ← getKey?_eq_some_getKey, ← getKey?_eq_some_getKey,
    getKey?_of_perm hl h]

theorem getKey!_of_perm [BEq α] [PartialEquivBEq α] [Inhabited α] {l l' : List ((a : α) × β a)}
    {a : α} (hl : DistinctKeys l) (h : Perm l l') :
    getKey! a l = getKey! a l' := by
  simp only [getKey!_eq_getKey?, getKey?_of_perm hl h]

theorem getKeyD_of_perm [BEq α] [PartialEquivBEq α] {l l' : List ((a : α) × β a)} {a fallback : α}
    (hl : DistinctKeys l) (h : Perm l l') :
    getKeyD a l fallback = getKeyD a l' fallback := by
  simp only [getKeyD_eq_getKey?, getKey?_of_perm hl h]

theorem perm_cons_getEntry [BEq α] {l : List ((a : α) × β a)} {a : α} (h : containsKey a l) :
    ∃ l', Perm l (getEntry a l h :: l') := by
  induction l using assoc_induction
  · simp at h
  · next k' v' t ih =>
    simp only [containsKey_cons, Bool.or_eq_true] at h
    cases hk : k' == a
    · obtain ⟨l', hl'⟩ := ih (h.resolve_left (Bool.not_eq_true _ ▸ hk))
      rw [getEntry_cons_of_false hk]
      exact ⟨⟨k', v'⟩ :: l', (hl'.cons _).trans (Perm.swap' _ _ (Perm.refl _))⟩
    · exact ⟨t, by rw [getEntry_cons_of_beq hk]⟩

-- Note: this theorem becomes false if you don't assume that BEq is reflexive on α.
theorem getEntry?_ext [BEq α] [EquivBEq α] {l l' : List ((a : α) × β a)} (hl : DistinctKeys l)
    (hl' : DistinctKeys l') (h : ∀ a, getEntry? a l = getEntry? a l') : Perm l l' := by
  induction l using assoc_induction generalizing l'
  · induction l' using assoc_induction
    · exact Perm.refl _
    · next k _ _ _ => simpa using h k
  · next k v t ih =>
    have hl'k₁ : getEntry? k l' = some ⟨k, v⟩ := by rw [← h, getEntry?_cons_self]
    have hl'k₂ : containsKey k l' := by
      rw [containsKey_eq_isSome_getEntry?, hl'k₁, Option.isSome_some]
    obtain ⟨l'', hl''⟩ := perm_cons_getEntry hl'k₂
    rw [getEntry_eq_of_getEntry?_eq_some hl'k₁] at hl''
    suffices Perm t l'' from (this.cons _).trans hl''.symm
    apply ih hl.tail (hl'.perm hl''.symm).tail
    intro k'
    cases hk' : k == k'
    · simpa only [getEntry?_of_perm hl' hl'', getEntry?_cons_of_false hk'] using h k'
    · rw [← getEntry?_congr hk', ← getEntry?_congr hk', getEntry?_eq_none.2 hl.containsKey_eq_false,
          getEntry?_eq_none.2 (hl'.perm hl''.symm).containsKey_eq_false]

theorem replaceEntry_of_perm [BEq α] [EquivBEq α] {l l' : List ((a : α) × β a)} {k : α} {v : β k}
    (hl : DistinctKeys l) (h : Perm l l') : Perm (replaceEntry k v l) (replaceEntry k v l') := by
  apply getEntry?_ext hl.replaceEntry (hl.perm h.symm).replaceEntry
  simp [getEntry?_replaceEntry, getEntry?_of_perm hl h, containsKey_of_perm h]

theorem insertEntry_of_perm [BEq α] [EquivBEq α] {l l' : List ((a : α) × β a)} {k : α} {v : β k}
    (hl : DistinctKeys l) (h : Perm l l') : Perm (insertEntry k v l) (insertEntry k v l') := by
  apply getEntry?_ext hl.insertEntry (hl.perm h.symm).insertEntry
  simp [getEntry?_insertEntry, getEntry?_of_perm hl h]

theorem eraseKey_of_perm [BEq α] [EquivBEq α] {l l' : List ((a : α) × β a)} {k : α}
    (hl : DistinctKeys l) (h : Perm l l') : Perm (eraseKey k l) (eraseKey k l') := by
  apply getEntry?_ext hl.eraseKey (hl.perm h.symm).eraseKey
  simp [getEntry?_eraseKey hl, getEntry?_eraseKey (hl.perm h.symm), getEntry?_of_perm hl h]

@[simp]
theorem getEntry?_append [BEq α] {l l' : List ((a : α) × β a)} {a : α} :
    getEntry? a (l ++ l') = (getEntry? a l).or (getEntry? a l') := by
  induction l using assoc_induction
  · simp
  · next k' v' t ih => cases h : k' == a <;> simp_all [getEntry?_cons]

theorem getEntry?_append_of_containsKey_eq_false [BEq α] {l l' : List ((a : α) × β a)} {a : α}
    (h : containsKey a l' = false) : getEntry? a (l ++ l') = getEntry? a l := by
  rw [getEntry?_append, getEntry?_eq_none.2 h, Option.or_none]

@[simp]
theorem containsKey_append [BEq α] {l l' : List ((a : α) × β a)} {a : α} :
    containsKey a (l ++ l') = (containsKey a l || containsKey a l') := by
  simp [containsKey_eq_isSome_getEntry?]

theorem containsKey_flatMap_eq_false [BEq α] {γ : Type w} {l : List γ} {f : γ → List ((a : α) × β a)}
    {a : α} (h : ∀ (i : Nat) (h : i < l.length), containsKey a (f l[i]) = false) :
    containsKey a (l.flatMap f) = false := by
  induction l
  · simp
  · next g t ih =>
    simp only [List.flatMap_cons, containsKey_append, Bool.or_eq_false_iff]
    refine ⟨?_, ?_⟩
    · simpa using h 0 (by simp)
    · refine ih ?_
      intro i hi
      simpa using h (i + 1) (by simp only [List.length_cons]; omega)

theorem containsKey_append_of_not_contains_right [BEq α] {l l' : List ((a : α) × β a)} {a : α}
    (hl' : containsKey a l' = false) : containsKey a (l ++ l') = containsKey a l := by
  simp [hl']

@[simp]
theorem getValue?_append {β : Type v} [BEq α] {l l' : List ((_ : α) × β)} {a : α} :
    getValue? a (l ++ l') = (getValue? a l).or (getValue? a l') := by
  simp [getValue?_eq_getEntry?, Option.map_or']

theorem getValue?_append_of_containsKey_eq_false {β : Type v} [BEq α] {l l' : List ((_ : α) × β)}
    {a : α} (h : containsKey a l' = false) : getValue? a (l ++ l') = getValue? a l := by
  rw [getValue?_append, getValue?_eq_none.2 h, Option.or_none]

theorem getValue_append_of_containsKey_eq_false {β : Type v} [BEq α] {l l' : List ((_ : α) × β)}
    {a : α} {h'} (h : containsKey a l' = false) : getValue a (l ++ l') h' =
      getValue a l ((containsKey_append_of_not_contains_right h).symm.trans h') := by
  rw [← Option.some_inj, ← getValue?_eq_some_getValue, ← getValue?_eq_some_getValue,
    getValue?_append_of_containsKey_eq_false h]

theorem getValueCast?_append_of_containsKey_eq_false [BEq α] [LawfulBEq α]
    {l l' : List ((a : α) × β a)} {a : α} (hl' : containsKey a l' = false) :
    getValueCast? a (l ++ l') = getValueCast? a l := by
  rw [getValueCast?_eq_getEntry?, getValueCast?_eq_getEntry?, Option.dmap_congr getEntry?_append,
    Option.dmap_congr (by rw [getEntry?_eq_none.2 hl']), Option.dmap_congr (by rw [Option.or_none])]

theorem getValueCast_append_of_containsKey_eq_false [BEq α] [LawfulBEq α]
    {l l' : List ((a : α) × β a)} {a : α} {h} (hl' : containsKey a l' = false) :
    getValueCast a (l ++ l') h =
      getValueCast a l ((containsKey_append_of_not_contains_right hl').symm.trans h) := by
  rw [← Option.some_inj, ← getValueCast?_eq_some_getValueCast, ← getValueCast?_eq_some_getValueCast,
    getValueCast?_append_of_containsKey_eq_false hl']

theorem getKey?_append_of_containsKey_eq_false [BEq α] [PartialEquivBEq α]
    {l l' : List ((a : α) × β a)} {a : α} (hl' : containsKey a l' = false) :
    getKey? a (l ++ l') = getKey? a l := by
  simp [getKey?_eq_getEntry?, getEntry?_eq_none.2 hl']

theorem getKey_append_of_containsKey_eq_false [BEq α] [PartialEquivBEq α]
    {l l' : List ((a : α) × β a)} {a : α} {h} (hl' : containsKey a l' = false) :
    getKey a (l ++ l') h =
      getKey a l ((containsKey_append_of_not_contains_right hl').symm.trans h) := by
  rw [← Option.some_inj, ← getKey?_eq_some_getKey, ← getKey?_eq_some_getKey,
    getKey?_append_of_containsKey_eq_false hl']

theorem replaceEntry_append_of_containsKey_left [BEq α] {l l' : List ((a : α) × β a)} {k : α}
    {v : β k} (h : containsKey k l) : replaceEntry k v (l ++ l') = replaceEntry k v l ++ l' := by
  induction l using assoc_induction
  · simp at h
  · next k' v' t ih =>
    simp only [containsKey_cons, Bool.or_eq_true] at h
    cases h' : k' == k
    · simpa [replaceEntry_cons, h'] using ih (h.resolve_left (Bool.not_eq_true _ ▸ h'))
    · simp [replaceEntry_cons, h']

theorem replaceEntry_append_of_containsKey_left_eq_false [BEq α] {l l' : List ((a : α) × β a)}
    {k : α} {v : β k} (h : containsKey k l = false) :
    replaceEntry k v (l ++ l') = l ++ replaceEntry k v l' := by
  induction l using assoc_induction
  · simp
  · next k' v' t ih =>
    simp only [containsKey_cons, Bool.or_eq_false_iff] at h
    simpa [replaceEntry_cons, h.1] using ih h.2

theorem replaceEntry_append_of_containsKey_right_eq_false [BEq α] {l l' : List ((a : α) × β a)}
    {k : α} {v : β k} (h : containsKey k l' = false) :
    replaceEntry k v (l ++ l') = replaceEntry k v l ++ l' := by
  cases h' : containsKey k l
  · rw [replaceEntry_of_containsKey_eq_false, replaceEntry_of_containsKey_eq_false h']
    simpa using ⟨h', h⟩
  · rw [replaceEntry_append_of_containsKey_left h']

theorem insertEntry_append_of_not_contains_right [BEq α] {l l' : List ((a : α) × β a)}
    {k : α} {v : β k} (h' : containsKey k l' = false) :
    insertEntry k v (l ++ l') = insertEntry k v l ++ l' := by
  cases h : containsKey k l
  · simp [insertEntry, containsKey_append, h, h']
  · simp [insertEntry, containsKey_append, h, h', replaceEntry_append_of_containsKey_left h]

theorem eraseKey_append_of_containsKey_right_eq_false [BEq α] {l l' : List ((a : α) × β a)} {k : α}
    (h : containsKey k l' = false) : eraseKey k (l ++ l') = eraseKey k l ++ l' := by
  induction l using assoc_induction
  · simp [eraseKey_of_containsKey_eq_false h]
  · next k' v' t ih =>
    rw [List.cons_append, eraseKey_cons, eraseKey_cons]
    cases k' == k
    · rw [cond_false, cond_false, ih, List.cons_append]
    · rw [cond_true, cond_true]

section Alter

-- TODO: Would it make sense to put these lemmas into Core, next to cast_eq and comp_id?
protected theorem cast_eq_id {α : Type u} : cast (rfl : α = α) = id := by rfl
protected theorem function_id_comp {α : Type u} {β : Type v} {f : α → β} :
  id ∘ f = f := rfl

variable [BEq α] [LawfulBEq α]

/-- Internal implementation detail of the hash map -/
<<<<<<< HEAD
def alterKey (k : α) (f : Option (β k) → Option (β k))
=======
def insertList [BEq α] (l toInsert : List ((a : α) × β a)) : List ((a : α) × β a) :=
  match toInsert with
  | .nil => l
  | .cons ⟨k, v⟩ toInsert => insertList (insertEntry k v l) toInsert

theorem DistinctKeys.insertList [BEq α] [PartialEquivBEq α] {l₁ l₂ : List ((a : α) × β a)}
    (h : DistinctKeys l₁) :
    DistinctKeys (insertList l₁ l₂) := by
  induction l₂ using assoc_induction generalizing l₁
  · simpa [insertList]
  · rename_i k v t ih
    rw [insertList.eq_def]
    exact ih h.insertEntry

theorem insertList_perm_of_perm_first [BEq α] [EquivBEq α] {l1 l2 toInsert : List ((a : α) × β a)}
    (h : Perm l1 l2) (distinct : DistinctKeys l1) :
    Perm (insertList l1 toInsert) (insertList l2 toInsert) := by
  induction toInsert generalizing l1 l2 with
  | nil => simp [insertList, h]
  | cons hd tl ih =>
    simp only [insertList]
    apply ih (insertEntry_of_perm distinct h) (DistinctKeys.insertEntry distinct)

theorem insertList_cons_perm [BEq α] [EquivBEq α] {l₁ l₂ : List ((a : α) × β a)}
    {p : (a : α) × β a} (hl₁ : DistinctKeys l₁) (hl₂ : DistinctKeys (p :: l₂)) :
    (insertList l₁ (p :: l₂)).Perm (insertEntry p.1 p.2 (insertList l₁ l₂)) := by
  induction l₂ generalizing p l₁
  · simp [insertList]
  · rename_i h t ih
    rw [insertList]
    refine (ih hl₁.insertEntry hl₂.tail).trans
      ((insertEntry_of_perm hl₁.insertList
        (ih hl₁ (distinctKeys_of_sublist (by simp) hl₂))).trans
      (List.Perm.trans ?_ (insertEntry_of_perm hl₁.insertList.insertEntry
        (ih hl₁ (distinctKeys_of_sublist (by simp) hl₂)).symm)))
    apply getEntry?_ext hl₁.insertList.insertEntry.insertEntry
      hl₁.insertList.insertEntry.insertEntry (fun k => ?_)
    simp only [getEntry?_insertEntry]
    split <;> rename_i hp <;> split <;> rename_i hh <;> try rfl
    rw [DistinctKeys.def] at hl₂
    have := List.rel_of_pairwise_cons hl₂ (List.mem_cons_self _ _)
    simp [BEq.trans hh (BEq.symm hp)] at this

theorem getEntry?_insertList [BEq α] [EquivBEq α]
    {l toInsert : List ((a : α) × β a)}
    (distinct_l : DistinctKeys l)
    (distinct_toInsert : toInsert.Pairwise (fun a b => (a.1 == b.1) = false)) (k : α) :
    getEntry? k (insertList l toInsert) = (getEntry? k toInsert).or (getEntry? k l) := by
  induction toInsert generalizing l with
  | nil => simp [insertList]
  | cons h t ih =>
    rw [getEntry?_of_perm distinct_l.insertList
      (insertList_cons_perm distinct_l (DistinctKeys.def.2 distinct_toInsert)),
      getEntry?_insertEntry]
    cases hk : h.1 == k
    · simp only [Bool.false_eq_true, ↓reduceIte]
      rw [ih distinct_l distinct_toInsert.tail, getEntry?_cons_of_false hk]
    · simp only [↓reduceIte]
      rw [getEntry?_cons_of_true hk, Option.some_or]

theorem getEntry?_insertList_of_contains_eq_false [BEq α] [PartialEquivBEq α]
    {l toInsert : List ((a : α) × β a)} {k : α}
    (not_contains : containsKey k toInsert = false) :
    getEntry? k (insertList l toInsert) = getEntry? k l := by
  induction toInsert generalizing l with
  | nil => simp [insertList]
  | cons h t ih =>
    unfold insertList
    rw [containsKey_cons_eq_false] at not_contains
    rw [ih not_contains.right, getEntry?_insertEntry]
    simp [not_contains]

theorem getEntry?_insertList_of_contains_eq_true [BEq α] [EquivBEq α]
    {l toInsert : List ((a : α) × β a)} {k : α}
    (distinct_l : DistinctKeys l)
    (distinct_toInsert : toInsert.Pairwise (fun a b => (a.1 == b.1) = false))
    (contains : containsKey k toInsert = true) :
    getEntry? k (insertList l toInsert) = getEntry? k toInsert := by
  rw [getEntry?_insertList distinct_l distinct_toInsert]
  rw [containsKey_eq_isSome_getEntry?] at contains
  exact Option.or_of_isSome contains

theorem containsKey_insertList [BEq α] [PartialEquivBEq α] {l toInsert : List ((a : α) × β a)}
    {k : α} : containsKey k (List.insertList l toInsert) =
    (containsKey k l || (toInsert.map Sigma.fst).contains k) := by
  induction toInsert generalizing l with
  | nil =>  simp only [insertList, List.map_nil, List.elem_nil, Bool.or_false]
  | cons hd tl ih =>
    unfold insertList
    rw [ih]
    rw [containsKey_insertEntry]
    simp only [Bool.or_eq_true, List.map_cons, List.contains_cons]
    rw [BEq.comm]
    conv => left; left; rw [Bool.or_comm]
    rw [Bool.or_assoc]

theorem containsKey_of_containsKey_insertList [BEq α] [PartialEquivBEq α]
    {l toInsert : List ((a : α) × β a)} {k : α} (h₁ : containsKey k (insertList l toInsert))
    (h₂ : (toInsert.map Sigma.fst).contains k = false) : containsKey k l := by
  rw [containsKey_insertList, h₂] at h₁; simp at h₁; exact h₁

theorem getValueCast?_insertList_of_contains_eq_false [BEq α] [LawfulBEq α]
    {l toInsert : List ((a : α) × β a)} {k : α}
    (not_contains : (toInsert.map Sigma.fst).contains k = false) :
    getValueCast? k (insertList l toInsert) = getValueCast? k l := by
  rw [← containsKey_eq_contains_map_fst] at not_contains
  rw [getValueCast?_eq_getEntry?, getValueCast?_eq_getEntry?]
  apply Option.dmap_congr
  rw [getEntry?_insertList_of_contains_eq_false not_contains]

theorem getValueCast?_insertList_of_mem [BEq α] [LawfulBEq α]
    {l toInsert : List ((a : α) × β a)}
    {k k' : α} (k_beq : k == k') {v : β k}
    (distinct_l : DistinctKeys l)
    (distinct_toInsert : toInsert.Pairwise (fun a b => (a.1 == b.1) = false))
    (mem : ⟨k, v⟩ ∈ toInsert) :
    getValueCast? k' (insertList l toInsert) =
    some (cast (by congr; exact LawfulBEq.eq_of_beq k_beq) v) := by
  rw [getValueCast?_eq_getEntry?]
  have : getEntry? k' (insertList l toInsert) = getEntry? k' toInsert := by
    apply getEntry?_insertList_of_contains_eq_true distinct_l distinct_toInsert
    apply containsKey_of_beq _ k_beq
    exact containsKey_of_mem mem
  rw [← DistinctKeys.def] at distinct_toInsert
  rw [getEntry?_of_mem distinct_toInsert k_beq mem] at this
  rw [Option.dmap_congr this]
  simp

theorem getValueCast_insertList_of_contains_eq_false [BEq α] [LawfulBEq α]
    {l toInsert : List ((a : α) × β a)} {k : α}
    (not_contains : (toInsert.map Sigma.fst).contains k = false)
    {h} :
    getValueCast k (insertList l toInsert) h =
    getValueCast k l (containsKey_of_containsKey_insertList h not_contains) := by
  rw [← Option.some_inj, ← getValueCast?_eq_some_getValueCast, ← getValueCast?_eq_some_getValueCast,
    getValueCast?_insertList_of_contains_eq_false]
  exact not_contains

theorem getValueCast_insertList_of_mem [BEq α] [LawfulBEq α]
    {l toInsert : List ((a : α) × β a)}
    {k k' : α} (k_beq : k == k') (v : β k)
    (distinct_l : DistinctKeys l)
    (distinct_toInsert : toInsert.Pairwise (fun a b => (a.1 == b.1) = false))
    (mem : ⟨k, v⟩ ∈ toInsert)
    {h} :
    getValueCast k' (insertList l toInsert) h =
    cast (by congr; exact LawfulBEq.eq_of_beq k_beq) v := by
  rw [← Option.some_inj, ← getValueCast?_eq_some_getValueCast,
    getValueCast?_insertList_of_mem k_beq distinct_l distinct_toInsert mem]

theorem getValueCast!_insertList_of_contains_eq_false [BEq α] [LawfulBEq α]
    {l toInsert : List ((a : α) × β a)} {k : α} [Inhabited (β k)]
    (not_contains : (toInsert.map Sigma.fst).contains k = false) :
    getValueCast! k (insertList l toInsert) = getValueCast! k l := by
  rw [getValueCast!_eq_getValueCast?, getValueCast!_eq_getValueCast?,
    getValueCast?_insertList_of_contains_eq_false not_contains]

theorem getValueCast!_insertList_of_mem [BEq α] [LawfulBEq α]
    {l toInsert : List ((a : α) × β a)}
    {k k' : α} (k_beq : k == k') (v : β k) [Inhabited (β k')]
    (distinct_l : DistinctKeys l)
    (distinct_toInsert : toInsert.Pairwise (fun a b => (a.1 == b.1) = false))
    (mem : ⟨k, v⟩ ∈ toInsert) :
    getValueCast! k' (insertList l toInsert) =
    cast (by congr; exact LawfulBEq.eq_of_beq k_beq) v := by
  rw [getValueCast!_eq_getValueCast?,
    getValueCast?_insertList_of_mem k_beq distinct_l distinct_toInsert mem, Option.get!_some]

theorem getValueCastD_insertList_of_contains_eq_false [BEq α] [LawfulBEq α]
    {l toInsert : List ((a : α) × β a)} {k : α} {fallback : β k}
    (not_mem : (toInsert.map Sigma.fst).contains k = false) :
    getValueCastD k (insertList l toInsert) fallback = getValueCastD k l fallback := by
  rw [getValueCastD_eq_getValueCast?, getValueCastD_eq_getValueCast?,
    getValueCast?_insertList_of_contains_eq_false not_mem]

theorem getValueCastD_insertList_of_mem [BEq α] [LawfulBEq α]
    {l toInsert : List ((a : α) × β a)}
    {k k' : α} (k_beq : k == k') {v : β k} {fallback : β k'}
    (distinct_l : DistinctKeys l)
    (distinct_toInsert : toInsert.Pairwise (fun a b => (a.1 == b.1) = false))
    (mem : ⟨k, v⟩ ∈ toInsert) :
    getValueCastD k' (insertList l toInsert) fallback =
    cast (by congr; exact LawfulBEq.eq_of_beq k_beq) v := by
  rw [getValueCastD_eq_getValueCast?,
    getValueCast?_insertList_of_mem k_beq distinct_l distinct_toInsert mem, Option.getD_some]

theorem getKey?_insertList_of_contains_eq_false [BEq α] [EquivBEq α]
    {l toInsert : List ((a : α) × β a)} {k : α}
    (not_contains : (toInsert.map Sigma.fst).contains k = false) :
    getKey? k (insertList l toInsert) = getKey? k l := by
  rw [← containsKey_eq_contains_map_fst] at not_contains
  rw [getKey?_eq_getEntry?, getKey?_eq_getEntry?,
    getEntry?_insertList_of_contains_eq_false not_contains]

theorem getKey?_insertList_of_mem [BEq α] [EquivBEq α]
    {l toInsert : List ((a : α) × β a)}
    {k k' : α} (k_beq : k == k')
    (distinct_l : DistinctKeys l)
    (distinct_toInsert : toInsert.Pairwise (fun a b => (a.1 == b.1) = false))
    (mem : k ∈ toInsert.map Sigma.fst) :
    getKey? k' (insertList l toInsert) = some k := by
  rcases List.mem_map.1 mem with ⟨⟨k, v⟩, pair_mem, rfl⟩
  rw [getKey?_eq_getEntry?, getEntry?_insertList distinct_l distinct_toInsert,
    getEntry?_of_mem (DistinctKeys.def.2 distinct_toInsert) k_beq pair_mem, Option.some_or,
    Option.map_some']

theorem getKey_insertList_of_contains_eq_false [BEq α] [EquivBEq α]
    {l toInsert : List ((a : α) × β a)} {k : α}
    (not_contains : (toInsert.map Sigma.fst).contains k = false)
    {h} :
    getKey k (insertList l toInsert) h =
      getKey k l (containsKey_of_containsKey_insertList h not_contains) := by
  rw [← Option.some_inj, ← getKey?_eq_some_getKey,
    getKey?_insertList_of_contains_eq_false not_contains, getKey?_eq_some_getKey]

theorem getKey_insertList_of_mem [BEq α] [EquivBEq α]
    {l toInsert : List ((a : α) × β a)}
    {k k' : α} (k_beq : k == k')
    (distinct_l : DistinctKeys l)
    (distinct_toInsert : toInsert.Pairwise (fun a b => (a.1 == b.1) = false))
    (mem : k ∈ toInsert.map Sigma.fst)
    {h} :
    getKey k' (insertList l toInsert) h = k := by
  rw [← Option.some_inj, ← getKey?_eq_some_getKey,
    getKey?_insertList_of_mem k_beq distinct_l distinct_toInsert mem]

theorem getKey!_insertList_of_contains_eq_false [BEq α] [EquivBEq α] [Inhabited α]
    {l toInsert : List ((a : α) × β a)} {k : α}
    (contains_false : (toInsert.map Sigma.fst).contains k = false) :
    getKey! k (insertList l toInsert) = getKey! k l := by
  rw [getKey!_eq_getKey?, getKey?_insertList_of_contains_eq_false contains_false, getKey!_eq_getKey?]

theorem getKey!_insertList_of_mem [BEq α] [EquivBEq α] [Inhabited α]
    {l toInsert : List ((a : α) × β a)}
    {k k' : α} (k_beq : k == k')
    (distinct_l : DistinctKeys l)
    (distinct_toInsert : toInsert.Pairwise (fun a b => (a.1 == b.1) = false))
    (mem : k ∈ toInsert.map Sigma.fst) :
    getKey! k' (insertList l toInsert) = k := by
  rw [getKey!_eq_getKey?, getKey?_insertList_of_mem k_beq distinct_l distinct_toInsert mem,
    Option.get!_some]

theorem getKeyD_insertList_of_contains_eq_false [BEq α] [EquivBEq α]
    {l toInsert : List ((a : α) × β a)} {k fallback : α}
    (not_contains : (toInsert.map Sigma.fst).contains k = false) :
    getKeyD k (insertList l toInsert) fallback = getKeyD k l fallback := by
  rw [getKeyD_eq_getKey?, getKey?_insertList_of_contains_eq_false not_contains, getKeyD_eq_getKey?]

theorem getKeyD_insertList_of_mem [BEq α] [EquivBEq α]
    {l toInsert : List ((a : α) × β a)}
    {k k' fallback : α} (k_beq : k == k')
    (distinct_l : DistinctKeys l)
    (distinct_toInsert : toInsert.Pairwise (fun a b => (a.1 == b.1) = false))
    (mem : k ∈ toInsert.map Sigma.fst) :
    getKeyD k' (insertList l toInsert) fallback = k := by
  rw [getKeyD_eq_getKey?, getKey?_insertList_of_mem k_beq distinct_l distinct_toInsert mem,
    Option.getD_some]

theorem perm_insertList [BEq α] [EquivBEq α]
    {l toInsert : List ((a : α) × β a)}
    (distinct_l : DistinctKeys l)
    (distinct_toInsert : toInsert.Pairwise (fun a b => (a.1 == b.1) = false))
    (distinct_both : ∀ (a : α), containsKey a l → (toInsert.map Sigma.fst).contains a = false) :
    Perm (insertList l toInsert) (l ++ toInsert) := by
  rw [← DistinctKeys.def] at distinct_toInsert
  induction toInsert generalizing l with
  | nil => simp only [insertList, List.append_nil, Perm.refl]
  | cons hd tl ih =>
    simp only [List.map_cons, List.contains_cons, Bool.or_eq_false_iff] at distinct_both
    refine (insertList_cons_perm distinct_l distinct_toInsert).trans ?_
    rw [insertEntry_of_containsKey_eq_false]
    · refine (Perm.cons _ (ih distinct_l (distinct_toInsert).tail ?_)).trans List.perm_middle.symm
      exact fun a ha => (distinct_both a ha).2
    · simp only [containsKey_insertList, Bool.or_eq_false_iff, ← containsKey_eq_contains_map_fst]
      refine ⟨Bool.not_eq_true _ ▸ fun h => ?_, distinct_toInsert.containsKey_eq_false⟩
      simpa using (distinct_both _ h).1

theorem length_insertList [BEq α] [EquivBEq α]
    {l toInsert : List ((a : α) × β a)}
    (distinct_l : DistinctKeys l)
    (distinct_toInsert : toInsert.Pairwise (fun a b => (a.1 == b.1) = false))
    (distinct_both : ∀ (a : α), containsKey a l → (toInsert.map Sigma.fst).contains a = false) :
    (insertList l toInsert).length = l.length + toInsert.length := by
  simpa using (perm_insertList distinct_l distinct_toInsert distinct_both).length_eq

theorem length_le_length_insertList [BEq α]
    {l toInsert : List ((a : α) × β a)} :
    l.length ≤ (insertList l toInsert).length := by
  induction toInsert generalizing l with
  | nil => apply Nat.le_refl
  | cons hd tl ih => exact Nat.le_trans length_le_length_insertEntry ih

theorem length_insertList_le [BEq α]
    {l toInsert : List ((a : α) × β a)} :
    (insertList l toInsert).length ≤ l.length + toInsert.length := by
  induction toInsert generalizing l with
  | nil => simp only [insertList, List.length_nil, Nat.add_zero, Nat.le_refl]
  | cons hd tl ih =>
    simp only [insertList, List.length_cons]
    apply Nat.le_trans ih
    rw [Nat.add_comm tl.length 1, ← Nat.add_assoc]
    apply Nat.add_le_add length_insertEntry_le (Nat.le_refl _)

theorem isEmpty_insertList [BEq α]
    {l toInsert : List ((a : α) × β a)} :
    (List.insertList l toInsert).isEmpty = (l.isEmpty && toInsert.isEmpty) := by
  induction toInsert generalizing l with
  | nil => simp [insertList]
  | cons hd tl ih =>
    rw [insertList, List.isEmpty_cons, ih, isEmpty_insertEntry]
    simp

section

variable {β : Type v}

/-- Internal implementation detail of the hash map -/
def Prod.toSigma (p : α × β) : ((_ : α) × β) := ⟨p.fst, p.snd⟩

@[simp]
theorem Prod.fst_comp_toSigma :
    Sigma.fst ∘ Prod.toSigma = @Prod.fst α β := by
  apply funext
  simp [Prod.toSigma]

/-- Internal implementation detail of the hash map -/
def insertListConst [BEq α] (l : List ((_ : α) × β)) (toInsert : List (α × β)) : List ((_ : α) × β) :=
  insertList l (toInsert.map Prod.toSigma)

theorem containsKey_insertListConst [BEq α] [PartialEquivBEq α]
    {l : List ((_ : α) × β)} {toInsert : List (α × β)} {k : α} :
    containsKey k (insertListConst l toInsert) =
    (containsKey k l || (toInsert.map Prod.fst).contains k) := by
  unfold insertListConst
  rw [containsKey_insertList]
  simp

theorem containsKey_of_containsKey_insertListConst [BEq α] [PartialEquivBEq α]
    {l : List ((_ : α) × β)} {toInsert : List (α × β)} {k : α}
    (h₁ : containsKey k (insertListConst l toInsert))
    (h₂ : (toInsert.map Prod.fst).contains k = false) : containsKey k l := by
  unfold insertListConst at h₁
  apply containsKey_of_containsKey_insertList h₁
  simpa

theorem getKey?_insertListConst_of_contains_eq_false [BEq α] [EquivBEq α]
    {l : List ((_ : α) × β)} {toInsert : List (α × β)} {k : α}
    (not_contains : (toInsert.map Prod.fst).contains k = false) :
    getKey? k (insertListConst l toInsert) = getKey? k l := by
  unfold insertListConst
  apply getKey?_insertList_of_contains_eq_false
  simpa

theorem getKey?_insertListConst_of_mem [BEq α] [EquivBEq α]
    {l : List ((_ : α) × β)} {toInsert : List (α × β)}
    {k k' : α} (k_beq : k == k')
    (distinct_l : DistinctKeys l)
    (distinct_toInsert : toInsert.Pairwise (fun a b => (a.1 == b.1) = false))
    (mem : k ∈ toInsert.map Prod.fst) :
    getKey? k' (insertListConst l toInsert) = some k := by
  unfold insertListConst
  apply getKey?_insertList_of_mem k_beq distinct_l
  · simpa [List.pairwise_map]
  · simp only [List.map_map, Prod.fst_comp_toSigma]
    exact mem

theorem getKey_insertListConst_of_contains_eq_false [BEq α] [EquivBEq α]
    {l : List ((_ : α) × β)} {toInsert : List (α × β)} {k : α}
    (not_contains : (toInsert.map Prod.fst).contains k = false)
    {h} :
    getKey k (insertListConst l toInsert) h =
      getKey k l (containsKey_of_containsKey_insertListConst h not_contains) := by
  rw [← Option.some_inj, ← getKey?_eq_some_getKey,
    getKey?_insertListConst_of_contains_eq_false not_contains, getKey?_eq_some_getKey]

theorem getKey_insertListConst_of_mem [BEq α] [EquivBEq α]
    {l : List ((_ : α) × β)} {toInsert : List (α × β)}
    {k k' : α} (k_beq : k == k')
    (distinct_l : DistinctKeys l)
    (distinct_toInsert : toInsert.Pairwise (fun a b => (a.1 == b.1) = false))
    (mem : k ∈ toInsert.map Prod.fst)
    {h} :
    getKey k' (insertListConst l toInsert) h = k := by
  rw [← Option.some_inj, ← getKey?_eq_some_getKey,
    getKey?_insertListConst_of_mem k_beq distinct_l distinct_toInsert mem]

theorem getKey!_insertListConst_of_contains_eq_false [BEq α] [EquivBEq α] [Inhabited α]
    {l : List ((_ : α) × β)} {toInsert : List (α × β)} {k : α}
    (not_contains : (toInsert.map Prod.fst).contains k = false) :
    getKey! k (insertListConst l toInsert) = getKey! k l := by
  rw [getKey!_eq_getKey?, getKey?_insertListConst_of_contains_eq_false not_contains,
    getKey!_eq_getKey?]

theorem getKey!_insertListConst_of_mem [BEq α] [EquivBEq α] [Inhabited α]
    {l : List ((_ : α) × β)} {toInsert : List (α × β)}
    {k k' : α} (k_beq : k == k')
    (distinct_l : DistinctKeys l)
    (distinct_toInsert : toInsert.Pairwise (fun a b => (a.1 == b.1) = false))
    (mem : k ∈ toInsert.map Prod.fst) :
    getKey! k' (insertListConst l toInsert) = k := by
  rw [getKey!_eq_getKey?, getKey?_insertListConst_of_mem k_beq distinct_l distinct_toInsert mem,
    Option.get!_some]

theorem getKeyD_insertListConst_of_contains_eq_false [BEq α] [EquivBEq α]
    {l : List ((_ : α) × β)} {toInsert : List (α × β)} {k fallback : α}
    (not_contains : (toInsert.map Prod.fst).contains k = false) :
    getKeyD k (insertListConst l toInsert) fallback = getKeyD k l fallback := by
  rw [getKeyD_eq_getKey?, getKey?_insertListConst_of_contains_eq_false not_contains,
    getKeyD_eq_getKey?]

theorem getKeyD_insertListConst_of_mem [BEq α] [EquivBEq α]
    {l : List ((_ : α) × β)} {toInsert : List (α × β)}
    {k k' fallback : α} (k_beq : k == k')
    (distinct_l : DistinctKeys l)
    (distinct_toInsert : toInsert.Pairwise (fun a b => (a.1 == b.1) = false))
    (mem : k ∈ toInsert.map Prod.fst) :
    getKeyD k' (insertListConst l toInsert) fallback = k := by
  rw [getKeyD_eq_getKey?, getKey?_insertListConst_of_mem k_beq distinct_l distinct_toInsert mem,
    Option.getD_some]

theorem length_insertListConst [BEq α] [EquivBEq α]
    {l : List ((_ : α) × β)} {toInsert : List (α × β)}
    (distinct_l : DistinctKeys l)
    (distinct_toInsert : toInsert.Pairwise (fun a b => (a.1 == b.1) = false))
    (distinct_both : ∀ (a : α), containsKey a l → (toInsert.map Prod.fst).contains a = false) :
    (insertListConst l toInsert).length = l.length + toInsert.length := by
  unfold insertListConst
  rw [length_insertList distinct_l]
  · simp
  · simpa [List.pairwise_map]
  · simpa using distinct_both

theorem length_le_length_insertListConst [BEq α]
    {l : List ((_ : α) × β)} {toInsert : List (α × β)} :
    l.length ≤ (insertListConst l toInsert).length := by
  induction toInsert generalizing l with
  | nil => apply Nat.le_refl
  | cons hd tl ih => exact Nat.le_trans length_le_length_insertEntry ih

theorem length_insertListConst_le [BEq α]
    {l : List ((_ : α) × β)} {toInsert : List (α × β)} :
    (insertListConst l toInsert).length ≤ l.length + toInsert.length := by
  unfold insertListConst
  rw [← List.length_map toInsert Prod.toSigma]
  apply length_insertList_le

theorem isEmpty_insertListConst [BEq α]
    {l : List ((_ : α) × β)} {toInsert : List (α × β)} :
    (List.insertListConst l toInsert).isEmpty = (l.isEmpty && toInsert.isEmpty) := by
  unfold insertListConst
  rw [isEmpty_insertList, Bool.eq_iff_iff]
  simp

theorem getValue?_insertListConst_of_contains_eq_false [BEq α] [PartialEquivBEq α]
    {l : List ((_ : α) × β)} {toInsert : List (α × β)} {k : α}
    (not_contains : (toInsert.map Prod.fst).contains k = false) :
    getValue? k (insertListConst l toInsert) = getValue? k l := by
  unfold insertListConst
  rw [getValue?_eq_getEntry?, getValue?_eq_getEntry?, getEntry?_insertList_of_contains_eq_false]
  rw [containsKey_eq_contains_map_fst]
  simpa

theorem getValue?_insertListConst_of_mem [BEq α] [EquivBEq α]
    {l : List ((_ : α) × β)} {toInsert : List (α × β)}
    {k k' : α} (k_beq : k == k') {v : β}
    (distinct_l : DistinctKeys l)
    (distinct_toInsert : toInsert.Pairwise (fun a b => (a.1 == b.1) = false))
    (mem : ⟨k, v⟩ ∈ toInsert) :
    getValue? k' (insertListConst l toInsert) = v := by
  unfold insertListConst
  rw [getValue?_eq_getEntry?]
  have : getEntry? k' (insertList l (toInsert.map Prod.toSigma)) =
      getEntry? k' (toInsert.map Prod.toSigma) := by
    apply getEntry?_insertList_of_contains_eq_true distinct_l (by simpa [List.pairwise_map])
    apply containsKey_of_beq _ k_beq
    rw [containsKey_eq_contains_map_fst, List.map_map, Prod.fst_comp_toSigma,
      List.contains_iff_exists_mem_beq]
    exists k
    rw [List.mem_map]
    constructor
    . exists ⟨k, v⟩
    . simp
  rw [this]
  rw [getEntry?_of_mem _ k_beq _]
  . rfl
  · simpa [DistinctKeys.def, List.pairwise_map]
  . simp only [List.mem_map]
    exists (k, v)

theorem getValue_insertListConst_of_contains_eq_false [BEq α] [PartialEquivBEq α]
    {l : List ((_ : α) × β)} {toInsert : List (α × β)} {k : α}
    {not_contains : (toInsert.map Prod.fst).contains k = false}
    {h} :
    getValue k (insertListConst l toInsert) h =
    getValue k l (containsKey_of_containsKey_insertListConst h not_contains) := by
  rw [← Option.some_inj, ← getValue?_eq_some_getValue, ← getValue?_eq_some_getValue,
    getValue?_insertListConst_of_contains_eq_false not_contains]

theorem getValue_insertListConst_of_mem [BEq α] [EquivBEq α]
    {l : List ((_ : α) × β)} {toInsert : List (α × β)}
    {k k' : α} (k_beq : k == k') {v : β}
    (distinct_l : DistinctKeys l)
    (distinct_toInsert : toInsert.Pairwise (fun a b => (a.1 == b.1) = false))
    (mem : ⟨k, v⟩ ∈ toInsert)
    {h} :
    getValue k' (insertListConst l toInsert) h = v := by
  rw [← Option.some_inj, ← getValue?_eq_some_getValue,
    getValue?_insertListConst_of_mem k_beq distinct_l distinct_toInsert mem]

theorem getValue!_insertListConst_of_contains_eq_false [BEq α] [PartialEquivBEq α] [Inhabited β]
    {l : List ((_ : α) × β)} {toInsert : List (α × β)} {k : α}
    (not_contains : (toInsert.map Prod.fst).contains k = false) :
    getValue! k (insertListConst l toInsert) = getValue! k l := by
  simp only [getValue!_eq_getValue?]
  rw [getValue?_insertListConst_of_contains_eq_false not_contains]

theorem getValue!_insertListConst_of_mem [BEq α] [EquivBEq α] [Inhabited β]
    {l : List ((_ : α) × β)} {toInsert : List (α × β)} {k k' : α} {v: β} (k_beq : k == k')
    (distinct_l : DistinctKeys l)
    (distinct_toInsert : toInsert.Pairwise (fun a b => (a.1 == b.1) = false))
    (mem : ⟨k, v⟩ ∈ toInsert):
    getValue! k' (insertListConst l toInsert) = v := by
  rw [getValue!_eq_getValue?,
    getValue?_insertListConst_of_mem k_beq distinct_l distinct_toInsert mem, Option.get!_some]

theorem getValueD_insertListConst_of_contains_eq_false [BEq α] [PartialEquivBEq α]
    {l : List ((_ : α) × β)} {toInsert : List (α × β)} {k : α} {fallback : β}
    (not_contains : (toInsert.map Prod.fst).contains k = false) :
    getValueD k (insertListConst l toInsert) fallback = getValueD k l fallback := by
  simp only [getValueD_eq_getValue?]
  rw [getValue?_insertListConst_of_contains_eq_false not_contains]

theorem getValueD_insertListConst_of_mem [BEq α] [EquivBEq α]
    {l : List ((_ : α) × β)} {toInsert : List (α × β)} {k k' : α} {v fallback: β} (k_beq : k == k')
    (distinct_l : DistinctKeys l)
    (distinct_toInsert : toInsert.Pairwise (fun a b => (a.1 == b.1) = false))
    (mem : ⟨k, v⟩ ∈ toInsert):
    getValueD k' (insertListConst l toInsert) fallback= v := by
  simp only [getValueD_eq_getValue?]
  rw [getValue?_insertListConst_of_mem k_beq distinct_l distinct_toInsert mem, Option.getD_some]

/-- Internal implementation detail of the hash map -/
def insertListIfNewUnit [BEq α] (l: List ((_ : α) × Unit)) (toInsert: List α) :
    List ((_ : α) × Unit) :=
  match toInsert with
  | .nil => l
  | .cons hd tl => insertListIfNewUnit (insertEntryIfNew hd () l) tl

theorem insertListIfNewUnit_perm_of_perm_first [BEq α] [EquivBEq α] {l1 l2 : List ((_ : α) × Unit)}
    {toInsert : List α } (h : Perm l1 l2) (distinct : DistinctKeys l1) :
    Perm (insertListIfNewUnit l1 toInsert) (insertListIfNewUnit l2 toInsert) := by
  induction toInsert generalizing l1 l2 with
  | nil => simp [insertListIfNewUnit, h]
  | cons hd tl ih =>
    simp only [insertListIfNewUnit]
    apply ih
    · simp only [insertEntryIfNew, cond_eq_if]
      have contains_eq : containsKey hd l1 = containsKey hd l2 := containsKey_of_perm h
      rw [contains_eq]
      by_cases contains_hd: containsKey hd l2 = true
      · simp only [contains_hd, ↓reduceIte]
        exact h
      · simp only [contains_hd, Bool.false_eq_true, ↓reduceIte, List.perm_cons]
        exact h
    · apply DistinctKeys.insertEntryIfNew distinct

theorem DistinctKeys.insertListIfNewUnit [BEq α] [PartialEquivBEq α] {l : List ((_ : α) × Unit)}
    {toInsert : List α} (distinct: DistinctKeys l):
    DistinctKeys (insertListIfNewUnit l toInsert) := by
  induction toInsert generalizing l with
  | nil => simp [List.insertListIfNewUnit, distinct]
  | cons hd tl ih =>
    simp only [List.insertListIfNewUnit]
    apply ih (insertEntryIfNew distinct)

theorem getEntry?_insertListIfNewUnit [BEq α] [PartialEquivBEq α] {l : List ((_ : α) × Unit)}
    {toInsert : List α} {k : α} :
    getEntry? k (insertListIfNewUnit l toInsert) =
      (getEntry? k l).or (getEntry? k (toInsert.map (⟨·, ()⟩))) := by
  induction toInsert generalizing l with
  | nil => simp [insertListIfNewUnit]
  | cons hd tl ih =>
    simp only [insertListIfNewUnit, ih, getEntry?_insertEntryIfNew, List.map_cons,
      getEntry?_cons]
    cases hhd : hd == k
    · simp
    · cases hc : containsKey hd l
      · simp only [Bool.not_false, Bool.and_self, ↓reduceIte, Option.some_or, cond_true,
          Option.or_some', Option.some.injEq]
        rw [getEntry?_eq_none.2, Option.getD_none]
        rwa [← containsKey_congr hhd]
      · simp only [Bool.not_true, Bool.and_false, Bool.false_eq_true, ↓reduceIte, cond_true,
          Option.or_some', getEntry?_eq_none]
        rw [containsKey_congr hhd, containsKey_eq_isSome_getEntry?] at hc
        obtain ⟨v, hv⟩ := Option.isSome_iff_exists.1 hc
        simp [hv]

theorem DistinctKeys.mapUnit [BEq α]
    {l : List α} (distinct: l.Pairwise (fun a b => (a == b) = false)) :
    DistinctKeys (l.map (⟨·, ()⟩)) := by
  rw [DistinctKeys.def]
  refine List.Pairwise.map ?_ ?_ distinct
  simp

theorem getEntry?_insertListIfNewUnit_of_contains_eq_false [BEq α] [PartialEquivBEq α]
    {l : List ((_ : α) × Unit)} {toInsert : List α } {k : α}
    (not_contains : toInsert.contains k = false) :
    getEntry? k (insertListIfNewUnit l toInsert) = getEntry? k l := by
  induction toInsert generalizing l with
  | nil => simp [insertListIfNewUnit]
  | cons h t ih =>
    unfold insertListIfNewUnit
    simp only [List.contains_cons, Bool.or_eq_false_iff] at not_contains
    rw [ih not_contains.right, getEntry?_insertEntryIfNew]
    simp only [Bool.and_eq_true, Bool.not_eq_eq_eq_not, Bool.not_true, ite_eq_right_iff, and_imp]
    intro h'
    rw [BEq.comm, And.left not_contains] at h'
    simp at h'

theorem containsKey_insertListIfNewUnit [BEq α] [PartialEquivBEq α] {l : List ((_ : α) × Unit)}
    {toInsert : List α} {k : α} :
    containsKey k (insertListIfNewUnit l toInsert) = (containsKey k l || toInsert.contains k) := by
  induction toInsert generalizing l with
  | nil => simp [insertListIfNewUnit]
  | cons hd tl ih =>
    simp only [insertListIfNewUnit, List.contains_cons]
    rw [ih, containsKey_insertEntryIfNew]
    rw [Bool.or_comm (hd == k), Bool.or_assoc, BEq.comm (a:=hd)]

theorem containsKey_of_containsKey_insertListIfNewUnit [BEq α] [PartialEquivBEq α]
    {l : List ((_ : α) × Unit)} {toInsert : List α} {k : α}
    (h₂ : toInsert.contains k = false) : containsKey k (insertListIfNewUnit l toInsert) →
    containsKey k l := by
  intro h₁
  rw [containsKey_insertListIfNewUnit, h₂] at h₁; simp at h₁; exact h₁

theorem getKey?_insertListIfNewUnit_of_contains_eq_false_of_contains_eq_false [BEq α] [EquivBEq α]
    {l : List ((_ : α) × Unit)} {toInsert : List α} {k : α}
    (h': containsKey k l = false) (h : toInsert.contains k = false) :
    getKey? k (insertListIfNewUnit l toInsert) = none := by
  rw [getKey?_eq_getEntry?,
    getEntry?_insertListIfNewUnit_of_contains_eq_false h, Option.map_eq_none', getEntry?_eq_none]
  exact h'

theorem getKey?_insertListIfNewUnit_of_contains_eq_false_of_mem [BEq α] [EquivBEq α]
    {l : List ((_ : α) × Unit)} {toInsert : List α}
    {k k' : α} (k_beq : k == k')
    (mem' : containsKey k l = false)
    (distinct : toInsert.Pairwise (fun a b => (a == b) = false)) (mem : k ∈ toInsert):
    getKey? k' (insertListIfNewUnit l toInsert) = some k := by
  simp only [getKey?_eq_getEntry?, getEntry?_insertListIfNewUnit, Option.map_eq_some',
    Option.or_eq_some, getEntry?_eq_none]
  exists ⟨k, ()⟩
  simp only [and_true]
  right
  constructor
  · rw [containsKey_congr k_beq] at mem'
    exact mem'
  · apply getEntry?_of_mem (DistinctKeys.mapUnit distinct) k_beq
    simp only [List.mem_map]
    exists k

theorem getKey?_insertListIfNewUnit_of_contains [BEq α] [EquivBEq α]
    {l : List ((_ : α) × Unit)} {toInsert : List α}
    {k : α}
    (h : containsKey k l = true):
    getKey? k (insertListIfNewUnit l toInsert) = getKey? k l := by
  rw [containsKey_eq_isSome_getEntry?] at h
  simp [getKey?_eq_getEntry?, getEntry?_insertListIfNewUnit, Option.or_of_isSome h]

theorem getKey_insertListIfNewUnit_of_contains_eq_false_of_mem [BEq α] [EquivBEq α]
    {l : List ((_ : α) × Unit)} {toInsert : List α}
    {k k' : α} (k_beq : k == k')
    {h} (contains_eq_false : containsKey k l = false)
    (distinct : toInsert.Pairwise (fun a b => (a == b) = false))
    (mem : k ∈ toInsert) :
    getKey k' (insertListIfNewUnit l toInsert) h = k := by
  rw [← Option.some_inj, ← getKey?_eq_some_getKey,
    getKey?_insertListIfNewUnit_of_contains_eq_false_of_mem k_beq contains_eq_false distinct mem]

theorem getKey_insertListIfNewUnit_of_contains [BEq α] [EquivBEq α]
    {l : List ((_ : α) × Unit)} {toInsert : List α}
    {k : α}
    (contains : containsKey k l = true) {h}:
    getKey k (insertListIfNewUnit l toInsert) h = getKey k l contains := by
  rw [← Option.some_inj, ← getKey?_eq_some_getKey, ← getKey?_eq_some_getKey,
    getKey?_insertListIfNewUnit_of_contains contains]

theorem getKey!_insertListIfNewUnit_of_contains_eq_false_of_contains_eq_false [BEq α] [EquivBEq α]
    [Inhabited α] {l : List ((_ : α) × Unit)} {toInsert : List α} {k : α}
    (contains_eq_false : containsKey k l = false)
    (contains_eq_false' : toInsert.contains k = false) :
    getKey! k (insertListIfNewUnit l toInsert) = default := by
  rw [getKey!_eq_getKey?, getKey?_insertListIfNewUnit_of_contains_eq_false_of_contains_eq_false
    contains_eq_false contains_eq_false']
  simp

theorem getKey!_insertListIfNewUnit_of_contains_eq_false_of_mem [BEq α] [EquivBEq α] [Inhabited α]
    {l : List ((_ : α) × Unit)} {toInsert : List α}
    {k k' : α} (k_beq : k == k')
    (h : containsKey k l = false)
    (distinct : toInsert.Pairwise (fun a b => (a == b) = false)) (mem : k ∈ toInsert) :
    getKey! k' (insertListIfNewUnit l toInsert) = k := by
  rw [getKey!_eq_getKey?,
    getKey?_insertListIfNewUnit_of_contains_eq_false_of_mem k_beq h distinct mem, Option.get!_some]

theorem getKey!_insertListIfNewUnit_of_contains [BEq α] [EquivBEq α] [Inhabited α]
    {l : List ((_ : α) × Unit)} {toInsert : List α}
    {k : α}
    (h : containsKey k l = true) :
    getKey! k (insertListIfNewUnit l toInsert) = getKey! k l  := by
  rw [getKey!_eq_getKey?, getKey?_insertListIfNewUnit_of_contains h, getKey!_eq_getKey?]

theorem getKeyD_insertListIfNewUnit_of_contains_eq_false_of_contains_eq_false [BEq α] [EquivBEq α]
    {l : List ((_ : α) × Unit)} {toInsert : List α} {k fallback : α}
    (contains_eq_false : containsKey k l = false) (contains_eq_false' : toInsert.contains k = false) :
    getKeyD k (insertListIfNewUnit l toInsert) fallback = fallback := by
  rw [getKeyD_eq_getKey?, getKey?_insertListIfNewUnit_of_contains_eq_false_of_contains_eq_false
    contains_eq_false contains_eq_false']
  simp

theorem getKeyD_insertListIfNewUnit_of_contains_eq_false_of_mem [BEq α] [EquivBEq α]
    {l : List ((_ : α) × Unit)} {toInsert : List α}
    {k k' fallback : α} (k_beq : k == k')
    (h : containsKey k l = false)
    (distinct : toInsert.Pairwise (fun a b => (a == b) = false)) (mem : k ∈ toInsert) :
    getKeyD k' (insertListIfNewUnit l toInsert) fallback = k := by
  rw [getKeyD_eq_getKey?, getKey?_insertListIfNewUnit_of_contains_eq_false_of_mem k_beq h
    distinct mem, Option.getD_some]

theorem getKeyD_insertListIfNewUnit_of_contains [BEq α] [EquivBEq α]
    {l : List ((_ : α) × Unit)} {toInsert : List α}
    {k fallback : α}
    (contains : containsKey k l = true) :
    getKeyD k (insertListIfNewUnit l toInsert) fallback = getKeyD k l fallback := by
  rw [getKeyD_eq_getKey?,
    getKey?_insertListIfNewUnit_of_contains contains, getKeyD_eq_getKey?]

theorem length_insertListIfNewUnit [BEq α] [EquivBEq α]
    {l : List ((_ : α) × Unit)} {toInsert : List α}
    (distinct_l : DistinctKeys l)
    (distinct_toInsert : toInsert.Pairwise (fun a b => (a == b) = false))
    (distinct_both : ∀ (a : α), containsKey a l → toInsert.contains a = false) :
    (insertListIfNewUnit l toInsert).length = l.length + toInsert.length := by
  induction toInsert generalizing l with
  | nil => simp [insertListIfNewUnit]
  | cons hd tl ih =>
    simp only [insertListIfNewUnit, List.length_cons]
    rw [ih]
    · rw [length_insertEntryIfNew]
      specialize distinct_both hd
      simp only [List.contains_cons, BEq.refl, Bool.true_or, and_true,
        Bool.not_eq_true] at distinct_both
      cases eq : containsKey hd l with
      | true => simp [eq] at distinct_both
      | false =>
        simp only [Bool.false_eq_true, ↓reduceIte]
        rw [Nat.add_assoc, Nat.add_comm 1 _]
    · apply DistinctKeys.insertEntryIfNew distinct_l
    · simp only [pairwise_cons] at distinct_toInsert
      apply And.right distinct_toInsert
    · intro a
      simp only [List.contains_cons, Bool.or_eq_true, not_and, not_or,
        Bool.not_eq_true] at distinct_both
      rw [containsKey_insertEntryIfNew]
      simp only [Bool.or_eq_true]
      intro h
      cases h with
      | inl h =>
        simp only [pairwise_cons] at distinct_toInsert
        rw [List.contains_eq_any_beq]
        simp only [List.any_eq_false, Bool.not_eq_true]
        intro x x_mem
        rcases distinct_toInsert with ⟨left,_⟩
        specialize left x x_mem
        apply BEq.neq_of_beq_of_neq
        apply BEq.symm h
        exact left
      | inr h =>
        specialize distinct_both a h
        rw [Bool.or_eq_false_iff] at distinct_both
        apply And.right distinct_both

theorem length_le_length_insertListIfNewUnit [BEq α] [EquivBEq α]
    {l : List ((_ : α) × Unit)} {toInsert : List α}:
    l.length ≤ (insertListIfNewUnit l toInsert).length := by
  induction toInsert generalizing l with
  | nil => apply Nat.le_refl
  | cons hd tl ih => exact Nat.le_trans length_le_length_insertEntryIfNew ih

theorem length_insertListIfNewUnit_le [BEq α] [EquivBEq α]
    {l : List ((_ : α) × Unit)} {toInsert : List α}:
    (insertListIfNewUnit l toInsert).length ≤ l.length + toInsert.length := by
  induction toInsert generalizing l with
  | nil => simp only [insertListIfNewUnit, List.length_nil, Nat.add_zero, Nat.le_refl]
  | cons hd tl ih =>
    simp only [insertListIfNewUnit, List.length_cons]
    apply Nat.le_trans ih
    rw [Nat.add_comm tl.length 1, ← Nat.add_assoc]
    apply Nat.add_le_add _ (Nat.le_refl _)
    apply length_insertEntryIfNew_le

theorem isEmpty_insertListIfNewUnit [BEq α]
    {l : List ((_ : α) × Unit)} {toInsert : List α} :
    (List.insertListIfNewUnit l toInsert).isEmpty = (l.isEmpty && toInsert.isEmpty) := by
  induction toInsert generalizing l with
  | nil => simp [insertListIfNewUnit]
  | cons hd tl ih =>
    rw [insertListIfNewUnit, List.isEmpty_cons, ih, isEmpty_insertEntryIfNew]
    simp

theorem getValue?_list_unit [BEq α] {l : List ((_ : α) × Unit)} {k : α}:
    getValue? k l = if containsKey k l = true then some () else none := by
  induction l with
  | nil => simp
  | cons hd tl ih =>
    simp only [getValue?, containsKey, Bool.or_eq_true, Bool.cond_eq_ite_iff]
    by_cases hd_k: (hd.fst == k) = true
    · simp [hd_k]
    · simp [hd_k, ih]

theorem getValue?_insertListIfNewUnit [BEq α] [PartialEquivBEq α]
    {l : List ((_ : α) × Unit)} {toInsert : List α} {k : α}:
    getValue? k (insertListIfNewUnit l toInsert) =
    if containsKey k l ∨ toInsert.contains k then some () else none := by
  simp [containsKey_insertListIfNewUnit, getValue?_list_unit]

end

/-- Internal implementation detail of the hash map -/
def alterKey [BEq α] [LawfulBEq α] (k : α) (f : Option (β k) → Option (β k))
>>>>>>> 906aa1be
    (l : List ((a : α) × β a)) : List ((a : α) × β a) :=
  match f (getValueCast? k l) with
  | none => eraseKey k l
  | some v => insertEntry k v l

theorem length_alterKey {k : α} {f : Option (β k) → Option (β k)}
    {l : List ((a : α) × β a)} : (alterKey k f l).length =
    if h : containsKey k l then
      if f (getValueCast k l h) |>.isSome then l.length else l.length - 1
    else
      if f none |>.isSome then l.length + 1 else l.length := by
  rw [alterKey]
  cases h : getValueCast? k l <;> split <;> simp_all [length_eraseKey, length_insertEntry,
    containsKey_eq_isSome_getValueCast?, ← getValueCast?_eq_some_getValueCast]

theorem length_alterKey' {k : α} {f : Option (β k) → Option (β k)}
    {l : List ((a : α) × β a)} :
    (alterKey k f l).length =
    if containsKey k l && (f (getValueCast? k l)).isNone then
      l.length - 1
    else if !containsKey k l && (f (getValueCast? k l)).isSome then
      l.length + 1
    else
      l.length := by
  rw [alterKey]
  cases h : containsKey k l <;> split <;> split <;> simp_all [length_eraseKey, length_insertEntry]

-- probably unused. I encountered some issues deriving RawLemmas from these and decided that
-- it's not worth the trouble when the lemmas are one-liners
-- theorem length_alterKey_eq_add_one {k : α} {f : Option (β k) → Option (β k)}
--     {l : List ((a : α) × β a)} (h : containsKey k l = false) (h' : (f (getValueCast? k l)).isSome) :
--     (alterKey k f l).length = l.length + 1 := by
--   simp [length_alterKey', h, h']

-- theorem length_alterKey_eq_sub_one {k : α} {f : Option (β k) → Option (β k)}
--     {l : List ((a : α) × β a)} (h : containsKey k l) (h' : (f (getValueCast? k l)).isNone) :
--     (alterKey k f l).length = l.length - 1 := by
--   simp [length_alterKey', h, h']

-- theorem length_alterKey_eq_self {k : α} {f : Option (β k) → Option (β k)}
--     {l : List ((a : α) × β a)} (h : containsKey k l) (h' : (f (getValueCast? k l)).isSome) :
--     (alterKey k f l).length = l.length := by
--   simp [length_alterKey', h, Option.isSome_iff_ne_none.mp h']

-- theorem length_alterKey_eq_self' {k : α} {f : Option (β k) → Option (β k)}
--     {l : List ((a : α) × β a)} (h : containsKey k l = false) (h' : (f (getValueCast? k l)).isNone) :
--     (alterKey k f l).length = l.length := by
--   simp [length_alterKey', h, h']

theorem alterKey_cons_perm {k : α} {f : Option (β k) → Option (β k)}
    {k' : α} {v' : β k'} {l : List ((a : α) × β a)} :
      Perm (alterKey k f (⟨k', v'⟩ :: l)) (if hk : k' == k then
        match f (some (cast (congrArg β (eq_of_beq hk)) v')) with
          | none => l
          | some v => ⟨k, v⟩ :: l
        else
          ⟨k', v'⟩ :: alterKey k f l) := by
  rw [alterKey]
  by_cases hk' : k' == k
  · simp only [hk', ↓reduceDIte]
    rw [getValueCast?_cons_of_true hk', eraseKey_cons_of_beq hk']
    simp [insertEntry_cons_of_beq hk']
  · simp only [hk', Bool.false_eq_true, ↓reduceDIte]
    rw [Bool.not_eq_true] at hk'
    rw [getValueCast?_cons_of_false hk', eraseKey_cons_of_false hk', alterKey]
    split
    · rfl
    · exact insertEntry_cons_of_false hk'

theorem isEmpty_alterKey {k : α} {f : Option (β k) → Option (β k)}
    {l : List ((a : α) × β a)} :
    (alterKey k f l).isEmpty = ((eraseKey k l).isEmpty && (f (getValueCast? k l)).isNone) := by
  rw [alterKey, Bool.eq_iff_iff, Bool.and_eq_true_iff]
  cases f (getValueCast? k l)
  repeat simp [isEmpty_insertEntry]

theorem alterKey_of_perm {a : α} {f : Option (β a) → Option (β a)}
    {l l' : List ((a : α) × β a)} (hl : DistinctKeys l) (hp : Perm l l') :
    Perm (alterKey a f l) (alterKey a f l') := by
  simp only [alterKey, getValueCast?_of_perm hl hp]
  split
  · exact eraseKey_of_perm hl hp
  · exact insertEntry_of_perm hl hp

theorem alterKey_append_of_containsKey_right_eq_false {a : α}
    {f : Option (β a) → Option (β a)} {l l' : List ((a : α) × β a)}
    (hc : containsKey a l' = false) : alterKey a f (l ++ l') = alterKey a f l ++ l' := by
  simp only [alterKey, getValueCast?_append_of_containsKey_eq_false hc,
    eraseKey_append_of_containsKey_right_eq_false hc, insertEntry_append_of_not_contains_right hc]
  split <;> rfl

@[simp]
theorem alterKey_nil {a : α} {f : Option (β a) → Option (β a)} :
    alterKey a f [] = match f none with
    | none => []
    | some b => [⟨a, b⟩] := rfl

theorem containsKey_alterKey_self {a : α} {f : Option (β a) → Option (β a)}
    {l : List ((a : α) × β a)} (hl : DistinctKeys l) :
    containsKey a (alterKey a f l) = (f (getValueCast? a l)).isSome := by
  match l with
  | [] =>
    simp only [getValueCast?_nil, Bool.coe_iff_coe, alterKey_nil]
    cases f none <;> simp
  | x :: xs =>
    simp only [alterKey, Bool.coe_iff_coe]
    cases f (getValueCast? a (x :: xs))
    · simp only [hl, Option.isSome_none, containsKey_eraseKey_self]
    · simp only [containsKey_insertEntry, BEq.refl, Bool.true_or, Option.isSome_some]

theorem containsKey_alterKey {k k' : α} {f : Option (β k) → Option (β k)}
    {l : List ((a : α) × β a)} (hl : DistinctKeys l) :
    containsKey k' (alterKey k f l) =
    if k == k' then
      f (getValueCast? k l) |>.isSome
    else
      containsKey k' l := by
  split
  · next h =>
    rw [← containsKey_congr h, containsKey_alterKey_self hl]
  · next h =>
    rw [alterKey]
    cases f (getValueCast? k l)
    · simp [containsKey_eraseKey_of_false (Bool.not_eq_true _ ▸ h)]
    · simp_all

theorem DistinctKeys.alterKey {a : α} {f : Option (β a) → Option (β a)}
    {l : List ((a : α) × β a)} (hl : DistinctKeys l) : DistinctKeys (alterKey a f l) := by
  dsimp only [List.alterKey]
  split
  · exact DistinctKeys.eraseKey hl
  · exact DistinctKeys.insertEntry hl

theorem mem_alterKey_of_key_ne {a : α} {f : Option (β a) → Option (β a)}
    {l : List ((a : α) × β a)} (p : (a : α) × β a) (hne : p.1 ≠ a) :
    p ∈ alterKey a f l ↔ p ∈ l := by
  rw [alterKey]
  split <;> simp only [mem_eraseKey_of_key_ne p hne, mem_insertEntry_of_key_ne p hne]

theorem getValueCast?_alterKey (k k' : α) (f : Option (β k) → Option (β k))
    (l : List ((a : α) × β a)) (hl : DistinctKeys l) : getValueCast? k' (alterKey k f l) =
    if h : k == k' then
      cast (congrArg (Option ∘ β) (eq_of_beq h)) (f (getValueCast? k l))
    else
      getValueCast? k' l := by
  split
  · next heq =>
    cases eq_of_beq heq
    simp only [Function.comp_apply, cast_eq]
    rw [alterKey]
    split
    · next hnone =>
      simp only [getValueCast?_eraseKey_self hl, hnone]
    · next hsome =>
      rw [hsome, getValueCast?_insertEntry_self]
  · next heq =>
    rw [alterKey]
    split
    · next hnone =>
      simp only [heq, hnone, hl, beq_iff_eq, getValueCast?_eraseKey, ite_false, Bool.false_eq_true,
        reduceIte]
    · next hsome =>
      simp only [beq_iff_eq, getValueCast?_insertEntry, dite_false, heq, Bool.false_eq_true]

theorem getValueCast_alterKey (k k' : α) (f : Option (β k) → Option (β k))
    (l : List ((a : α) × β a)) (hl : DistinctKeys l) (hc : containsKey k' (alterKey k f l)) :
    getValueCast k' (alterKey k f l) hc =
    if h : k == k' then
      haveI hc' : (f (getValueCast? k l)).isSome := by rwa [containsKey_alterKey hl, if_pos h] at hc
      cast (congrArg β (eq_of_beq h)) <| (f (getValueCast? k l)).get hc'
    else
      haveI hc' : containsKey k' l := by rwa [containsKey_alterKey hl, if_neg h] at hc
      getValueCast k' l hc' := by
  have := getValueCast?_alterKey  k k' f l hl
  rw [getValueCast?_eq_some_getValueCast hc] at this
  split
  · next heq =>
    cases eq_of_beq heq
    apply Option.some_inj.mp
    simp_all
  · next heq =>
    apply Option.some_inj.mp
    simp_all only [Bool.false_eq_true, Function.comp_apply, dite_false]
    rw [getValueCast?_eq_some_getValueCast]

theorem getValueCast_alterKey_self (k : α) (f : Option (β k) → Option (β k))
    (l : List ((a : α) × β a)) (hl : DistinctKeys l) (hc : containsKey k (alterKey k f l)) :
    haveI hc' : (f (getValueCast? k l)).isSome := by
      rwa [containsKey_alterKey hl, beq_self_eq_true] at hc
    getValueCast k (alterKey k f l) hc = (f (getValueCast? k l)).get hc' := by
  rw [getValueCast_alterKey _ _ _ _ hl]
  simp

theorem getValueCast!_alterKey {k k' : α} [Inhabited (β k')]
    {f : Option (β k) → Option (β k)} (l : List ((a : α) × β a)) (hl : DistinctKeys l) :
    getValueCast! k' (alterKey k f l) =
    if heq : k == k' then
      haveI : Inhabited (β k) := ⟨cast (congrArg β <| eq_of_beq heq).symm default⟩
      cast (congrArg β (eq_of_beq heq)) <| (f (getValueCast? k l)).get!
    else
      getValueCast! k' l := by
  simp only [hl, getValueCast!_eq_getValueCast?, getValueCast?_alterKey, beq_iff_eq,
    Function.comp_apply]
  split
  · next heq =>
    cases eq_of_beq heq
    simp only [cast_eq]
  · rfl

theorem getValueCastD_alterKey {k k' : α} {v : β k'}
    {f : Option (β k) → Option (β k)} (l : List ((a : α) × β a)) (hl : DistinctKeys l) :
    getValueCastD k' (alterKey k f l) v =
    if heq : k == k' then
      f (getValueCast? k l) |>.map (cast (congrArg β <| eq_of_beq heq)) |>.getD v
    else
      getValueCastD k' l v := by
  simp only [getValueCastD_eq_getValueCast?, hl, getValueCast?_alterKey, beq_iff_eq,
    Function.comp_apply]
  split
  · next heq =>
    cases eq_of_beq heq
    simp only [List.cast_eq_id, Option.map_id]
  · rfl

theorem getKey?_alterKey {k k' : α} {f : Option (β k) → Option (β k)}
    (l : List ((a : α) × β a)) (hl : DistinctKeys l) :
    getKey? k' (alterKey k f l) =
    if k == k' then
      if (f (getValueCast? k l)).isSome then some k else none
    else
      getKey? k' l := by
  rw [alterKey]
  split <;> next heq => simp [hl, heq, getKey?_eraseKey, getKey?_insertEntry]

theorem getKey!_alterKey [Inhabited α] {k k' : α}
    {f : Option (β k) → Option (β k)} (l : List ((a : α) × β a)) (hl : DistinctKeys l) :
    getKey! k' (alterKey k f l) =
    if k == k' then
      if (f (getValueCast? k l)).isSome then k else panic ""
    else
      getKey! k' l := by
  simp only [getKey!_eq_getKey?, hl, getKey?_alterKey, beq_iff_eq]
  split
  · next heq =>
    cases eq_of_beq heq
    split <;> rfl
  · next heq =>
    rfl

theorem getKey_alter [Inhabited α] {k k' : α}
    {f : Option (β k) → Option (β k)} (l : List ((a : α) × β a)) (hl : DistinctKeys l)
    (hc : containsKey k' (alterKey k f l)) :
    getKey k' (alterKey k f l) hc =
    if heq : k == k' then
      k
    else
      haveI h' : containsKey k' l := by rwa [containsKey_alterKey hl, if_neg heq] at hc
      getKey k' l h' := by
  have := getKey?_alterKey (f := f) (k' := k') _ hl
  rw [getKey?_eq_some_getKey hc] at this
  split
  · next heq =>
    cases eq_of_beq heq
    apply Option.some_inj.mp
    simp_all
  · next heq =>
    apply Option.some_inj.mp
    simp_all only [Bool.false_eq_true, ite_false]
    rw [getKey?_eq_some_getKey]

theorem getKeyD_alter {k k' d : α} {f : Option (β k) → Option (β k)}
    (l : List ((a : α) × β a)) (hl : DistinctKeys l) :
    getKeyD k' (alterKey k f l) d =
    if k == k' then
      if (f (getValueCast? k l)).isSome then k else d
    else
      getKeyD k' l d := by
  simp only [hl, getKeyD_eq_getKey?, getKey?_alterKey, beq_iff_eq, Function.comp_apply]
  split
  · next heq =>
    cases eq_of_beq heq
    split <;> rfl
  · rfl

namespace Const

omit [LawfulBEq α]
variable [EquivBEq α]

variable {β : Type v}

/-- Internal implementation detail of the hash map -/
def alterKey [BEq α] (k : α) (f : Option β → Option β)
    (l : List ((_ : α) × β)) : List ((_ : α) × β) :=
  match f (getValue? k l) with
  | none => eraseKey k l
  | some v => insertEntry k v l

omit [EquivBEq α] in
theorem length_alterKey {k : α} {f : Option β → Option β}
    {l : List ((_ : α) × β)} : (alterKey k f l).length =
      if h : containsKey k l then
        if f (some (getValue k l h)) |>.isSome then l.length else l.length - 1
      else
        if f none |>.isSome then l.length + 1 else l.length := by
  rw [alterKey]
  cases h : getValue? k l <;> split <;> simp_all [length_eraseKey, length_insertEntry,
    containsKey_eq_isSome_getValue?, ← getValue?_eq_some_getValue, -getValue?_eq_none]

omit [EquivBEq α] in
theorem length_alterKey' {k : α} {f : Option β → Option β}
    {l : List ((_ : α) × β)} :
    (alterKey k f l).length =
    if containsKey k l && (f (getValue? k l)).isNone then
      l.length - 1
    else if !containsKey k l && (f (getValue? k l)).isSome then
      l.length + 1
    else
      l.length := by
  rw [alterKey]
  cases h : containsKey k l <;> split <;> split <;> simp_all [length_eraseKey, length_insertEntry]

omit [EquivBEq α] in
theorem length_alterKey_eq_add_one {k : α} {f : Option β → Option β}
    {l : List ((_ : α) × β)} (h : containsKey k l = false) (h' : (f (getValue? k l)).isSome) :
    (alterKey k f l).length = l.length + 1 := by
  simp [length_alterKey', h, h']

omit [EquivBEq α] in
theorem length_alterKey_eq_sub_one {k : α} {f : Option β → Option β}
    {l : List ((_ : α) × β)} (h : containsKey k l) (h' : (f (getValue? k l)).isNone) :
    (alterKey k f l).length = l.length - 1 := by
  simp [length_alterKey', h, h']

omit [EquivBEq α] in
theorem length_alterKey_eq_self {k : α} {f : Option β → Option β}
    {l : List ((_ : α) × β)} (h : containsKey k l) (h' : (f (getValue? k l)).isSome) :
    (alterKey k f l).length = l.length := by
  simp [length_alterKey', h, Option.isSome_iff_ne_none.mp h']

omit [EquivBEq α] in
theorem length_alterKey_eq_self' {k : α} {f : Option β → Option β}
    {l : List ((_ : α) × β)} (h : containsKey k l = false) (h' : (f (getValue? k l)).isNone) :
    (alterKey k f l).length = l.length := by
  simp [length_alterKey', h, h']

omit [EquivBEq α] in
theorem alterKey_cons_perm {k : α} {f : Option β → Option β}
    {k' : α} {v' : β} {l : List ((_ : α) × β)} :
      Perm (alterKey k f (⟨k', v'⟩ :: l)) (if k' == k then
        match f (some v') with
          | none => l
          | some v => ⟨k, v⟩ :: l
        else
          ⟨k', v'⟩ :: alterKey k f l) := by
  rw [alterKey]
  by_cases hk' : k' == k
  · simp only [hk', ↓reduceDIte]
    rw [getValue?_cons_of_true hk', eraseKey_cons_of_beq hk']
    simp [insertEntry_cons_of_beq hk']
  · simp only [hk', Bool.false_eq_true, ↓reduceDIte]
    rw [Bool.not_eq_true] at hk'
    rw [getValue?_cons_of_false hk', eraseKey_cons_of_false hk', alterKey]
    split
    · rfl
    · simp [insertEntry_cons_of_false hk']

omit [EquivBEq α] in
theorem isEmpty_alterKey {k : α} {f : Option β → Option β}
    {l : List ((_ : α) × β)} :
    (alterKey k f l).isEmpty ↔ (eraseKey k l).isEmpty ∧ f (getValue? k l) = none := by
  simp only [alterKey, List.isEmpty_eq_true]
  split
  · next heq =>
    simp only [iff_self_and, heq];
    intros; trivial
  · next heq =>
    rw [heq, ← List.isEmpty_iff, isEmpty_insertEntry]
    simp

theorem alterKey_of_perm {a : α} {f : Option β → Option β}
    {l l' : List ((_ : α) × β)} (hl : DistinctKeys l) (hp : Perm l l') :
    Perm (alterKey a f l) (alterKey a f l') := by
  simp only [alterKey, getValue?_of_perm hl hp]
  split
  · exact eraseKey_of_perm hl hp
  · exact insertEntry_of_perm hl hp

omit [EquivBEq α] in
theorem alterKey_append_of_containsKey_right_eq_false {a : α}
    {f : Option β → Option β} {l l' : List ((_ : α) × β)}
    (hc : containsKey a l' = false) : alterKey a f (l ++ l') = alterKey a f l ++ l' := by
  simp only [alterKey, getValue?_append_of_containsKey_eq_false hc,
    eraseKey_append_of_containsKey_right_eq_false hc, insertEntry_append_of_not_contains_right hc]
  split <;> rfl

omit [EquivBEq α] in
@[simp]
theorem alterKey_nil {a : α} {f : Option β → Option β} :
    alterKey a f [] = match f none with
    | none => []
    | some b => [⟨a, b⟩] := rfl

theorem containsKey_alterKey_self {a : α} {f : Option β → Option β}
    {l : List ((_ : α) × β)} (hl : DistinctKeys l) :
    containsKey a (alterKey a f l) = (f (getValue? a l)).isSome := by
  match l with
  | [] =>
    simp only [getValue?_nil, Bool.coe_iff_coe, alterKey_nil]
    split <;> { rename_i heq; simp [heq] }
  | x :: xs =>
    simp only [alterKey, Bool.coe_iff_coe]
    split
    · next heq =>
      simp only [hl, heq, Option.isSome_none, containsKey_eraseKey_self]
    · next heq =>
      simp only [containsKey_insertEntry, BEq.refl, Bool.true_or, heq, Option.isSome_some]

theorem mem_alterKey_of_key_not_beq {β : Type v} {a : α}
    {f : Option β → Option β} {l : List ((_ : α) × β)} (p : (_ : α) × β)
    (hne : (p.1 == a) = false) : p ∈ alterKey a f l ↔ p ∈ l := by
  rw [alterKey]
  split <;> simp only
    [mem_eraseKey_of_key_beq_eq_false p hne, mem_insertEntry_of_key_beq_eq_false p hne]

theorem containsKey_alterKey {k k' : α} {f : Option β → Option β}
    {l : List ((_ : α) × β)} (hl : DistinctKeys l) :
    containsKey k' (alterKey k f l) =
    if k == k' then
      f (getValue? k l) |>.isSome
    else
      containsKey k' l := by
  split
  · next h =>
    rw [← containsKey_congr h]
    exact containsKey_alterKey_self hl
  · next h =>
    rw [alterKey]
    split
    · next heq =>
      simp only [containsKey_eraseKey_of_false (Bool.not_eq_true _ ▸ h)]
    · next heq =>
      simp_all only [Bool.not_eq_true, containsKey_insertEntry, Bool.false_or]

theorem getValue?_alterKey (k k' : α) (f : Option β → Option β)
    (l : List ((_ : α) × β)) (hl : DistinctKeys l) : getValue? k' (alterKey k f l) =
    if k == k' then
      f (getValue? k l)
    else
      getValue? k' l := by
  split
  · next heq =>
    rw [alterKey]
    split
    · next hnone =>
      simp only [getValue?_eraseKey_of_beq hl heq, hnone]
    · next hsome =>
      rw [hsome, getValue?_insertEntry_of_beq heq]
  · next heq =>
    rw [alterKey]
    split
    · next hnone =>
      simp only [heq, hnone, hl, beq_iff_eq, getValue?_eraseKey, ite_false, Bool.false_eq_true,
        reduceIte]
    · next hsome =>
      simp only [getValue?_insertEntry, heq, Bool.false_eq_true, reduceIte]

theorem getValue_alterKey (k k' : α) (f : Option β → Option β)
    (l : List ((_ : α) × β)) (hl : DistinctKeys l) (hc : containsKey k' (alterKey k f l)) :
    getValue k' (alterKey k f l) hc =
    if h : k == k' then
      haveI hc' : (f (getValue? k l)).isSome := by rwa [containsKey_alterKey hl, if_pos h] at hc
      (f (getValue? k l)).get hc'
    else
      haveI hc' : containsKey k' l := by rwa [containsKey_alterKey hl, if_neg h] at hc
      getValue k' l hc' := by
  have := getValue?_alterKey  k k' f l hl
  rw [getValue?_eq_some_getValue hc] at this
  split
  · next heq =>
    apply Option.some_inj.mp
    simp_all
  · next heq =>
    apply Option.some_inj.mp
    simp_all only [Bool.false_eq_true, ite_false]
    rw [getValue?_eq_some_getValue]

theorem getValue_alterKey_self (k : α) (f : Option β → Option β)
    (l : List ((_ : α) × β)) (hl : DistinctKeys l) (hc : containsKey k (alterKey k f l)) :
    haveI hc' : (f (getValue? k l)).isSome := by rwa [containsKey_alterKey hl, BEq.refl] at hc
    getValue k (alterKey k f l) hc = (f (getValue? k l)).get hc' := by
  rw [getValue_alterKey _ _ _ _ hl]
  simp

theorem cast_eq_id {α : Type u} : cast (rfl : α = α) = id := by rfl

theorem getValue!_alterKey {k k' : α} [Inhabited β] {f : Option β → Option β}
    (l : List ((_ : α) × β)) (hl : DistinctKeys l) :
    getValue! k' (alterKey k f l) =
    if k == k' then
      (f (getValue? k l)).get!
    else
      getValue! k' l := by
  simp only [hl, getValue!_eq_getValue?, getValue?_alterKey, beq_iff_eq, Function.comp_apply]
  split
  · next heq =>
    simp only [cast_eq]
  · rfl

theorem getValueD_alterKey {k k' : α} {v : β} {f : Option β → Option β}
    (l : List ((_ : α) × β)) (hl : DistinctKeys l) :
    getValueD k' (alterKey k f l) v =
    if k == k' then
      f (getValue? k l) |>.getD v
    else
      getValueD k' l v := by
  simp only [hl, getValueD_eq_getValue?, getValue?_alterKey, beq_iff_eq, Function.comp_apply]
  split
  · next heq =>
    simp only [cast_eq_id, Option.map_id]
  · rfl

theorem getKey?_alterKey {k k' : α} {f : Option β → Option β}
    (l : List ((_ : α) × β)) (hl : DistinctKeys l) :
    getKey? k' (alterKey k f l) =
    if k == k' then
      if (f (getValue? k l)).isSome then some k else none
    else
      getKey? k' l := by
  rw [alterKey]
  split <;> next heq => simp [hl, heq, getKey?_eraseKey, getKey?_insertEntry]

theorem getKey!_alterKey [Inhabited α] {k k' : α} {f : Option β → Option β}
    (l : List ((_ : α) × β)) (hl : DistinctKeys l) :
    getKey! k' (alterKey k f l) =
    if k == k' then
      if (f (getValue? k l)).isSome then k else panic ""
    else
      getKey! k' l := by
  simp only [getKey!_eq_getKey?, hl, getKey?_alterKey, beq_iff_eq]
  split
  · next heq =>
    split <;> rfl
  · next heq =>
    rfl

theorem getKey_alterKey [Inhabited α] {k k' : α} {f : Option β → Option β}
    (l : List ((_ : α) × β)) (hl : DistinctKeys l)
    (hc : containsKey k' (alterKey k f l)) :
    getKey k' (alterKey k f l) hc =
    if heq : k == k' then
      k
    else
      haveI h' : containsKey k' l := by rwa [containsKey_alterKey hl, if_neg heq] at hc
      getKey k' l h' := by
  have := getKey?_alterKey (f := f) (k := k) (k' := k') _ hl
  rw [getKey?_eq_some_getKey hc] at this
  split
  · next heq =>
    apply Option.some_inj.mp
    simp_all
  · next heq =>
    apply Option.some_inj.mp
    simp_all only [Bool.false_eq_true, ite_false]
    rw [getKey?_eq_some_getKey]

theorem getKeyD_alterKey {k k' d : α} {f : Option β → Option β}
    (l : List ((_ : α) × β)) (hl : DistinctKeys l) :
    getKeyD k' (alterKey k f l) d =
    if k == k' then
      if (f (getValue? k l)).isSome then k else d
    else
      getKeyD k' l d := by
  simp only [hl, getKeyD_eq_getKey?, getKey?_alterKey, beq_iff_eq, Function.comp_apply]
  split
  · next heq =>
    split <;> rfl
  · rfl

end Const

theorem constAlterKey_eq_alterKey {β : Type v} {k : α}
    {f : Option β → Option β} {l : List ((_ : α) × β)} :
    Const.alterKey k f l = alterKey k f l := by
  rw [alterKey, Const.alterKey, getValue?_eq_getValueCast?]
  cases f (getValueCast? k l) <;> rfl

omit [LawfulBEq α] in
theorem DistinctKeys.constAlterKey {β : Type v} [EquivBEq α] {a : α}
    {f : Option β → Option β} {l : List ((_ : α) × β)} (hl : DistinctKeys l) :
    DistinctKeys (List.Const.alterKey a f l) := by
  dsimp only [List.Const.alterKey]
  split
  · exact DistinctKeys.eraseKey hl
  · exact DistinctKeys.insertEntry hl

end Alter

section Modify

/-- Internal implementation detail of the hash map -/
def modifyKey [BEq α] [LawfulBEq α] (k : α) (f : β k → β k)
    (l : List ((a : α) × β a)) : List ((a : α) × β a) :=
  match getValueCast? k l with
  | none => l
  | some v => replaceEntry k (f v) l

theorem isEmpty_modifyKey [BEq α] [LawfulBEq α] (k : α) (f : β k → β k)
    (l : List ((a : α) × β a)) : (modifyKey k f l).isEmpty = l.isEmpty := by
  match l with
  | [] => simp [modifyKey]
  | a :: as =>
    simp only [modifyKey, replaceEntry, cond_eq_if]
    repeat' split <;> simp

theorem length_modifyKey [BEq α] [LawfulBEq α] (k : α) (f : β k → β k)
    (l : List ((a : α) × β a)) : (modifyKey k f l).length = l.length := by
  induction l
  · rfl
  · next ih =>
    simp only [modifyKey]
    split <;> next h => simp only [length_replaceEntry, List.length_cons]

theorem containsKey_modifyKey [BEq α] [LawfulBEq α] (k k' : α) (f : β k → β k)
    (l : List ((a : α) × β a)) : containsKey k' (modifyKey k f l) = containsKey k' l := by
  induction l
  · simp only [modifyKey, getValueCast?_nil, eraseKey_nil, containsKey_nil, Bool.false_eq_true]
  · simp only [modifyKey, Bool.coe_iff_coe]
    split
    · rfl
    · rw [containsKey_replaceEntry]

theorem modifyKey_eq_alterKey [BEq α] [LawfulBEq α] (k : α) (f : β k → β k)
    (l : List ((a : α) × β a)) : modifyKey k f l = alterKey k (·.map f) l := by
  rw [modifyKey, alterKey, Option.map.eq_def]
  split <;> next h =>
    simp [h, insertEntry, containsKey_eq_isSome_getValueCast?, eraseKey_of_containsKey_eq_false]

theorem getValueCast?_modifyKey [BEq α] [LawfulBEq α] {k k' : α} {f : β k → β k}
    (l : List ((a : α) × β a)) (hl : DistinctKeys l):
    getValueCast? k' (modifyKey k f l)  = if h : k == k' then
      (cast (congrArg (Option ∘ β) (eq_of_beq h)) ((getValueCast? k l).map f))
    else
      getValueCast? k' l := by
  simp [modifyKey_eq_alterKey, getValueCast?_alterKey, hl]

@[simp]
theorem getValueCast?_modifyKey_self [BEq α] [LawfulBEq α] {k : α} {f : β k → β k}
    (l : List ((a : α) × β a)) (hl : DistinctKeys l) :
    getValueCast? k (modifyKey k f l) = (getValueCast? k l).map f := by
  simp [getValueCast?_modifyKey, hl]

theorem getValueCast_modifyKey [BEq α] [LawfulBEq α] {k k' : α} {f : β k → β k}
    (l : List ((a : α) × β a)) (hl : DistinctKeys l) (h : containsKey k' (modifyKey k f l)) :
    getValueCast k' (modifyKey k f l) h =
    if heq : k == k' then
      haveI h' : containsKey k l := by rwa [containsKey_modifyKey, ← eq_of_beq heq] at h
      cast (congrArg β (eq_of_beq heq)) <| f (getValueCast k l h')
    else
      haveI h' : containsKey k' l := by rwa [containsKey_modifyKey] at h
      getValueCast k' l h' := by
  simp only [modifyKey_eq_alterKey, getValueCast_alterKey, hl]
  split
  · next heq =>
    cases eq_of_beq heq
    haveI h' : containsKey k l := by rwa [containsKey_modifyKey, ← eq_of_beq heq] at h
    simp [getValueCast?_eq_some_getValueCast, h']
  · rfl

@[simp]
theorem getValueCast_modifyKey_self [BEq α] [LawfulBEq α] {k : α} {f : β k → β k}
    (l : List ((a : α) × β a)) (hl : DistinctKeys l) {h : containsKey k (modifyKey k f l)} :
    haveI h' : containsKey k l := by rwa [containsKey_modifyKey] at h
    getValueCast k (modifyKey k f l) h = f (getValueCast k l h') := by
  simp [getValueCast_modifyKey, hl]

theorem getValueCast!_modifyKey [BEq α] [LawfulBEq α] {k k' : α} [hi : Inhabited (β k')]
    {f : β k → β k} (l : List ((a : α) × β a)) (hl : DistinctKeys l) :
    getValueCast! k' (modifyKey k f l) =
    if heq : k == k' then
      haveI : Inhabited (β k) := ⟨cast (congrArg β <| eq_of_beq heq).symm default⟩
      getValueCast? k l |>.map f |>.map (cast (congrArg β (eq_of_beq heq))) |>.get!
    else
      getValueCast! k' l := by
  simp only [modifyKey_eq_alterKey, getValueCast!_alterKey, hl]
  split
  · next heq =>
    cases eq_of_beq heq
    simp [getValueCast?_eq_some_getValueCast, List.cast_eq_id, List.function_id_comp]
  · rfl

@[simp]
theorem getValueCast!_modifyKey_self [BEq α] [LawfulBEq α] {k : α} [Inhabited (β k)]
    {f : β k → β k} (l : List ((a : α) × β a)) (hl : DistinctKeys l) :
    getValueCast! k (modifyKey k f l) = ((getValueCast? k l).map f).get! := by
  simp [getValueCast!_modifyKey, hl, List.cast_eq_id, List.function_id_comp]

theorem getValueCastD_modifyKey [BEq α] [LawfulBEq α] {k k' : α} {v : β k'} {f : β k → β k}
    (l : List ((a : α) × β a)) (hl : DistinctKeys l) :
    getValueCastD k' (modifyKey k f l) v =
    if heq : k == k' then
      getValueCast? k l |>.map f |>.map (cast (congrArg β <| eq_of_beq heq)) |>.getD v
    else
      getValueCastD k' l v := by
  simp [modifyKey_eq_alterKey, getValueCastD_alterKey, hl]

@[simp]
theorem getValueCastD_modifyKey_self [BEq α] [LawfulBEq α] {k : α} {v : β k} {f : β k → β k}
    (l : List ((a : α) × β a)) (hl : DistinctKeys l) :
    getValueCastD k (modifyKey k f l) v = ((getValueCast? k l).map f).getD v := by
  simp [getValueCastD_modifyKey, hl, List.cast_eq_id, List.function_id_comp]

theorem getKey?_modifyKey [BEq α] [LawfulBEq α] {k k' : α} {f : β k → β k}
    (l : List ((a : α) × β a)) (hl : DistinctKeys l) :
    getKey? k' (modifyKey k f l) =
    if k == k' then
      if containsKey k l then some k else none
    else
      getKey? k' l := by
  simp [modifyKey_eq_alterKey, getKey?_alterKey, containsKey_eq_isSome_getValueCast?, hl]

theorem getKey?_modifyKey_self [BEq α] [LawfulBEq α] {k : α} {f : β k → β k}
    (l : List ((a : α) × β a)) (hl : DistinctKeys l) :
    getKey? k (modifyKey k f l) = if containsKey k l then some k else none := by
  simp [getKey?_modifyKey, hl]

theorem getKey!_modifyKey [BEq α] [LawfulBEq α] [Inhabited α] {k k' : α} {f : β k → β k}
    (l : List ((a : α) × β a)) (hl : DistinctKeys l) :
    getKey! k' (modifyKey k f l) =
    if k == k' then
      if containsKey k l then k else panic ""
    else
      getKey! k' l := by
  simp [modifyKey_eq_alterKey, getKey!_alterKey, containsKey_eq_isSome_getValueCast?, hl]

theorem getKey!_modifyKey_self [BEq α] [LawfulBEq α] [Inhabited α] {k : α} {f : β k → β k}
    (l : List ((a : α) × β a)) (hl : DistinctKeys l) :
    getKey! k (modifyKey k f l) = if containsKey k l then k else panic "" := by
  simp [getKey!_modifyKey, hl]

theorem getKey_modifyKey [BEq α] [LawfulBEq α] [Inhabited α] {k k' : α} {f : β k → β k}
    (l : List ((a : α) × β a)) (hl : DistinctKeys l) (h : containsKey k' (modifyKey k f l)) :
    getKey k' (modifyKey k f l) h =
    if k == k' then
      k
    else
      haveI h' : containsKey k' l := by rwa [containsKey_modifyKey] at h
      getKey k' l h' := by
  simp [modifyKey_eq_alterKey, getKey_alter, hl, ← dite_eq_ite]

@[simp]
theorem getKey_modifyKey_self [BEq α] [LawfulBEq α] [Inhabited α] {k : α} {f : β k → β k}
    (l : List ((a : α) × β a)) (hl : DistinctKeys l) (h : containsKey k (modifyKey k f l)) :
    getKey k (modifyKey k f l) h = k := by
  simp [getKey_modifyKey, hl]

theorem getKeyD_modifyKey [BEq α] [LawfulBEq α] {k k' d : α} {f : β k → β k}
    (l : List ((a : α) × β a)) (hl : DistinctKeys l) :
    getKeyD k' (modifyKey k f l) d =
    if k == k' then
      if containsKey k l then k else d
    else
      getKeyD k' l d := by
  simp [modifyKey_eq_alterKey, getKeyD_alter, containsKey_eq_isSome_getValueCast?, hl]

theorem getKeyD_modifyKey_self [BEq α] [LawfulBEq α] [Inhabited α] {k d : α} {f : β k → β k}
    (l : List ((a : α) × β a)) (hl : DistinctKeys l) :
    getKeyD k (modifyKey k f l) d = if containsKey k l then k else d := by
  simp [getKeyD_modifyKey, hl]

namespace Const

variable {β : Type v} [BEq α] [EquivBEq α]

/-- Internal implementation detail of the hash map -/
def modifyKey (k : α) (f : β → β)
    (l : List ((_ : α) × β)) : List ((_ : α) × β) :=
  match getValue? k l with
  | none => l
  | some v => replaceEntry k (f v) l

omit [EquivBEq α] in
theorem isEmpty_modifyKey (k : α) (f : β → β)
    (l : List ((_ : α) × β)) : (modifyKey k f l).isEmpty = l.isEmpty := by
  match l with
  | [] => simp [modifyKey]
  | a :: as =>
    simp only [modifyKey, replaceEntry, cond_eq_if]
    repeat' split <;> simp

omit [EquivBEq α] in
theorem modifyKey_eq_alterKey (k : α) (f : β → β)
    (l : List ((_ : α) × β)) : modifyKey k f l = alterKey k (·.map f) l := by
  rw [modifyKey, alterKey, Option.map.eq_def]
  split <;> next h =>
    simp [h, insertEntry, containsKey_eq_isSome_getValue?, eraseKey_of_containsKey_eq_false]

omit [EquivBEq α] in
theorem length_modifyKey (k : α) (f : β → β)
    (l : List ((_ : α) × β)) : (modifyKey k f l).length = l.length := by
  induction l
  · rfl
  · next ih =>
    simp only [modifyKey]
    split <;> next h => simp only [length_replaceEntry, List.length_cons]

theorem containsKey_modifyKey (k k': α) (f : β → β)
    (l : List ((_ : α) × β)): containsKey k' (modifyKey k f l) = containsKey k' l := by
  induction l
  · simp only [modifyKey, getValue?_nil, eraseKey_nil, containsKey_nil, Bool.false_eq_true]
  · simp only [modifyKey, Bool.coe_iff_coe]
    split
    · rfl
    · rw [containsKey_replaceEntry]

theorem getValue?_modifyKey  {k k' : α} {f : β → β} (l : List ((_ : α) × β)) (hl : DistinctKeys l):
    getValue? k' (modifyKey k f l)  = if k == k' then
      (getValue? k l).map f
    else
      getValue? k' l := by
  simp [modifyKey_eq_alterKey, getValue?_alterKey, hl]

@[simp]
theorem getValue?_modifyKey_self  {k : α} {f : β → β} (l : List ((_ : α) × β))
    (hl : DistinctKeys l) : getValue? k (modifyKey k f l) = (getValue? k l).map f := by
  simp [getValue?_modifyKey, hl]

theorem getValue_modifyKey  {k k' : α} {f : β → β} (l : List ((_ : α) × β)) (hl : DistinctKeys l)
    (h : containsKey k' (modifyKey k f l)) :
    getValue k' (modifyKey k f l) h =
    if heq : k == k' then
      haveI h' : containsKey k l := by rwa [containsKey_modifyKey, ← containsKey_congr heq] at h
       f (getValue k l h')
    else
      haveI h' : containsKey k' l := by rwa [containsKey_modifyKey] at h
      getValue k' l h' := by
  simp only [modifyKey_eq_alterKey, getValue_alterKey, hl]
  split
  · next heq =>
    haveI h' : containsKey k l := by rwa [containsKey_modifyKey, ← containsKey_congr heq] at h
    simp [getValue?_eq_some_getValue, h']
  · rfl

@[simp]
theorem getValue_modifyKey_self  {k : α} {f : β → β} (l : List ((_ : α) × β)) (hl : DistinctKeys l)
    {h : containsKey k (modifyKey k f l)} :
    haveI h' : containsKey k l := by rwa [containsKey_modifyKey] at h
    getValue k (modifyKey k f l) h = f (getValue k l h') := by
  simp [getValue_modifyKey, hl]

theorem getValue!_modifyKey  {k k' : α} [hi : Inhabited β] {f : β → β} (l : List ((_ : α) × β))
    (hl : DistinctKeys l) : getValue! k' (modifyKey k f l) =
    if k == k' then
      getValue? k l |>.map f |>.get!
    else
      getValue! k' l := by
  simp [modifyKey_eq_alterKey, getValue!_alterKey, hl]

@[simp]
theorem getValue!_modifyKey_self  {k : α} [Inhabited (β)] {f : β → β} (l : List ((_ : α) × β))
    (hl : DistinctKeys l) : getValue! k (modifyKey k f l) = ((getValue? k l).map f).get! := by
  simp [getValue!_modifyKey, hl]

theorem getValueD_modifyKey  {k k' : α} {v : β} {f : β → β} (l : List ((_ : α) × β))
    (hl : DistinctKeys l) : getValueD k' (modifyKey k f l) v =
    if k == k' then
      getValue? k l |>.map f |>.getD v
    else
      getValueD k' l v := by
  simp [modifyKey_eq_alterKey, getValueD_alterKey, hl]

@[simp]
theorem getValueD_modifyKey_self  {k : α} {v : β} {f : β → β} (l : List ((_ : α) × β))
    (hl : DistinctKeys l) :
    getValueD k (modifyKey k f l) v = ((getValue? k l).map f).getD v := by
  simp [getValueD_modifyKey, hl]

theorem getKey?_modifyKey  {k k' : α} {f : β → β} (l : List ((_ : α) × β)) (hl : DistinctKeys l) :
    getKey? k' (modifyKey k f l) =
    if k == k' then
      if containsKey k l then some k else none
    else
      getKey? k' l := by
  simp [modifyKey_eq_alterKey, getKey?_alterKey, containsKey_eq_isSome_getValue?, hl]

theorem getKey?_modifyKey_self  {k : α} {f : β → β} (l : List ((_ : α) × β)) (hl : DistinctKeys l) :
    getKey? k (modifyKey k f l) = if containsKey k l then some k else none := by
  simp [getKey?_modifyKey, hl]

theorem getKey!_modifyKey  [Inhabited α] {k k' : α} {f : β → β} (l : List ((_ : α) × β))
    (hl : DistinctKeys l) : getKey! k' (modifyKey k f l) =
    if k == k' then
      if containsKey k l then k else panic ""
    else
      getKey! k' l := by
  simp [modifyKey_eq_alterKey, getKey!_alterKey, containsKey_eq_isSome_getValue?, hl]

theorem getKey!_modifyKey_self  [Inhabited α] {k : α} {f : β → β} (l : List ((_ : α) × β))
    (hl : DistinctKeys l) :
    getKey! k (modifyKey k f l) = if containsKey k l then k else panic "" := by
  simp [getKey!_modifyKey, hl]

theorem getKey_modifyKey  [Inhabited α] {k k' : α} {f : β → β} (l : List ((_ : α) × β))
    (hl : DistinctKeys l) (h : containsKey k' (modifyKey k f l)) :
    getKey k' (modifyKey k f l) h =
    if k == k' then
      k
    else
      haveI h' : containsKey k' l := by rwa [containsKey_modifyKey] at h
      getKey k' l h' := by
  simp [modifyKey_eq_alterKey, getKey_alterKey, hl]
  rfl

@[simp]
theorem getKey_modifyKey_self  [Inhabited α] {k : α} {f : β → β} (l : List ((_ : α) × β))
    (hl : DistinctKeys l) (h : containsKey k (modifyKey k f l)) :
    getKey k (modifyKey k f l) h = k := by
  simp [getKey_modifyKey, hl]

theorem getKeyD_modifyKey  {k k' d : α} {f : β → β} (l : List ((_ : α) × β)) (hl : DistinctKeys l) :
    getKeyD k' (modifyKey k f l) d =
    if k == k' then
      if containsKey k l then k else d
    else
      getKeyD k' l d := by
  simp [modifyKey_eq_alterKey, getKeyD_alterKey, containsKey_eq_isSome_getValue?, hl]

theorem getKeyD_modifyKey_self  [Inhabited α] {k d : α} {f : β → β} (l : List ((_ : α) × β))
    (hl : DistinctKeys l) : getKeyD k (modifyKey k f l) d = if containsKey k l then k else d := by
  simp [getKeyD_modifyKey, hl]

end Const

theorem constModifyKey_eq_modifyKey {β : Type v} [BEq α] [LawfulBEq α] {k : α} {f : β → β}
    {l : List ((_ : α) × β)} :
    Const.modifyKey k f l = modifyKey k f l := by
  rw [modifyKey, Const.modifyKey, getValue?_eq_getValueCast?]
  cases getValueCast? k l <;> rfl

end Modify

end List<|MERGE_RESOLUTION|>--- conflicted
+++ resolved
@@ -1942,19 +1942,7 @@
     · rw [cond_false, cond_false, ih, List.cons_append]
     · rw [cond_true, cond_true]
 
-section Alter
-
--- TODO: Would it make sense to put these lemmas into Core, next to cast_eq and comp_id?
-protected theorem cast_eq_id {α : Type u} : cast (rfl : α = α) = id := by rfl
-protected theorem function_id_comp {α : Type u} {β : Type v} {f : α → β} :
-  id ∘ f = f := rfl
-
-variable [BEq α] [LawfulBEq α]
-
 /-- Internal implementation detail of the hash map -/
-<<<<<<< HEAD
-def alterKey (k : α) (f : Option (β k) → Option (β k))
-=======
 def insertList [BEq α] (l toInsert : List ((a : α) × β a)) : List ((a : α) × β a) :=
   match toInsert with
   | .nil => l
@@ -2784,9 +2772,17 @@
 
 end
 
+section Alter
+
+-- TODO: Would it make sense to put these lemmas into Core, next to cast_eq and comp_id?
+protected theorem cast_eq_id {α : Type u} : cast (rfl : α = α) = id := by rfl
+protected theorem function_id_comp {α : Type u} {β : Type v} {f : α → β} :
+  id ∘ f = f := rfl
+
+variable [BEq α] [LawfulBEq α]
+
 /-- Internal implementation detail of the hash map -/
-def alterKey [BEq α] [LawfulBEq α] (k : α) (f : Option (β k) → Option (β k))
->>>>>>> 906aa1be
+def alterKey (k : α) (f : Option (β k) → Option (β k))
     (l : List ((a : α) × β a)) : List ((a : α) × β a) :=
   match f (getValueCast? k l) with
   | none => eraseKey k l
