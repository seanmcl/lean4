/-
Copyright (c) 2024 Lean FRO, LLC. All rights reserved.
Released under Apache 2.0 license as described in the file LICENSE.
Authors: Joachim Breitner
-/

prelude
import Lean.Meta.Basic
import Lean.Meta.Match.MatcherApp.Transform
import Lean.Meta.Check
import Lean.Meta.Tactic.Subst
import Lean.Meta.Injective -- for elimOptParam
import Lean.Meta.ArgsPacker
import Lean.Meta.PProdN
import Lean.Elab.PreDefinition.WF.Eqns
import Lean.Elab.PreDefinition.Structural.Eqns
import Lean.Elab.PreDefinition.Structural.IndGroupInfo
import Lean.Elab.PreDefinition.Structural.FindRecArg
import Lean.Elab.Command
import Lean.Meta.Tactic.ElimInfo

/-!
This module contains code to derive, from the definition of a recursive function (structural or
well-founded, possibly mutual), a **functional induction principle** tailored to proofs about that
function(s).

For example from:
```
def ackermann : Nat → Nat → Nat
  | 0, m => m + 1
  | n+1, 0 => ackermann n 1
  | n+1, m+1 => ackermann n (ackermann (n + 1) m)
```
we get
```
ackermann.induct (motive : Nat → Nat → Prop) (case1 : ∀ (m : Nat), motive 0 m)
  (case2 : ∀ (n : Nat), motive n 1 → motive (Nat.succ n) 0)
  (case3 : ∀ (n m : Nat), motive (n + 1) m → motive n (ackermann (n + 1) m) → motive (Nat.succ n) (Nat.succ m))
  (x x : Nat) : motive x x
```

## Specification

The functional induction principle takes the same fixed parameters as the function, and
the motive takes the same non-fixed parameters as the original function.

For each branch of the original function, there is a case in the induction principle.
Here "branch" roughly corresponds to tail-call positions: branches of top-level
`if`-`then`-`else` and of `match` expressions.

For every recursive call in that branch, an induction hypothesis asserting the
motive for the arguments of the recursive call is provided.
If the recursive call is under binders and it, or its proof of termination,
depend on the the bound values, then these become assumptions of the inductive
hypothesis.

Additionally, the local context of the branch (e.g. the condition of an
if-then-else; a let-binding, a have-binding) is provided as assumptions in the
corresponding induction case, if they are likely to be useful (as determined
by `MVarId.cleanup`).

Mutual recursion is supported and results in multiple motives.


## Implementation overview (well-founded recursion)

For a non-mutual, unary function `foo` (or else for the `_unary` function), we

1. expect its definition to be of the form
   ```
   def foo := fun x₁ … xₙ (y : a) => WellFounded.fix (fun y' oldIH => body) y
   ```
   where `xᵢ…` are the fixed parameter prefix and `y` is the varying parameter of
   the function.

2. From this structure we derive the type of the motive, and start assembling the induction
   principle:
   ```
   def foo.induct := fun x₁ … xₙ (motive : (y : a) → Prop) =>
    fix (fun y' newIH => T[body])
   ```

3. The first phase, transformation `T1[body]` (implemented in `buildInductionBody`)
   mirrors the branching structure of `foo`, i.e. replicates `dite` and some matcher applications,
   while adjusting their motive. It also unfolds calls to `oldIH` and collects induction hypotheses
   in conditions (see below).

   In particular, when translating a `match` it is prepared to recognize the idiom
   as introduced by `mkFix` via `Lean.Meta.MatcherApp.addArg?`, which refines the type of `oldIH`
   throughout the match. The transformation will replace `oldIH` with `newIH` here.
   ```
        T[(match (motive := fun oldIH => …) y with | … => fun oldIH' => body) oldIH]
    ==> (match (motive := fun newIH => …) y with | … => fun newIH' => T[body]) newIH
   ```

   In addition, the information gathered from the match is preserved, so that when performing the
   proof by induction, the user can reliably enter the right case. To achieve this

   * the matcher is replaced by its splitter, which brings extra assumptions into scope when
     patterns are overlapping (using `matcherApp.transform (useSplitter := true)`)
   * simple discriminants that are mentioned in the goal (i.e plain parameters) are instantiated
     in the goal.
   * for discriminants that are not instantiated that way, equalities connecting the discriminant
     to the instantiation are added (just as if the user wrote `match h : x with …`)

4. When a tail position (no more branching) is found, function `buildInductionCase` assembles the
   type of the case: a fresh `MVar` asserts the current goal, unwanted values from the local context
   are cleared, and the current `body` is searched for recursive calls using `foldAndCollect`,
   which are then asserted as inductive hyptheses in the `MVar`.

5. The function `foldAndCollect` walks the term and performs two operations:

   * collects the induction hypotheses for the current case (with proofs).
   * recovering the recursive calls

   So when it encounters a saturated application of `oldIH arg proof`, it
   * returns `f arg` and
   * remembers the expression `newIH arg proof : motive x` as an inductive hypothesis.

   Since `arg` and `proof` can contain further recursive calls, they are folded there as well.
   This assumes that the termination proof `proof` works nevertheless.

   Again, `foldAndCollect` may encounter the `Lean.Meta.Matcherapp.addArg?` idiom, and again it
   threads `newIH` through, replacing the extra argument. The resulting type of this induction
   hypothesis is now itself a `match` statement (cf. `Lean.Meta.MatcherApp.inferMatchType`)

   The termination proof of `foo` may have abstracted over some proofs; these proofs must be
   transferred, so auxillary lemmas are unfolded if needed.

7. After this construction, the MVars introduced by `buildInductionCase` are turned into parameters.

The resulting term then becomes `foo.induct` at its inferred type.

## Implementation overview (mutual/non-unary well-founded recursion)

If `foo` is not unary and/or part of a mutual reduction, then the induction theorem for `foo._unary`
(i.e. the unary non-mutual recursion function produced by the equation compiler)
of the form
```
foo._unary.induct : {motive : (a ⊗' b) ⊕' c → Prop} →
  (case1 : ∀ …, motive (PSum.inl (x,y)) →  …) → … →
  (x : (a ⊗' b) ⊕' c) → motive x
```
will first in `unpackMutualInduction` be turned into a joint induction theorem of the form
```
foo.mutual_induct : {motive1 : a → b → Prop} {motive2 : c → Prop} →
  (case1 : ∀ …, motive1 x y  →  …) → … →
  ((x : a) → (y : b) → motive1 x y) ∧ ((z : c) → motive2 z)
```
where all the `PSum`/`PSigma` encoding has been resolved. This theorem is attached to the
name of the first function in the mutual group, like the `._unary` definition.

Finally, in `deriveUnpackedInduction`, for each of the funtions in the mutual group, a simple
projection yields the final `foo.induct` theorem:
```
foo.induct : {motive1 : a → b → Prop} {motive2 : c → Prop} →
  (case1 : ∀ …, motive1 x y  →  …) → … →
  (x : a) → (y : b) → motive1 x y
```

## Implementation overview (structural recursion)

When handling structural recursion, the overall approach is the same, with the following
differences:

* Instead of `WellFounded.fix` we look for a `.brecOn` application, using `isBRecOnRecursor`

  Despite its name, this function does *not* recognize the `.brecOn` of inductive *predicates*,
  which we also do not support at this point.

  Since (for now) we only support `Prop` in the induction principle, we rewrite to `.binductionOn`.

* The elaboration of structurally recursive function can handle extra arguments. We keep the
  `motive` parameters in the original order.
-/

set_option autoImplicit false

namespace Lean.Tactic.FunInd

open Lean Elab Meta

/-- Opens the body of a lambda, _without_ putting the free variable into the local context.
This is used when replacing parameters with different expressions.
This way it will not be picked up by metavariables.
-/
def removeLamda {n} [MonadLiftT MetaM n] [MonadError n] [MonadNameGenerator n] [Monad n] {α} (e : Expr) (k : FVarId → Expr → n α) : n α := do
  let .lam _n _d b _bi := ← whnfD e | throwError "removeLamda: expected lambda, got {e}"
  let x ← mkFreshFVarId
  let b := b.instantiate1 (.fvar x)
  k x b


/--
A monad to help collecting inductive hypothesis.

In `foldAndCollect` it's a writer monad (with variants of the `local` combinator),
and in `buildInductionBody` it is more of a reader monad, with inductive hypotheses
being passed down (hence the `ask` and `branch` combinator).
-/
abbrev M := StateT (Array Expr) MetaM

namespace M

variable {α : Type}

def run (act : M α) : MetaM (α × Array Expr) := StateT.run act #[]
def eval (act : M α) : MetaM α := do return (← run act).1
def exec (act : M α) : MetaM (Array Expr) := do return (← run act).2

def tell (x : Expr) : M Unit := fun xs => pure ((), xs.push x)

def localM (f : Array Expr → MetaM (Array Expr)) (act : M α) : M α := fun xs => do
  let n := xs.size
  let (b, xs') ← act xs
  pure (b, xs'[:n] ++ (← f xs'[n:]))

def localMapM (f : Expr → MetaM Expr) (act : M α) : M α :=
  localM (·.mapM f) act

def ask : M (Array Expr) := get

def branch (act : M α) : M α :=
  localM (fun _ => pure #[]) act

end M

/--
The `foldAndCollect` function performs two operations together:

 * it fold recursive calls: applications (and projectsions) of `oldIH` in `e` correspond to
   recursive calls, so this function rewrites that back to recursive calls
 * it collects induction hypotheses: after replacing `oldIH` with `newIH`, applications thereof
   are valuable as induction hypotheses for the cases.

For well-founded recursion (unary, non-mutual by construction) the terms are rather simple: they
are `oldIH arg proof`, and can be rewritten to `f arg` resp. `newIH arg proof`. But for
structural recursion this can be a more complicted mix of function applications (due to reflexive
data types or extra function arguments) and `PProd` projections (due to the below construction and
mutual function packing), and the main function argument isn't even present.

To avoid having to think about this, we apply a nice trick:

We compositionally replace `oldIH` with `newIH`. This likely changes the result type, so when
re-assembling we have to be supple (mainly around `PProd.fst`/`PProd.snd`). As we re-assemble
the term we check if it has type `motive xs..`. If it has, then know we have just found and
rewritten a recursive call, and this type nicely provides us the arguments `xs`. So at this point
we store the rewritten expression as a new induction hypothesis (using `M.tell`) and rewrite to
`f xs..`, which now again has the same type as the original term, and the furthe re-assembly should
work. Half this logic is in the `isRecCall` parameter.

If this process fails we’ll get weird type errors (caught later on). We'll see if we need to
imporve the errors, for example by passing down a flag whether we expect the same type (and no
occurrences of `newIH`), or whether we are in “supple mode”, and catch it earlier if the rewriting
fails.
-/
partial def foldAndCollect (oldIH newIH : FVarId) (isRecCall : Expr → Option Expr) (e : Expr) : M Expr := do
  unless e.containsFVar oldIH do
    return e

  let e' ← id do
    if let some (n, t, v, b) := e.letFun? then
      let t' ← foldAndCollect oldIH newIH isRecCall t
      let v' ← foldAndCollect oldIH newIH isRecCall v
      return ← withLetDecl n t' v' fun x => do
        M.localMapM (mkLetFVars (usedLetOnly := true) #[x] ·) do
          let b' ← foldAndCollect oldIH newIH isRecCall (b.instantiate1 x)
          mkLetFun x v' b'

    if let some matcherApp ← matchMatcherApp? e (alsoCasesOn := true) then
      if matcherApp.remaining.size == 1 && matcherApp.remaining[0]!.isFVarOf oldIH then
        -- We do different things to the matcher when folding recursive calls and when
        -- collecting inductive hypotheses. Therfore we do it separately,
        -- droppin got `MetaM` in between, and using `M.eval`/`M.exec` as appropriate
        -- We could try to do it in one pass by breaking up the `matcherApp.transform`
        -- abstraction.

        -- To collect the IHs, we collect them in each branch, and combine
        -- them to a type-leve match
        let ihMatcherApp' ← liftM <| matcherApp.transform
          (onParams := fun e => M.eval <| foldAndCollect oldIH newIH isRecCall e)
          (onMotive := fun xs _body => do
            -- Remove the old IH that was added in mkFix
            let eType ← newIH.getType
            let eTypeAbst ← matcherApp.discrs.size.foldRevM (init := eType) fun i eTypeAbst => do
              let motiveArg := xs[i]!
              let discr     := matcherApp.discrs[i]!
              let eTypeAbst ← kabstract eTypeAbst discr
              return eTypeAbst.instantiate1 motiveArg

            -- Will later be overriden with a type that’s itself a match
            -- statement and the infered alt types
            let dummyGoal := mkConst ``True []
            mkArrow eTypeAbst dummyGoal)
          (onAlt := fun altType alt => do
            removeLamda alt fun oldIH' alt => do
              forallBoundedTelescope altType (some 1) fun newIH' _goal' => do
                let #[newIH'] := newIH' | unreachable!
                let altIHs ← M.exec <| foldAndCollect oldIH' newIH'.fvarId! isRecCall alt
                let altIH ← PProdN.mk 0 altIHs
                mkLambdaFVars #[newIH'] altIH)
          (onRemaining := fun _ => pure #[mkFVar newIH])
        let ihMatcherApp'' ← ihMatcherApp'.inferMatchType
        M.tell ihMatcherApp''.toExpr

        -- Folding the calls is straight forward
        let matcherApp' ← liftM <| matcherApp.transform
          (onParams := fun e => M.eval <| foldAndCollect oldIH newIH isRecCall e)
          (onMotive := fun _motiveArgs motiveBody => do
            let some (_extra, body) := motiveBody.arrow? | throwError "motive not an arrow"
            M.eval (foldAndCollect oldIH newIH isRecCall body))
          (onAlt := fun _altType alt => do
            removeLamda alt fun oldIH alt => do
              M.eval (foldAndCollect oldIH newIH isRecCall alt))
          (onRemaining := fun _ => pure #[])
        return matcherApp'.toExpr


    if e.getAppArgs.any (·.isFVarOf oldIH) then
      -- Sometimes Fix.lean abstracts over oldIH in a proof definition.
      -- So beta-reduce that definition. We need to look through theorems here!
      let e' ← withTransparency .all do whnf e
      if e == e' then
        throwError "foldAndCollect: cannot reduce application of {e.getAppFn} in:{indentExpr e} "
      return ← foldAndCollect oldIH newIH isRecCall e'

    match e with
    | .app e1 e2 =>
      pure <|.app (← foldAndCollect oldIH newIH isRecCall e1) (← foldAndCollect oldIH newIH isRecCall e2)

    | .lam n t body bi =>
      let t' ← foldAndCollect oldIH newIH isRecCall t
      withLocalDecl n bi t' fun x => do
        M.localMapM (mkLambdaFVars (usedOnly := true) #[x] ·) do
          let body' ← foldAndCollect oldIH newIH isRecCall (body.instantiate1 x)
          mkLambdaFVars #[x] body'

    | .forallE n t body bi =>
      let t' ← foldAndCollect oldIH newIH isRecCall t
      withLocalDecl n bi t' fun x => do
        M.localMapM (mkLambdaFVars (usedOnly := true) #[x] ·) do
          let body' ← foldAndCollect oldIH newIH isRecCall (body.instantiate1 x)
          mkForallFVars #[x] body'

    | .letE n t v b _ =>
      let t' ← foldAndCollect oldIH newIH isRecCall t
      let v' ← foldAndCollect oldIH newIH isRecCall v
      withLetDecl n t' v' fun x => do
        M.localMapM (mkLetFVars (usedLetOnly := true) #[x] ·) do
          let b' ← foldAndCollect oldIH newIH isRecCall (b.instantiate1 x)
          mkLetFVars #[x] b'

    | .mdata m b =>
      pure <| .mdata m (← foldAndCollect oldIH newIH isRecCall b)

    -- These projections can be type changing (to And), so re-infer their type arguments
    | .proj ``PProd 0 e => mkPProdFst (← foldAndCollect oldIH newIH isRecCall e)
    | .proj ``PProd 1 e => mkPProdSnd (← foldAndCollect oldIH newIH isRecCall e)

    | .proj t i e =>
      pure <| .proj t i (← foldAndCollect oldIH newIH isRecCall e)

    | .sort .. | .lit .. | .const .. | .mvar .. | .bvar .. =>
      unreachable! -- cannot contain free variables, so early exit above kicks in

    | .fvar fvar =>
      assert! fvar == oldIH
      pure <| mkFVar newIH

    -- Now see if the type o/--f the expression we are building is a motive application.
    -- If it is we want to replace it with the corresponding function application,
    -- and remember the expression as a IH to be used in an inductive case.

  if e'.containsFVar oldIH then
    throwError "Failed to eliminate {mkFVar oldIH} from:{indentExpr e'}"

  let eType ← whnf (← inferType e')
  if let .some call := isRecCall eType then
    M.tell (← mkExpectedTypeHint e' eType)
    return call

  return e'

-- Because of term duplications we might encounter the same IH multiple times.
-- We deduplicate them (by type, not proof term) here.
-- This could be improved and catch cases where the same IH is used in different contexts.
-- (Cf. `assignSubsumed` in `WF.Fix`)
def deduplicateIHs (vals : Array Expr) : MetaM (Array Expr) := do
  let mut vals' := #[]
  let mut types := #[]
  for v in vals do
    let t ← inferType v
    unless types.contains t do
      vals' := vals'.push v
      types := types.push t
  return vals'

def assertIHs (vals : Array Expr) (mvarid : MVarId) : MetaM MVarId := do
  let mut mvarid := mvarid
  for v in vals.reverse, i in [0:vals.size] do
    mvarid ← mvarid.assert (.mkSimple s!"ih{i+1}") (← inferType v) v
  return mvarid

/--
Goal cleanup:
Substitutes equations (with `substVar`) to remove superfluous varialbes, and clears unused
let bindings.

Substitutes from the outside in so that the inner-bound variable name wins, but does a first pass
looking only at variables with names with macro scope, so that preferably they disappear.

Careful to only touch the context after the motives (given by the index) as the motive could depend
on anything before, and `substVar` would happily drop equations about these fixed parameters.
-/
partial def cleanupAfter (mvarId : MVarId) (index : Nat) : MetaM MVarId := do
  let mvarId ← go mvarId index true
  let mvarId ← go mvarId index false
  return mvarId
where
  go (mvarId : MVarId) (index : Nat) (firstPass : Bool) : MetaM MVarId := do
    if let some mvarId ← cleanupAfter? mvarId index firstPass then
      go mvarId index firstPass
    else
      return mvarId

  allHeqToEq (mvarId : MVarId) (index : Nat) : MetaM MVarId :=
    mvarId.withContext do
      let mut mvarId := mvarId
      for localDecl in (← getLCtx) do
        if localDecl.index > index then
          let (_, mvarId') ← heqToEq mvarId localDecl.fvarId
          mvarId := mvarId'
      return mvarId

  cleanupAfter? (mvarId : MVarId) (index : Nat) (firstPass : Bool)  : MetaM (Option MVarId) := do
    mvarId.withContext do
      for localDecl in (← getLCtx) do
        if localDecl.index > index && (!firstPass || localDecl.userName.hasMacroScopes) then
          if localDecl.isLet then
            if let some mvarId' ← observing? <| mvarId.clear localDecl.fvarId then
              return some mvarId'
          if let some mvarId' ← substVar? mvarId localDecl.fvarId then
            -- After substituting, some HEq might turn into Eqs, and we want to be able to substitute
            -- them as well
            let mvarId' ← allHeqToEq mvarId' index
            return some mvarId'
      return none


/--
Second helper monad collecting the cases as mvars
-/
abbrev M2 α := StateT (Array MVarId) M α

def M2.run {α} (act : M2 α) : MetaM (α × Array MVarId) :=
  M.eval (StateT.run (s := #[]) act)

def M2.branch {α} (act : M2 α) : M2 α :=
  controlAt M fun runInBase => M.branch (runInBase act)


/-- Base case of `buildInductionBody`: Construct a case for the final induction hypthesis.  -/
def buildInductionCase (oldIH newIH : FVarId) (isRecCall : Expr → Option Expr) (toClear : Array FVarId)
    (goal : Expr)  (e : Expr) : M2 Expr := do
  let _e' ← foldAndCollect oldIH newIH isRecCall e
  let IHs : Array Expr ← M.ask
  let IHs ← deduplicateIHs IHs

  let mvar ← mkFreshExprSyntheticOpaqueMVar goal (tag := `hyp)
  let mut mvarId := mvar.mvarId!
  mvarId ← assertIHs IHs mvarId
  trace[Meta.FunInd] "Goal before cleanup:{mvarId}"
  for fvarId in toClear do
    mvarId ← mvarId.clear fvarId
<<<<<<< HEAD
=======
  mvarId ← mvarId.cleanup (toPreserve := toPreserve)
  trace[Meta.FunInd] "Goal after cleanup (toClear := {toClear.map mkFVar}) (toPreserve := {toPreserve.map mkFVar}):{mvarId}"
>>>>>>> c25d2066
  modify (·.push mvarId)
  let mvar ← instantiateMVars mvar
  pure mvar

/--
Like `mkLambdaFVars (usedOnly := true)`, but

 * silently skips expression in `xs` that are not `.isFVar`
 * returns a mask (same size as `xs`) indicating which variables have been abstracted
   (`true` means was abstracted).

The result `r` can be applied with `r.beta (maskArray mask args)`.

We use this when generating the functional induction principle to refine the goal through a `match`,
here `xs` are the discriminants of the `match`.
We do not expect non-trivial discriminants to appear in the goal (and if they do, the user will
get a helpful equality into the context).
-/
def mkLambdaFVarsMasked (xs : Array Expr) (e : Expr) : MetaM (Array Bool × Expr) := do
  let mut e := e
  let mut xs := xs
  let mut mask := #[]
  while ! xs.isEmpty do
    let discr := xs.back
    if discr.isFVar && e.containsFVar discr.fvarId! then
        e ← mkLambdaFVars #[discr] e
        mask := mask.push true
    else
        mask := mask.push false
    xs := xs.pop
  return (mask.reverse, e)

/-- `maskArray mask xs` keeps those `x` where the corresponding entry in `mask` is `true` -/
def maskArray {α} (mask : Array Bool) (xs : Array α) : Array α := Id.run do
  let mut ys := #[]
  for b in mask, x in xs do
    if b then ys := ys.push x
  return ys

/--
Builds an expression of type `goal` by replicating the expression `e` into its tail-call-positions,
where it calls `buildInductionCase`. Collects the cases of the final induction hypothesis
as `MVars` as it goes.
-/
partial def buildInductionBody (toClear : Array FVarId) (goal : Expr)
    (oldIH newIH : FVarId) (isRecCall : Expr → Option Expr) (e : Expr) : M2 Expr := do

  -- if-then-else cause case split:
  match_expr e with
  | ite _α c h t f =>
    let c' ← foldAndCollect oldIH newIH isRecCall c
    let h' ← foldAndCollect oldIH newIH isRecCall h
    let t' ← withLocalDecl `h .default c' fun h => M2.branch do
      let t' ← buildInductionBody toClear goal oldIH newIH isRecCall t
      mkLambdaFVars #[h] t'
    let f' ← withLocalDecl `h .default (mkNot c') fun h => M2.branch do
      let f' ← buildInductionBody toClear goal oldIH newIH isRecCall f
      mkLambdaFVars #[h] f'
    let u ← getLevel goal
    return mkApp5 (mkConst ``dite [u]) goal c' h' t' f'
  | dite _α c h t f =>
    let c' ← foldAndCollect oldIH newIH isRecCall c
    let h' ← foldAndCollect oldIH newIH isRecCall h
    let t' ← withLocalDecl `h .default c' fun h => M2.branch do
      let t ← instantiateLambda t #[h]
      let t' ← buildInductionBody toClear goal oldIH newIH isRecCall t
      mkLambdaFVars #[h] t'
    let f' ← withLocalDecl `h .default (mkNot c') fun h => M2.branch do
      let f ← instantiateLambda f #[h]
      let f' ← buildInductionBody toClear goal oldIH newIH isRecCall f
      mkLambdaFVars #[h] f'
    let u ← getLevel goal
    return mkApp5 (mkConst ``dite [u]) goal c' h' t' f'

  | _ =>

  -- we look in to `PProd.mk`, as it occurs in the mutual structural recursion construction
  match_expr goal with
  | And goal₁ goal₂ => match_expr e with
    | PProd.mk _α _β e₁ e₂ =>
      let e₁' ← buildInductionBody toClear goal₁ oldIH newIH isRecCall e₁
      let e₂' ← buildInductionBody toClear goal₂ oldIH newIH isRecCall e₂
      return mkApp4 (.const ``And.intro []) goal₁ goal₂ e₁' e₂'
    | _ =>
      throwError "Goal is PProd, but expression is:{indentExpr e}"
  | True =>
    return .const ``True.intro []
  | _ =>

  -- match and casesOn application cause case splitting
  if let some matcherApp ← matchMatcherApp? e (alsoCasesOn := true) then
    -- Calculate motive
    let eType ← newIH.getType
    let motiveBody ← mkArrow eType goal
    let (mask, absMotiveBody) ← mkLambdaFVarsMasked matcherApp.discrs motiveBody

    -- A match that refines the parameter has been modified by `Fix.lean` to refine the IH,
    -- so we need to replace that IH
    if matcherApp.remaining.size == 1 && matcherApp.remaining[0]!.isFVarOf oldIH then
      let matcherApp' ← matcherApp.transform (useSplitter := true)
        (addEqualities := true)
        (onParams := (foldAndCollect oldIH newIH isRecCall ·))
        (onMotive := fun xs _body => pure (absMotiveBody.beta (maskArray mask xs)))
        (onAlt := fun expAltType alt => M2.branch do
          removeLamda alt fun oldIH' alt => do
            forallBoundedTelescope expAltType (some 1) fun newIH' goal' => do
              let #[newIH'] := newIH' | unreachable!
              let alt' ← buildInductionBody (toClear.push newIH'.fvarId!) goal' oldIH' newIH'.fvarId! isRecCall alt
              mkLambdaFVars #[newIH'] alt')
        (onRemaining := fun _ => pure #[.fvar newIH])
      return matcherApp'.toExpr

    -- A match that does not refine the parameter, but that we still want to split into separate
    -- cases
    if matcherApp.remaining.isEmpty then
      -- Calculate motive
      let (mask, absMotiveBody) ← mkLambdaFVarsMasked matcherApp.discrs goal

      let matcherApp' ← matcherApp.transform (useSplitter := true)
        (addEqualities := true)
        (onParams := (foldAndCollect oldIH newIH isRecCall ·))
        (onMotive := fun xs _body => pure (absMotiveBody.beta (maskArray mask xs)))
        (onAlt := fun expAltType alt => M2.branch do
          buildInductionBody toClear expAltType oldIH newIH isRecCall alt)
      return matcherApp'.toExpr

  if let .letE n t v b _ := e then
    let t' ← foldAndCollect oldIH newIH isRecCall t
    let v' ← foldAndCollect oldIH newIH isRecCall v
    return ← withLetDecl n t' v' fun x => M2.branch do
      let b' ← buildInductionBody toClear goal oldIH newIH isRecCall (b.instantiate1 x)
      mkLetFVars #[x] b'

  if let some (n, t, v, b) := e.letFun? then
    let t' ← foldAndCollect oldIH newIH isRecCall t
    let v' ← foldAndCollect oldIH newIH isRecCall v
    return ← withLocalDecl n .default t' fun x => M2.branch do
      let b' ← buildInductionBody toClear goal oldIH newIH isRecCall (b.instantiate1 x)
      mkLetFun x v' b'

  liftM <| buildInductionCase oldIH newIH isRecCall toClear goal e

/--
Given an expression `e` with metavariables `mvars`
* performs more cleanup:
  * removes unused let-expressions after index `index`
  * tries to substitute variables after index `index`
* lifts them to the current context by reverting all local declarations after index `index`
* introducing a local variable for each of the meta variable
* assigning that local variable to the mvar
* and finally lambda-abstracting over these new local variables.

This operation only works if the metavariables are independent from each other.

The resulting meta variable assignment is no longer valid (mentions out-of-scope
variables), so after this operations, terms that still mention these meta variables must not
be used anymore.

We are not using `mkLambdaFVars` on mvars directly, nor `abstractMVars`, as these at the moment
do not handle delayed assignemnts correctly.
-/
def abstractIndependentMVars (mvars : Array MVarId) (index : Nat) (e : Expr) : MetaM Expr := do
  trace[Meta.FunInd] "abstractIndependentMVars, to revert after {index}, original mvars: {mvars}"
  let mvars ← mvars.mapM fun mvar => do
    let mvar ← cleanupAfter mvar index
    mvar.withContext do
      let fvarIds := (← getLCtx).foldl (init := #[]) (start := index+1) fun fvarIds decl => fvarIds.push decl.fvarId
      let (_, mvar) ← mvar.revert fvarIds
      pure mvar
  trace[Meta.FunInd] "abstractIndependentMVars, reverted mvars: {mvars}"
  let decls := mvars.mapIdx fun i mvar =>
    (.mkSimple s!"case{i.val+1}", (fun _ => mvar.getType))
  Meta.withLocalDeclsD decls fun xs => do
      for mvar in mvars, x in xs do
        mvar.assign x
      mkLambdaFVars xs (← instantiateMVars e)

/--
Given a unary definition `foo` defined via `WellFounded.fixF`, derive a suitable induction principle
`foo.induct` for it. See module doc for details.
 -/
def deriveUnaryInduction (name : Name) : MetaM Name := do
  let inductName := .append name `induct
  if ← hasConst inductName then return inductName

  let info ← getConstInfoDefn name

  let varNames ← forallTelescope info.type fun xs _ => xs.mapM (·.fvarId!.getUserName)

  -- Uses of WellFounded.fix can be partially applied. Here we eta-expand the body
  -- to avoid dealing with this
  let e ← lambdaTelescope info.value fun params body => do mkLambdaFVars params (← etaExpand body)
  let e' ← lambdaTelescope e fun params funBody => MatcherApp.withUserNames params varNames do
    match_expr funBody with
    | fix@WellFounded.fix α _motive rel wf body target =>
      unless params.back == target do
        throwError "functional induction: expected the target as last parameter{indentExpr e}"
      let fixedParams := params.pop
      let motiveType ← mkForallFVars #[target] (.sort levelZero)
      withLocalDeclD `motive motiveType fun motive => do
        let fn := mkAppN (← mkConstWithLevelParams name) fixedParams
        let isRecCall : Expr → Option Expr := fun e =>
          if e.isApp && e.appFn!.isFVarOf motive.fvarId! then
            mkApp fn e.appArg!
          else
            none

        let e' := .const ``WellFounded.fix [fix.constLevels![0]!, levelZero]
        let e' := mkApp4 e' α motive rel wf
        check e'
        let (body', mvars) ← M2.run do
          forallTelescope (← inferType e').bindingDomain! fun xs goal => do
            if xs.size ≠ 2 then
              throwError "expected recursor argument to take 2 parameters, got {xs}" else
            let targets : Array Expr := xs[:1]
            let genIH := xs[1]!
            let extraParams := xs[2:]
            -- open body with the same arg
            let body ← instantiateLambda body targets
            removeLamda body fun oldIH body => do
              let body ← instantiateLambda body extraParams
              let body' ← buildInductionBody #[genIH.fvarId!] goal oldIH genIH.fvarId! isRecCall body
              if body'.containsFVar oldIH then
                throwError m!"Did not fully eliminate {mkFVar oldIH} from induction principle body:{indentExpr body}"
              mkLambdaFVars (targets.push genIH) (← mkLambdaFVars extraParams body')
        let e' := mkApp2 e' body' target
        let e' ← mkLambdaFVars #[target] e'
        let e' ← abstractIndependentMVars mvars (← motive.fvarId!.getDecl).index e'
        let e' ← mkLambdaFVars #[motive] e'

        -- We could pass (usedOnly := true) below, and get nicer induction principles that
        -- do do not mention odd unused parameters.
        -- But the downside is that automatic instantiation of the principle (e.g. in a tactic
        -- that derives them from an function application in the goal) is harder, as
        -- one would have to infer or keep track of which parameters to pass.
        -- So for now lets just keep them around.
        let e' ← mkLambdaFVars (binderInfoForMVars := .default) fixedParams e'
        instantiateMVars e'
    | _ => throwError "Function {name} not defined via WellFounded.fix:{indentExpr funBody}"

  unless (← isTypeCorrect e') do
    logError m!"failed to derive a type-correct induction principle:{indentExpr e'}"
    check e'

  let eTyp ← inferType e'
  let eTyp ← elimOptParam eTyp
  -- logInfo m!"eTyp: {eTyp}"
  let params := (collectLevelParams {} eTyp).params
  -- Prune unused level parameters, preserving the original order
  let us := info.levelParams.filter (params.contains ·)

  addDecl <| Declaration.thmDecl
    { name := inductName, levelParams := us, type := eTyp, value := e' }
  return inductName

/--
Given `foo.mutual_induct`, defined `foo.induct`, `bar.induct` etc.
Used for well-founded and structural recursion.
-/
def projectMutualInduct (names : Array Name) (mutualInduct : Name) : MetaM Unit := do
  let ci ← getConstInfo mutualInduct
  let levelParams := ci.levelParams

  for name in names, idx in [:names.size] do
    let inductName := .append name `induct
    unless ← hasConst inductName do
      let value ← forallTelescope ci.type fun xs _body => do
        let value := .const ci.name (levelParams.map mkLevelParam)
        let value := mkAppN value xs
        let value ← PProdN.proj names.size idx value
        mkLambdaFVars xs value
      let type ← inferType value
      addDecl <| Declaration.thmDecl { name := inductName, levelParams, type, value }

/--
In the type of `value`, reduces
* Beta-redexes
* `PSigma.casesOn (PSigma.mk a b) (fun x y => k x y)  -->  k a b`
* `PSum.casesOn (PSum.inl x) k₁ k₂                    -->  k₁ x`
* `foo._unary (PSum.inl (PSigma.mk a b))              -->  foo a b`
and then wraps `value` in an appropriate type hint.
-/
def cleanPackedArgs (eqnInfo : WF.EqnInfo) (value : Expr) : MetaM Expr := do
  let t ← Meta.transform (← inferType value) (skipConstInApp := true) (pre := fun e => do
    -- Need to beta-reduce first
    let e' := e.headBeta
    if e' != e then
      return .visit e'
    -- Look for PSigma redexes
    if e.isAppOf ``PSigma.casesOn then
      let args := e.getAppArgs
      if 5 ≤ args.size then
        let scrut := args[3]!
        let k := args[4]!
        let extra := args[5:]
        if scrut.isAppOfArity ``PSigma.mk 4 then
          let #[_, _, x, y] := scrut.getAppArgs | unreachable!
          let e' := (k.beta #[x, y]).beta extra
          return .visit e'
    -- Look for PSum redexes
    if e.isAppOf ``PSum.casesOn then
      let args := e.getAppArgs
      if 6 ≤ args.size then
        let scrut := args[3]!
        let k₁ := args[4]!
        let k₂ := args[5]!
        let extra := args[6:]
        if scrut.isAppOfArity ``PSum.inl 3 then
          let e' := (k₁.beta #[scrut.appArg!]).beta extra
          return .visit e'
        if scrut.isAppOfArity ``PSum.inr 3 then
          let e' := (k₂.beta #[scrut.appArg!]).beta extra
          return .visit e'
    -- Look for _unary redexes
    if e.isAppOf eqnInfo.declNameNonRec then
      let args := e.getAppArgs
      if eqnInfo.fixedPrefixSize + 1 ≤ args.size then
        let packedArg := args.back
          let (i, unpackedArgs) ← eqnInfo.argsPacker.unpack packedArg
          let e' := .const eqnInfo.declNames[i]! e.getAppFn.constLevels!
          let e' := mkAppN e' args.pop
          let e' := mkAppN e' unpackedArgs
          let e' := mkAppN e' args[eqnInfo.fixedPrefixSize+1:]
          return .continue e'

    return .continue e)
  mkExpectedTypeHint value t

/--
Takes `foo._unary.induct`, where the motive is a `PSigma`/`PSum` type and
unpacks it into a n-ary and (possibly) joint induction principle.
-/
def unpackMutualInduction (eqnInfo : WF.EqnInfo) (unaryInductName : Name) : MetaM Name := do
  let inductName := if eqnInfo.declNames.size > 1 then
    .append eqnInfo.declNames[0]! `mutual_induct
  else
    -- If there is no mutual recursion, we generate the `foo.induct` directly.
    .append eqnInfo.declNames[0]! `induct
  if ← hasConst inductName then return inductName

  let ci ← getConstInfo unaryInductName
  let us := ci.levelParams
  let value := .const ci.name (us.map mkLevelParam)
  let motivePos ← forallTelescope ci.type fun xs concl => concl.withApp fun motive targets => do
    unless motive.isFVar && targets.size = 1 && targets.all (·.isFVar) do
      throwError "conclusion {concl} does not look like a packed motive application"
    let packedTarget := targets[0]!
    unless xs.back == packedTarget do
      throwError "packed target not last argument to {unaryInductName}"
    let some motivePos := xs.findIdx? (· == motive)
      | throwError "could not find motive {motive} in {xs}"
    pure motivePos
  let value ← forallBoundedTelescope ci.type motivePos fun params type => do
    let value := mkAppN value params
    eqnInfo.argsPacker.curryParam value type fun motives value type =>
      -- Bring the rest into scope
      forallTelescope type fun xs _concl => do
        let alts := xs.pop
        let value := mkAppN value alts
        let value ← eqnInfo.argsPacker.curry value
        let value ← mkLambdaFVars alts value
        let value ← mkLambdaFVars motives value
        let value ← mkLambdaFVars params value
        check value
        let value ← cleanPackedArgs eqnInfo value
        return value

  unless ← isTypeCorrect value do
    logError m!"failed to unpack induction priciple:{indentExpr value}"
    check value
  let type ← inferType value
  let type ← elimOptParam type

  addDecl <| Declaration.thmDecl
    { name := inductName, levelParams := ci.levelParams, type, value }
  return inductName


/-- Given `foo._unary.induct`, define `foo.mutual_induct` and then `foo.induct`, `bar.induct`, … -/
def deriveUnpackedInduction (eqnInfo : WF.EqnInfo) (unaryInductName : Name): MetaM Unit := do
  let unpackedInductName ← unpackMutualInduction eqnInfo unaryInductName
  projectMutualInduct eqnInfo.declNames unpackedInductName

def stripPProdProjs (e : Expr) : Expr :=
  match e with
  | .proj ``PProd _ e' => stripPProdProjs e'
  | .proj ``And _ e' => stripPProdProjs e'
  | e => e

def withLetDecls {α} (name : Name) (ts : Array Expr) (es : Array Expr) (k : Array Expr → MetaM α) : MetaM α := do
  assert! es.size = ts.size
  go 0 #[]
where
  go (i : Nat) (acc : Array Expr) := do
    if h : i < es.size then
      let n := if es.size = 1 then name else name.appendIndexAfter (i + 1)
      withLetDecl n ts[i]! es[i] fun x => go (i+1) (acc.push x)
    else
      k acc

/--
Given a recursive definition `foo` defined via structural recursion, derive `foo.mutual_induct`,
if needed, and `foo.induct` for all functions in the group.
See module doc for details.
 -/
def deriveInductionStructural (names : Array Name) (numFixed : Nat) : MetaM Unit := do
  let infos ← names.mapM getConstInfoDefn
  -- First open up the fixed parameters everywhere
  let e' ← lambdaBoundedTelescope infos[0]!.value numFixed fun xs _ => do
    -- Now look at the body of an arbitrary of the functions (they are essentially the same
    -- up to the final projections)
    let body ← instantiateLambda infos[0]!.value xs

    lambdaTelescope body fun ys body => do
      -- The body is of the form (brecOn … ).2.2.1 extra1 extra2 etc; ignore the
      -- projection here
      let f' := body.getAppFn
      let body' := stripPProdProjs f'
      let f := body'.getAppFn
      let args := body'.getAppArgs ++ body.getAppArgs

      let body := stripPProdProjs body
      let .const brecOnName us := f |
        throwError "{infos[0]!.name}: unexpected body:{indentExpr infos[0]!.value}"
      unless isBRecOnRecursor (← getEnv) brecOnName do
        throwError "{infos[0]!.name}: expected .brecOn application, found:{indentExpr body}"

      let .str indName _ := brecOnName | unreachable!
      let indInfo ← getConstInfoInduct indName

      -- we have a `.brecOn` application, so now figure out the length of the fixed prefix
      -- we can use the recInfo for `.rec`, since `.brecOn` has a similar structure
      let recInfo ← getConstInfoRec (mkRecName indName)
      if args.size < recInfo.numParams + recInfo.numMotives + recInfo.numIndices + 1 + recInfo.numMotives then
        throwError "insufficient arguments to .brecOn:{indentExpr body}"
      let brecOnArgs    : Array Expr := args[:recInfo.numParams]
      let _brecOnMotives : Array Expr := args[recInfo.numParams:recInfo.numParams + recInfo.numMotives]
      let brecOnTargets : Array Expr := args[recInfo.numParams + recInfo.numMotives :
        recInfo.numParams + recInfo.numMotives + recInfo.numIndices + 1]
      let brecOnMinors  : Array Expr := args[recInfo.numParams + recInfo.numMotives + recInfo.numIndices + 1 :
        recInfo.numParams + recInfo.numMotives + recInfo.numIndices + 1 + recInfo.numMotives]
      let brecOnExtras  : Array Expr := args[ recInfo.numParams + recInfo.numMotives + recInfo.numIndices + 1 +
        recInfo.numMotives:]
      unless brecOnTargets.all (·.isFVar) do
        throwError "the indices and major argument of the brecOn application are not variables:{indentExpr body}"
      unless brecOnExtras.all (·.isFVar) do
        throwError "the extra arguments to the the brecOn application are not variables:{indentExpr body}"
      let lvl :: indLevels := us |throwError "Too few universe parameters in .brecOn application:{indentExpr body}"

      let group : Structural.IndGroupInst := { Structural.IndGroupInfo.ofInductiveVal indInfo with
        levels := indLevels, params := brecOnArgs }

      -- We also need to know the number of indices of each type former, including the auxillary
      -- type formers that do not have IndInfo. We can read it off the motives types of the recursor.
      let numTargetss ← do
        let aux := mkAppN (.const recInfo.name (0 :: group.levels)) group.params
        let motives ← inferArgumentTypesN recInfo.numMotives aux
        motives.mapM fun motive =>
          forallTelescopeReducing motive fun xs _ => pure xs.size

      let recArgInfos ← infos.mapM fun info => do
        let some eqnInfo := Structural.eqnInfoExt.find? (← getEnv) info.name | throwError "{info.name} missing eqnInfo"
        let value ← instantiateLambda info.value xs
        let recArgInfo' ← lambdaTelescope value fun ys _ =>
          Structural.getRecArgInfo info.name numFixed (xs ++ ys) eqnInfo.recArgPos
        let #[recArgInfo] ← Structural.argsInGroup group xs value #[recArgInfo']
          | throwError "Structural.argsInGroup did not return a recArgInfo"
        pure recArgInfo

      let positions : Structural.Positions := .groupAndSort (·.indIdx) recArgInfos (Array.range indInfo.numTypeFormers)

      -- Below we'll need the types of the motive arguments (brecOn argument order)
      let brecMotiveTypes ← inferArgumentTypesN recInfo.numMotives (group.brecOn true lvl 0)
      trace[Meta.FunInd] m!"brecMotiveTypes: {brecMotiveTypes}"
      assert! brecMotiveTypes.size = positions.size

      -- Remove the varying parameters from the environment
      withErasedFVars (ys.map (·.fvarId!)) do
        -- The brecOnArgs, brecOnMotives and brecOnMinor should still be valid in this
        -- context, and are the parts relevant for every function in the mutual group

        -- Calculate the types of the induction motives (natural argument order) for each function
        let motiveTypes ← infos.mapM fun info => do
          lambdaTelescope (← instantiateLambda info.value xs) fun ys _ =>
            mkForallFVars ys (.sort levelZero)
        let motiveArities ← infos.mapM fun info => do
          lambdaTelescope (← instantiateLambda info.value xs) fun ys _ => pure ys.size
        let motiveDecls ← motiveTypes.mapIdxM fun ⟨i,_⟩ motiveType => do
          let n := if infos.size = 1 then .mkSimple "motive"
                                     else .mkSimple s!"motive_{i+1}"
          pure (n, fun _ => pure motiveType)
        withLocalDeclsD motiveDecls fun motives => do

          -- Prepare the `isRecCall` that recognizes recursive calls
          let fns := infos.map fun info =>
            mkAppN (.const info.name (info.levelParams.map mkLevelParam)) xs
          let isRecCall : Expr → Option Expr := fun e => do
            if let .some i := motives.indexOf? e.getAppFn then
              if e.getAppNumArgs = motiveArities[i]! then
                return mkAppN fns[i]! e.getAppArgs
            .none

          -- Motives with parameters reordered, to put indices and major first
          let brecMotives ← (Array.zip motives recArgInfos).mapM fun (motive, recArgInfo) => do
            forallTelescope (← inferType motive) fun ys _ => do
              let (indicesMajor, rest) := recArgInfo.pickIndicesMajor ys
              mkLambdaFVars indicesMajor (← mkForallFVars rest (mkAppN motive ys))

          -- We need to pack these motives according to the `positions` assignment.
          let packedMotives ← positions.mapMwith PProdN.packLambdas brecMotiveTypes brecMotives
          trace[Meta.FunInd] m!"packedMotives: {packedMotives}"

          -- Now we can calcualte the expected types of the minor arguments
          let minorTypes ← inferArgumentTypesN recInfo.numMotives <|
            mkAppN (group.brecOn true lvl 0) (packedMotives ++ brecOnTargets)
          trace[Meta.FunInd] m!"minorTypes: {minorTypes}"
          -- So that we can transform them
          let (minors', mvars) ← M2.run do
            let mut minors' := #[]
            for brecOnMinor in brecOnMinors, goal in minorTypes, numTargets in numTargetss do
              let minor' ← forallTelescope goal fun xs goal => do
                unless xs.size ≥ numTargets do
                  throwError ".brecOn argument has too few parameters, expected at least {numTargets}: {xs}"
                let targets : Array Expr := xs[:numTargets]
                let genIH := xs[numTargets]!
                let extraParams := xs[numTargets+1:]
                -- open body with the same arg
                let body ← instantiateLambda brecOnMinor targets
                removeLamda body fun oldIH body => do
                  trace[Meta.FunInd] "replacing {Expr.fvar oldIH} with {genIH}"
                  let body ← instantiateLambda body extraParams
                  let body' ← buildInductionBody #[genIH.fvarId!] goal oldIH genIH.fvarId! isRecCall body
                  if body'.containsFVar oldIH then
                    throwError m!"Did not fully eliminate {mkFVar oldIH} from induction principle body:{indentExpr body}"
                  mkLambdaFVars (targets.push genIH) (← mkLambdaFVars extraParams body')
              minors' := minors'.push minor'
            pure minors'
          trace[Meta.FunInd] "processed minors: {minors'}"

          -- Now assemble the mutual_induct theorem
          -- Let-bind the transformed minors to avoid code duplication of possibly very large
          -- terms when we have mutual induction.
          let e' ← withLetDecls `minor minorTypes minors' fun minors' => do
            let mut brecOnApps := #[]
            for info in infos, recArgInfo in recArgInfos, idx in [:infos.size] do
              -- Take care to pick the `ys` from the type, to get the variable names expected
              -- by the user, but use the value arity
              let arity ← lambdaTelescope (← instantiateLambda info.value xs) fun ys _ => pure ys.size
              let e ← forallBoundedTelescope (← instantiateForall info.type xs) arity fun ys _ => do
                let (indicesMajor, rest) := recArgInfo.pickIndicesMajor ys
                -- Find where in the function packing we are (TODO: abstract out)
                let some indIdx := positions.findIdx? (·.contains idx) | panic! "invalid positions"
                let some pos := positions.find? (·.contains idx) | panic! "invalid positions"
                let some packIdx := pos.findIdx? (· == idx) | panic! "invalid positions"
                let e := group.brecOn true lvl indIdx -- unconditionally using binduction here
                let e := mkAppN e packedMotives
                let e := mkAppN e indicesMajor
                let e := mkAppN e minors'
                let e ← PProdN.proj pos.size packIdx e
                let e := mkAppN e rest
                let e ← mkLambdaFVars ys e
                trace[Meta.FunInd] "assembled call for {info.name}: {e}"
                pure e
              brecOnApps := brecOnApps.push e
            mkLetFVars minors' (← PProdN.mk 0 brecOnApps)
          let e' ← abstractIndependentMVars mvars (← motives.back.fvarId!.getDecl).index e'
          let e' ← mkLambdaFVars motives e'

          -- We could pass (usedOnly := true) below, and get nicer induction principles that
          -- do do not mention odd unused parameters.
          -- But the downside is that automatic instantiation of the principle (e.g. in a tactic
          -- that derives them from an function application in the goal) is harder, as
          -- one would have to infer or keep track of which parameters to pass.
          -- So for now lets just keep them around.
          let e' ← mkLambdaFVars (binderInfoForMVars := .default) xs e'
          let e' ← instantiateMVars e'
          trace[Meta.FunInd] "complete body of mutual induction principle:{indentExpr e'}"
          pure e'

  unless (← isTypeCorrect e') do
    logError m!"constructed induction principle is not type correct:{indentExpr e'}"
    check e'

  let eTyp ← inferType e'
  let eTyp ← elimOptParam eTyp
  -- logInfo m!"eTyp: {eTyp}"
  let params := (collectLevelParams {} eTyp).params
  -- Prune unused level parameters, preserving the original order
  let us := infos[0]!.levelParams.filter (params.contains ·)

  let inductName :=
    if names.size = 1 then
      names[0]! ++ `induct
    else
      names[0]! ++ `mutual_induct

  addDecl <| Declaration.thmDecl
    { name := inductName, levelParams := us, type := eTyp, value := e' }

  if names.size > 1 then
    projectMutualInduct names inductName

/--
Given a recursively defined function `foo`, derives `foo.induct`. See the module doc for details.
-/
def deriveInduction (name : Name) : MetaM Unit := do
  mapError (f := (m!"Cannot derive functional induction principle (please report this issue)\n{indentD ·}")) do
    if let some eqnInfo := WF.eqnInfoExt.find? (← getEnv) name then
      let unaryInductName ← deriveUnaryInduction eqnInfo.declNameNonRec
      unless eqnInfo.declNameNonRec = name do
        deriveUnpackedInduction eqnInfo unaryInductName
    else if let some eqnInfo := Structural.eqnInfoExt.find? (← getEnv) name then
      deriveInductionStructural eqnInfo.declNames eqnInfo.numFixed
    else
      throwError "{name} is not defined by structural or well-founded recursion"

def isFunInductName (env : Environment) (name : Name) : Bool := Id.run do
  let .str p s := name | return false
  match s with
  | "induct" =>
    if (WF.eqnInfoExt.find? env p).isSome then return true
    if (Structural.eqnInfoExt.find? env p).isSome then return true
    return false
  | "mutual_induct" =>
    if let some eqnInfo := WF.eqnInfoExt.find? env p then
      if h : eqnInfo.declNames.size > 1 then
        return eqnInfo.declNames[0] = p
    if let some eqnInfo := Structural.eqnInfoExt.find? env p then
      if h : eqnInfo.declNames.size > 1 then
        return eqnInfo.declNames[0] = p
    return false
  | _ => return false

builtin_initialize
  registerReservedNamePredicate isFunInductName

  registerReservedNameAction fun name => do
    if isFunInductName (← getEnv) name then
      let .str p _ := name | return false
      MetaM.run' <| deriveInduction p
      return true
    return false

end Lean.Tactic.FunInd

 builtin_initialize
   Lean.registerTraceClass `Meta.FunInd<|MERGE_RESOLUTION|>--- conflicted
+++ resolved
@@ -472,11 +472,6 @@
   trace[Meta.FunInd] "Goal before cleanup:{mvarId}"
   for fvarId in toClear do
     mvarId ← mvarId.clear fvarId
-<<<<<<< HEAD
-=======
-  mvarId ← mvarId.cleanup (toPreserve := toPreserve)
-  trace[Meta.FunInd] "Goal after cleanup (toClear := {toClear.map mkFVar}) (toPreserve := {toPreserve.map mkFVar}):{mvarId}"
->>>>>>> c25d2066
   modify (·.push mvarId)
   let mvar ← instantiateMVars mvar
   pure mvar
