--- conflicted
+++ resolved
@@ -744,13 +744,8 @@
         -- Bail out on mutual or nested inductives
         let .str indName _ := f.constName! | unreachable!
         let indInfo ← getConstInfoInduct indName
-<<<<<<< HEAD
-        if indInfo.all.length + indInfo.numNested > 1 then
-          throwError "functional induction: cannot handle mutual inductives"
-=======
         if indInfo.numTypeFormers > 1 then
           throwError "functional induction: cannot handle mutual or nested inductives"
->>>>>>> 09bf5cbc
 
         let elimInfo ← getElimExprInfo f
         let targets : Array Expr := elimInfo.targetsPos.map (args[·]!)
