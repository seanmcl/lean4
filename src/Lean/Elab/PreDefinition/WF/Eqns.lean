/-
Copyright (c) 2022 Microsoft Corporation. All rights reserved.
Released under Apache 2.0 license as described in the file LICENSE.
Authors: Leonardo de Moura
-/
prelude
import Lean.Meta.Tactic.Rewrite
import Lean.Meta.Tactic.Split
import Lean.Elab.PreDefinition.Basic
import Lean.Elab.PreDefinition.Eqns
import Lean.Elab.PreDefinition.WF.Ite
import Lean.Meta.ArgsPacker.Basic
import Lean.Elab.PreDefinition.WF.Unfold
import Init.Data.Array.Basic

namespace Lean.Elab.WF
open Meta
open Eqns

structure EqnInfo extends EqnInfoCore where
  declNames       : Array Name
  declNameNonRec  : Name
  fixedPrefixSize : Nat
  argsPacker      : ArgsPacker
  deriving Inhabited

<<<<<<< HEAD
private def rwFixEq (mvarId : MVarId) : MetaM MVarId := mvarId.withContext do
  let target ← mvarId.getType'
  let some (_, lhs, rhs) := target.eq? | unreachable!

  -- lhs should be an application of the declNameNonrec, which unfolds to an
  -- application of fix in one step
  let some lhs' ← delta? lhs | throwError "rwFixEq: cannot delta-reduce {lhs}"
  let_expr WellFounded.fix _α _C _r _hwf F x := lhs'
    | throwTacticEx `rwFixEq mvarId "expected saturated fixed-point application in {lhs'}"
  let h := mkAppN (mkConst ``WellFounded.fix_eq lhs'.getAppFn.constLevels!) lhs'.getAppArgs

  -- We used to just rewrite with `fix_eq` and continue with whatever RHS that produces, but that
  -- would include more copies of `fix` resulting in large and confusing terms.
  -- Instead we manually construct the new term in terms of the current functions,
  -- which should be headed by the `declNameNonRec`, and should be defeq to the expected type

  -- if lhs == e x and lhs' == fix .., then lhsNew := e x = F x (fun y _ => e y)
  let ftype := (← inferType (mkApp F x)).bindingDomain!
  let f' ← forallBoundedTelescope ftype (some 2) fun ys _ => do
    mkLambdaFVars ys (.app lhs.appFn! ys[0]!)
  let lhsNew := mkApp2 F x f'
  let targetNew ← mkEq lhsNew rhs
  let mvarNew ← mkFreshExprSyntheticOpaqueMVar targetNew
  mvarId.assign (← mkEqTrans h mvarNew)
  return mvarNew.mvarId!

private partial def mkProof (declName declNameNonRec : Name) (type : Expr) : MetaM Expr := do
  trace[Elab.definition.wf.eqns] "proving: {type}"
  withNewMCtxDepth do
    let main ← mkFreshExprSyntheticOpaqueMVar type
    let (_, mvarId) ← main.mvarId!.intros
    let rec go (mvarId : MVarId) : MetaM Unit := do
      trace[Elab.definition.wf.eqns] "step\n{MessageData.ofGoal mvarId}"
      if ← withAtLeastTransparency .all (tryURefl mvarId) then
        return ()
      else if (← tryContradiction mvarId) then
        return ()
      else if let some mvarId ← simpMatch? mvarId then
        go mvarId
      else if let some mvarId ← simpIf? mvarId then
        go mvarId
      else if let some mvarId ← whnfReducibleLHS? mvarId then
        go mvarId
      else
        let ctx ← Simp.mkContext
          (config := { dsimp := false })
          (simpTheorems  := #[(← getUnattachSimpTheorems)])
        match (← simpTargetStar mvarId ctx (simprocs := {})).1 with
        | TacticResultCNM.closed => return ()
        | TacticResultCNM.modified mvarId => go mvarId
        | TacticResultCNM.noChange =>
          if let some mvarIds ← casesOnStuckLHS? mvarId then
            mvarIds.forM go
          else if let some mvarIds ← splitTarget? mvarId then
            mvarIds.forM go
          else
            -- At some point in the past, we looked for occurrences of Wf.fix to fold on the
            -- LHS (introduced in 096e4eb), but it seems that code path was never used,
            -- so #3133 removed it again (and can be recovered from there if this was premature).
            throwError "failed to generate equational theorem for '{declName}'\n{MessageData.ofGoal mvarId}"

    let mvarId ← if declName != declNameNonRec then deltaLHS mvarId else pure mvarId
    let mvarId ← rwFixEq mvarId
    go mvarId
    instantiateMVars main

def mkEqns (declName : Name) (info : EqnInfo) : MetaM (Array Name) :=
  withOptions (tactic.hygienic.set · false) do
  let baseName := declName
  let eqnTypes ← withNewMCtxDepth <| lambdaTelescope (cleanupAnnotations := true) info.value fun xs body => do
    let us := info.levelParams.map mkLevelParam
    let target ← mkEq (mkAppN (Lean.mkConst declName us) xs) body
    let goal ← mkFreshExprSyntheticOpaqueMVar target
    withReducible do
      mkEqnTypes info.declNames goal.mvarId!
  let mut thmNames := #[]
  for h : i in [: eqnTypes.size] do
    let type := eqnTypes[i]
    trace[Elab.definition.wf.eqns] "{eqnTypes[i]}"
    let name := (Name.str baseName eqnThmSuffixBase).appendIndexAfter (i+1)
    thmNames := thmNames.push name
    let value ← mkProof declName info.declNameNonRec type
    let (type, value) ← removeUnusedEqnHypotheses type value
    addDecl <| Declaration.thmDecl {
      name, type, value
      levelParams := info.levelParams
    }
  return thmNames
=======
>>>>>>> 86595079

builtin_initialize eqnInfoExt : MapDeclarationExtension EqnInfo ← mkMapDeclarationExtension

def registerEqnsInfo (preDefs : Array PreDefinition) (declNameNonRec : Name) (fixedPrefixSize : Nat)
    (argsPacker : ArgsPacker) : MetaM Unit := do
  preDefs.forM fun preDef => ensureEqnReservedNamesAvailable preDef.declName
  /-
  See issue #2327.
  Remark: we could do better for mutual declarations that mix theorems and definitions. However, this is a rare
  combination, and we would have add support for it in the equation generator. I did not check which assumptions are made there.
  -/
  unless preDefs.all fun p => p.kind.isTheorem do
    unless (← preDefs.allM fun p => isProp p.type) do
      let declNames := preDefs.map (·.declName)
      modifyEnv fun env =>
        preDefs.foldl (init := env) fun env preDef =>
          eqnInfoExt.insert env preDef.declName { preDef with
            declNames, declNameNonRec, fixedPrefixSize, argsPacker }

def getEqnsFor? (declName : Name) : MetaM (Option (Array Name)) := do
  if let some info := eqnInfoExt.find? (← getEnv) declName then
    mkEqns declName info.declNames (tryRefl := false)
  else
    return none

builtin_initialize
  registerGetEqnsFn getEqnsFor?


-- Remove the rest of this file after the next stage update,
-- as we generate these eagerly now.
def getUnfoldFor? (declName : Name) : MetaM (Option Name) := do
  let name := Name.str declName unfoldThmSuffix
  let env ← getEnv
  if env.contains name then return name
  let some info := eqnInfoExt.find? env declName | return none
  mkUnfoldEq info.toEqnInfoCore info.declNameNonRec
  return some name

builtin_initialize
  registerGetUnfoldEqnFn getUnfoldFor?


end Lean.Elab.WF<|MERGE_RESOLUTION|>--- conflicted
+++ resolved
@@ -24,97 +24,6 @@
   argsPacker      : ArgsPacker
   deriving Inhabited
 
-<<<<<<< HEAD
-private def rwFixEq (mvarId : MVarId) : MetaM MVarId := mvarId.withContext do
-  let target ← mvarId.getType'
-  let some (_, lhs, rhs) := target.eq? | unreachable!
-
-  -- lhs should be an application of the declNameNonrec, which unfolds to an
-  -- application of fix in one step
-  let some lhs' ← delta? lhs | throwError "rwFixEq: cannot delta-reduce {lhs}"
-  let_expr WellFounded.fix _α _C _r _hwf F x := lhs'
-    | throwTacticEx `rwFixEq mvarId "expected saturated fixed-point application in {lhs'}"
-  let h := mkAppN (mkConst ``WellFounded.fix_eq lhs'.getAppFn.constLevels!) lhs'.getAppArgs
-
-  -- We used to just rewrite with `fix_eq` and continue with whatever RHS that produces, but that
-  -- would include more copies of `fix` resulting in large and confusing terms.
-  -- Instead we manually construct the new term in terms of the current functions,
-  -- which should be headed by the `declNameNonRec`, and should be defeq to the expected type
-
-  -- if lhs == e x and lhs' == fix .., then lhsNew := e x = F x (fun y _ => e y)
-  let ftype := (← inferType (mkApp F x)).bindingDomain!
-  let f' ← forallBoundedTelescope ftype (some 2) fun ys _ => do
-    mkLambdaFVars ys (.app lhs.appFn! ys[0]!)
-  let lhsNew := mkApp2 F x f'
-  let targetNew ← mkEq lhsNew rhs
-  let mvarNew ← mkFreshExprSyntheticOpaqueMVar targetNew
-  mvarId.assign (← mkEqTrans h mvarNew)
-  return mvarNew.mvarId!
-
-private partial def mkProof (declName declNameNonRec : Name) (type : Expr) : MetaM Expr := do
-  trace[Elab.definition.wf.eqns] "proving: {type}"
-  withNewMCtxDepth do
-    let main ← mkFreshExprSyntheticOpaqueMVar type
-    let (_, mvarId) ← main.mvarId!.intros
-    let rec go (mvarId : MVarId) : MetaM Unit := do
-      trace[Elab.definition.wf.eqns] "step\n{MessageData.ofGoal mvarId}"
-      if ← withAtLeastTransparency .all (tryURefl mvarId) then
-        return ()
-      else if (← tryContradiction mvarId) then
-        return ()
-      else if let some mvarId ← simpMatch? mvarId then
-        go mvarId
-      else if let some mvarId ← simpIf? mvarId then
-        go mvarId
-      else if let some mvarId ← whnfReducibleLHS? mvarId then
-        go mvarId
-      else
-        let ctx ← Simp.mkContext
-          (config := { dsimp := false })
-          (simpTheorems  := #[(← getUnattachSimpTheorems)])
-        match (← simpTargetStar mvarId ctx (simprocs := {})).1 with
-        | TacticResultCNM.closed => return ()
-        | TacticResultCNM.modified mvarId => go mvarId
-        | TacticResultCNM.noChange =>
-          if let some mvarIds ← casesOnStuckLHS? mvarId then
-            mvarIds.forM go
-          else if let some mvarIds ← splitTarget? mvarId then
-            mvarIds.forM go
-          else
-            -- At some point in the past, we looked for occurrences of Wf.fix to fold on the
-            -- LHS (introduced in 096e4eb), but it seems that code path was never used,
-            -- so #3133 removed it again (and can be recovered from there if this was premature).
-            throwError "failed to generate equational theorem for '{declName}'\n{MessageData.ofGoal mvarId}"
-
-    let mvarId ← if declName != declNameNonRec then deltaLHS mvarId else pure mvarId
-    let mvarId ← rwFixEq mvarId
-    go mvarId
-    instantiateMVars main
-
-def mkEqns (declName : Name) (info : EqnInfo) : MetaM (Array Name) :=
-  withOptions (tactic.hygienic.set · false) do
-  let baseName := declName
-  let eqnTypes ← withNewMCtxDepth <| lambdaTelescope (cleanupAnnotations := true) info.value fun xs body => do
-    let us := info.levelParams.map mkLevelParam
-    let target ← mkEq (mkAppN (Lean.mkConst declName us) xs) body
-    let goal ← mkFreshExprSyntheticOpaqueMVar target
-    withReducible do
-      mkEqnTypes info.declNames goal.mvarId!
-  let mut thmNames := #[]
-  for h : i in [: eqnTypes.size] do
-    let type := eqnTypes[i]
-    trace[Elab.definition.wf.eqns] "{eqnTypes[i]}"
-    let name := (Name.str baseName eqnThmSuffixBase).appendIndexAfter (i+1)
-    thmNames := thmNames.push name
-    let value ← mkProof declName info.declNameNonRec type
-    let (type, value) ← removeUnusedEqnHypotheses type value
-    addDecl <| Declaration.thmDecl {
-      name, type, value
-      levelParams := info.levelParams
-    }
-  return thmNames
-=======
->>>>>>> 86595079
 
 builtin_initialize eqnInfoExt : MapDeclarationExtension EqnInfo ← mkMapDeclarationExtension
 
