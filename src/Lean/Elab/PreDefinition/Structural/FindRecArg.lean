--- conflicted
+++ resolved
@@ -155,10 +155,6 @@
   let (indices,nonIndices) := recArgInfos.partition (indicesPos.contains ·.recArgPos)
   return nonIndices ++ indices
 
-<<<<<<< HEAD
-
-=======
->>>>>>> 64db3052
 private def dedup [Monad m] (eq : α → α → m Bool) (xs : Array α) : m (Array α) := do
   let mut ret := #[]
   for x in xs do
@@ -187,7 +183,6 @@
 -/
 def argsInGroup (group : IndGroupInst) (xs : Array Expr) (value : Expr)
     (recArgInfos : Array RecArgInfo) : MetaM (Array RecArgInfo) := do
-<<<<<<< HEAD
 
   let nestedTypeFormers ← group.nestedTypeFormers
 
@@ -224,9 +219,6 @@
               indGroupInst := group
               indIdx       := indIdx }
       return .none
-=======
-  recArgInfos.filterM (group.isDefEq ·.indGroupInst)
->>>>>>> 64db3052
 
 def maxCombinationSize : Nat := 10
 
