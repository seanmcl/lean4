--- conflicted
+++ resolved
@@ -685,18 +685,6 @@
   else
     return exprs
 
-<<<<<<< HEAD
-def withReusedAltsOfOptInductionAlts (stx : Syntax) (argIdx : Nat)
-    (cont : Option (Array Syntax) → TacticM α) : TacticM α :=  do
-  -- drill down into old and new syntax: allow reuse of an rhs only if everything before it is
-  -- unchanged
-  -- everything up to the alternatives must be unchanged for reuse
-  -- NB: argIdx!
-  Term.withNarrowedArgTacticReuse (stx := stx) (argIdx := argIdx) fun optInductionAlts => do
-    withAltsOfOptInductionAlts optInductionAlts cont
-
-=======
->>>>>>> 96c6f9dc
 def checkInductionTargets (targets : Array Expr) : MetaM Unit := do
   let mut foundFVars : FVarIdSet := {}
   for target in targets do
