/-
Copyright (c) 2014 Parikshit Khanna. All rights reserved.
Released under Apache 2.0 license as described in the file LICENSE.
Authors: Parikshit Khanna, Jeremy Avigad, Leonardo de Moura, Floris van Doorn, Mario Carneiro,
  Kim Morrison
-/
prelude
import Init.Data.Bool
import Init.Data.Option.Lemmas
import Init.Data.List.BasicAux
import Init.Data.List.Control
import Init.Control.Lawful.Basic
import Init.BinderPredicates

/-! # Theorems about `List` operations.

For each `List` operation, we would like theorems describing the following, when relevant:
* if it is a "convenience" function, a `@[simp]` lemma reducing it to more basic operations
  (e.g. `List.partition_eq_filter_filter`), and otherwise:
* any special cases of equational lemmas that require additional hypotheses
* lemmas for special cases of the arguments (e.g. `List.map_id`)
* the length of the result `(f L).length`
* the `i`-th element, described via `(f L)[i]` and/or `(f L)[i]?` (these should typically be `@[simp]`)
* consequences for `f L` of the fact `x ∈ L` or `x ∉ L`
* conditions characterising `x ∈ f L` (often but not always `@[simp]`)
* injectivity statements, or congruence statements of the form `p L M → f L = f M`.
* conditions characterising the result, i.e. of the form `f L = M ↔ p M` for some predicate `p`,
  along with special cases of `M` (e.g. `List.append_eq_nil : L ++ M = [] ↔ L = [] ∧ M = []`)
* negative characterisations are also useful, e.g. `List.cons_ne_nil`
* interactions with all previously described `List` operations where possible
  (some of these should be `@[simp]`, particularly if the result can be described by a single operation)
* characterising `(∀ (i) (_ : i ∈ f L), P i)`, for some predicate `P`

Of course for any individual operation, not all of these will be relevant or helpful, so some judgement is required.

General principles for `simp` normal forms for `List` operations:
* Conversion operations (e.g. `toArray`, or `length`) should be moved inwards aggressively,
  to make the conversion effective.
* Similarly, operations which work on elements should be moved inwards in preference to
  "structural" operations on the list, e.g. we prefer to simplify
  `List.map f (L ++ M) ~> (List.map f L) ++ (List.map f M)`,
  `List.map f L.reverse ~> (List.map f L).reverse`, and
  `List.map f (L.take n) ~> (List.map f L).take n`.
* Arithmetic operations are "light", so e.g. we prefer to simplify `drop i (drop j L)` to `drop (i + j) L`,
  rather than the other way round.
* Function compositions are "light", so we prefer to simplify `(L.map f).map g` to `L.map (g ∘ f)`.
* We try to avoid non-linear left hand sides (i.e. with subexpressions appearing multiple times),
  but this is only a weak preference.
* Generally, we prefer that the right hand side does not introduce duplication,
  however generally duplication of higher order arguments (functions, predicates, etc) is allowed,
  as we expect to be able to compute these once they reach ground terms.

See also
* `Init.Data.List.Attach` for definitions and lemmas about `List.attach` and `List.pmap`.
* `Init.Data.List.Count` for lemmas about `List.countP` and `List.count`.
* `Init.Data.List.Erase` for lemmas about `List.eraseP` and `List.erase`.
* `Init.Data.List.Find` for lemmas about `List.find?`, `List.findSome?`, `List.findIdx`,
  `List.findIdx?`, and `List.indexOf`
* `Init.Data.List.MinMax` for lemmas about `List.min?` and `List.max?`.
* `Init.Data.List.Pairwise` for lemmas about `List.Pairwise` and `List.Nodup`.
* `Init.Data.List.Sublist` for lemmas about `List.Subset`, `List.Sublist`, `List.IsPrefix`,
  `List.IsSuffix`, and `List.IsInfix`.
* `Init.Data.List.TakeDrop` for additional lemmas about `List.take` and `List.drop`.
* `Init.Data.List.Zip` for lemmas about `List.zip`, `List.zipWith`, `List.zipWithAll`,
  and `List.unzip`.

Further results, which first require developing further automation around `Nat`, appear in
* `Init.Data.List.Nat.Basic`: miscellaneous lemmas
* `Init.Data.List.Nat.Range`: `List.range` and `List.enum`
* `Init.Data.List.Nat.TakeDrop`: `List.take` and `List.drop`

Also
* `Init.Data.List.Monadic` for addiation lemmas about `List.mapM` and `List.forM`.

-/

-- set_option linter.listVariables true -- Enforce naming conventions for `List`/`Array`/`Vector` variables.
-- set_option linter.indexVariables true -- Enforce naming conventions for index variables.

namespace List

open Nat

/-! ## Preliminaries -/

/-! ### nil -/

@[simp] theorem nil_eq {α} {xs : List α} : [] = xs ↔ xs = [] := by
  cases xs <;> simp

/-! ### length -/

theorem eq_nil_of_length_eq_zero (_ : length l = 0) : l = [] := match l with | [] => rfl

theorem ne_nil_of_length_eq_add_one (_ : length l = n + 1) : l ≠ [] := fun _ => nomatch l

theorem ne_nil_of_length_pos (_ : 0 < length l) : l ≠ [] := fun _ => nomatch l

@[simp] theorem length_eq_zero_iff : length l = 0 ↔ l = [] :=
  ⟨eq_nil_of_length_eq_zero, fun h => h ▸ rfl⟩

@[deprecated length_eq_zero_iff (since := "2025-02-24")]
abbrev length_eq_zero := @length_eq_zero_iff

theorem eq_nil_iff_length_eq_zero : l = [] ↔ length l = 0 :=
  length_eq_zero_iff.symm

theorem length_pos_of_mem {a : α} : ∀ {l : List α}, a ∈ l → 0 < length l
  | _::_, _ => Nat.zero_lt_succ _

theorem exists_mem_of_length_pos : ∀ {l : List α}, 0 < length l → ∃ a, a ∈ l
  | _::_, _ => ⟨_, .head ..⟩

theorem length_pos_iff_exists_mem {l : List α} : 0 < length l ↔ ∃ a, a ∈ l :=
  ⟨exists_mem_of_length_pos, fun ⟨_, h⟩ => length_pos_of_mem h⟩

theorem exists_mem_of_length_eq_add_one :
    ∀ {l : List α}, l.length = n + 1 → ∃ a, a ∈ l
  | _::_, _ => ⟨_, .head ..⟩

theorem exists_cons_of_length_pos : ∀ {l : List α}, 0 < l.length → ∃ h t, l = h :: t
  | _::_, _ => ⟨_, _, rfl⟩

theorem length_pos_iff_exists_cons :
    ∀ {l : List α}, 0 < l.length ↔ ∃ h t, l = h :: t :=
  ⟨exists_cons_of_length_pos, fun ⟨_, _, eq⟩ => eq ▸ Nat.succ_pos _⟩

theorem exists_cons_of_length_eq_add_one :
    ∀ {l : List α}, l.length = n + 1 → ∃ h t, l = h :: t
  | _::_, _ => ⟨_, _, rfl⟩

theorem length_pos_iff {l : List α} : 0 < length l ↔ l ≠ [] :=
  Nat.pos_iff_ne_zero.trans (not_congr length_eq_zero_iff)

@[deprecated length_pos_iff (since := "2025-02-24")]
abbrev length_pos := @length_pos_iff

theorem ne_nil_iff_length_pos {l : List α} : l ≠ [] ↔ 0 < length l :=
  length_pos_iff.symm

theorem length_eq_one_iff {l : List α} : length l = 1 ↔ ∃ a, l = [a] :=
  ⟨fun h => match l, h with | [_], _ => ⟨_, rfl⟩, fun ⟨_, h⟩ => by simp [h]⟩

@[deprecated length_eq_one_iff (since := "2025-02-24")]
abbrev length_eq_one := @length_eq_one_iff

/-! ### cons -/

theorem cons_ne_nil (a : α) (l : List α) : a :: l ≠ [] := nofun

@[simp]
theorem cons_ne_self (a : α) (l : List α) : a :: l ≠ l := mt (congrArg length) (Nat.succ_ne_self _)

@[simp] theorem ne_cons_self {a : α} {l : List α} : l ≠ a :: l := by
  rw [ne_eq, eq_comm]
  simp

theorem head_eq_of_cons_eq (H : h₁ :: t₁ = h₂ :: t₂) : h₁ = h₂ := (cons.inj H).1

theorem tail_eq_of_cons_eq (H : h₁ :: t₁ = h₂ :: t₂) : t₁ = t₂ := (cons.inj H).2

theorem cons_inj_right (a : α) {l l' : List α} : a :: l = a :: l' ↔ l = l' :=
  ⟨tail_eq_of_cons_eq, congrArg _⟩

theorem cons_eq_cons {a b : α} {l l' : List α} : a :: l = b :: l' ↔ a = b ∧ l = l' :=
  List.cons.injEq .. ▸ .rfl

theorem exists_cons_of_ne_nil : ∀ {l : List α}, l ≠ [] → ∃ b l', l = b :: l'
  | c :: l', _ => ⟨c, l', rfl⟩

theorem ne_nil_iff_exists_cons {l : List α} : l ≠ [] ↔ ∃ b l', l = b :: l' :=
  ⟨exists_cons_of_ne_nil, fun ⟨_, _, eq⟩ => eq.symm ▸ cons_ne_nil _ _⟩

theorem singleton_inj {α : Type _} {a b : α} : [a] = [b] ↔ a = b := by
  simp

@[simp] theorem concat_ne_nil (a : α) (l : List α) : l ++ [a] ≠ [] := by
  cases l <;> simp

/-! ## L[i] and L[i]? -/

/-! ### `get` and `get?`.

We simplify `l.get i` to `l[i.1]'i.2` and `l.get? i` to `l[i]?`.
-/

@[simp] theorem get_eq_getElem (l : List α) (i : Fin l.length) : l.get i = l[i.1]'i.2 := rfl

set_option linter.deprecated false in
@[deprecated "Use `a[i]?` instead." (since := "2025-02-12")]
theorem get?_eq_none : ∀ {l : List α} {n}, length l ≤ n → l.get? n = none
  | [], _, _ => rfl
  | _ :: l, _+1, h => get?_eq_none (l := l) <| Nat.le_of_succ_le_succ h

set_option linter.deprecated false in
@[deprecated "Use `a[i]?` instead." (since := "2025-02-12")]
theorem get?_eq_get : ∀ {l : List α} {n} (h : n < l.length), l.get? n = some (get l ⟨n, h⟩)
  | _ :: _, 0, _ => rfl
  | _ :: l, _+1, _ => get?_eq_get (l := l) _

set_option linter.deprecated false in
@[deprecated "Use `a[i]?` instead." (since := "2025-02-12")]
theorem get?_eq_some_iff : l.get? n = some a ↔ ∃ h, get l ⟨n, h⟩ = a :=
  ⟨fun e =>
    have : n < length l := Nat.gt_of_not_le fun hn => by cases get?_eq_none hn ▸ e
    ⟨this, by rwa [get?_eq_get this, Option.some.injEq] at e⟩,
  fun ⟨_, e⟩ => e ▸ get?_eq_get _⟩

set_option linter.deprecated false in
@[deprecated "Use `a[i]?` instead." (since := "2025-02-12")]
theorem get?_eq_none_iff : l.get? n = none ↔ length l ≤ n :=
  ⟨fun e => Nat.ge_of_not_lt (fun h' => by cases e ▸ get?_eq_some_iff.2 ⟨h', rfl⟩), get?_eq_none⟩

set_option linter.deprecated false in
@[deprecated "Use `a[i]?` instead." (since := "2025-02-12"), simp]
theorem get?_eq_getElem? (l : List α) (i : Nat) : l.get? i = l[i]? := by
  simp only [getElem?_def]; split
  · exact (get?_eq_get ‹_›)
  · exact (get?_eq_none_iff.2 <| Nat.not_lt.1 ‹_›)

/-! ### getElem!

We simplify `l[i]!` to `(l[i]?).getD default`.
-/

@[simp] theorem getElem!_eq_getElem?_getD [Inhabited α] (l : List α) (i : Nat) :
    l[i]! = (l[i]?).getD (default : α) := by
  simp only [getElem!_def]
  match l[i]? with
  | some _ => simp
  | none => simp

/-! ### getElem? and getElem -/

@[simp] theorem getElem?_nil {i : Nat} : ([] : List α)[i]? = none := rfl

theorem getElem_cons {l : List α} (w : i < (a :: l).length) :
    (a :: l)[i] =
      if h : i = 0 then a else l[i-1]'(match i, h with | i+1, _ => succ_lt_succ_iff.mp w) := by
  cases i <;> simp

theorem getElem?_cons_zero {l : List α} : (a::l)[0]? = some a := rfl

@[simp] theorem getElem?_cons_succ {l : List α} : (a::l)[i+1]? = l[i]? := rfl

theorem getElem?_cons : (a :: l)[i]? = if i = 0 then some a else l[i-1]? := by
  cases i <;> simp [getElem?_cons_zero]

theorem getElem?_eq_some_iff {l : List α} : l[i]? = some a ↔ ∃ h : i < l.length, l[i] = a :=
  match l with
  | [] => by simp
  | _ :: l => by
    simp only [getElem?_cons, length_cons]
    split <;> rename_i h
    · simp_all
    · match i, h with
      | i + 1, h => simp [getElem?_eq_some_iff, Nat.succ_lt_succ_iff]

theorem some_eq_getElem?_iff {l : List α} : some a = l[i]? ↔ ∃ h : i < l.length, l[i] = a := by
  rw [eq_comm, getElem?_eq_some_iff]

@[simp] theorem some_getElem_eq_getElem?_iff (xs : List α) (i : Nat) (h : i < xs.length) :
    (some xs[i] = xs[i]?) ↔ True := by
  simp [h]

@[simp] theorem getElem?_eq_some_getElem_iff (xs : List α) (i : Nat) (h : i < xs.length) :
    (xs[i]? = some xs[i]) ↔ True := by
  simp [h]

theorem getElem_eq_iff {l : List α} {i : Nat} {h : i < l.length} : l[i] = x ↔ l[i]? = some x := by
  simp only [getElem?_eq_some_iff]
  exact ⟨fun w => ⟨h, w⟩, fun h => h.2⟩

theorem getElem_eq_getElem?_get (l : List α) (i : Nat) (h : i < l.length) :
    l[i] = l[i]?.get (by simp [getElem?_eq_getElem, h]) := by
  simp [getElem_eq_iff]

theorem getD_getElem? (l : List α) (i : Nat) (d : α) :
    l[i]?.getD d = if p : i < l.length then l[i]'p else d := by
  if h : i < l.length then
    simp [h, getElem?_def]
  else
    have p : i ≥ l.length := Nat.le_of_not_gt h
    simp [getElem?_eq_none p, h]

@[simp] theorem getElem_singleton (a : α) (h : i < 1) : [a][i] = a :=
  match i, h with
  | 0, _ => rfl

theorem getElem?_singleton (a : α) (i : Nat) : [a][i]? = if i = 0 then some a else none := by
  simp [getElem?_cons]

/--
If one has `l[i]` in an expression and `h : l = l'`,
`rw [h]` will give a "motive it not type correct" error, as it cannot rewrite the
implicit `i < l.length` to `i < l'.length` directly. The theorem `getElem_of_eq` can be used to make
such a rewrite, with `rw [getElem_of_eq h]`.
-/
theorem getElem_of_eq {l l' : List α} (h : l = l') {i : Nat} (w : i < l.length) :
    l[i] = l'[i]'(h ▸ w) := by cases h; rfl

theorem getElem_zero {l : List α} (h : 0 < l.length) : l[0] = l.head (length_pos_iff.mp h) :=
  match l, h with
  | _ :: _, _ => rfl

@[ext] theorem ext_getElem? {l₁ l₂ : List α} (h : ∀ i : Nat, l₁[i]? = l₂[i]?) : l₁ = l₂ :=
  match l₁, l₂, h with
  | [], [], _ => rfl
  | _ :: _, [], h => by simpa using h 0
  | [], _ :: _, h => by simpa using h 0
  | a :: l₁, a' :: l₂, h => by
    have h0 : some a = some a' := by simpa using h 0
    injection h0 with aa; simp only [aa, ext_getElem? fun n => by simpa using h (n+1)]

theorem ext_getElem {l₁ l₂ : List α} (hl : length l₁ = length l₂)
    (h : ∀ (i : Nat) (h₁ : i < l₁.length) (h₂ : i < l₂.length), l₁[i]'h₁ = l₂[i]'h₂) : l₁ = l₂ :=
  ext_getElem? fun n =>
    if h₁ : n < length l₁ then by
      simp_all [getElem?_eq_getElem]
    else by
      have h₁ := Nat.le_of_not_lt h₁
      rw [getElem?_eq_none h₁, getElem?_eq_none]; rwa [← hl]

@[simp] theorem getElem_concat_length : ∀ (l : List α) (a : α) (i) (_ : i = l.length) (w), (l ++ [a])[i]'w = a
  | [], a, _, h, _ => by subst h; simp
  | _ :: l, a, _, h, _ => by simp [getElem_concat_length, h]

theorem getElem?_concat_length (l : List α) (a : α) : (l ++ [a])[l.length]? = some a := by
  simp

/-! ### getD

We simplify away `getD`, replacing `getD l n a` with `(l[n]?).getD a`.
Because of this, there is only minimal API for `getD`.
-/

@[simp] theorem getD_eq_getElem?_getD (l) (i) (a : α) : getD l i a = (l[i]?).getD a := by
  simp [getD]

theorem getD_cons_zero : getD (x :: xs) 0 d = x := by simp
theorem getD_cons_succ : getD (x :: xs) (n + 1) d = getD xs n d := by simp

/-! ### get!

We simplify `l.get! i` to `l[i]!`.
-/

set_option linter.deprecated false in
@[deprecated "Use `a[i]!` instead." (since := "2025-02-12")]
theorem get!_eq_getD [Inhabited α] : ∀ (l : List α) i, l.get! i = l.getD i default
  | [], _      => rfl
  | _a::_, 0   => by simp [get!]
  | _a::l, n+1 => by simpa using get!_eq_getD l n

set_option linter.deprecated false in
@[deprecated "Use `a[i]!` instead." (since := "2025-02-12"), simp]
theorem get!_eq_getElem! [Inhabited α] (l : List α) (i) : l.get! i = l[i]! := by
  simp [get!_eq_getD]

/-! ### mem -/

@[simp] theorem not_mem_nil (a : α) : ¬ a ∈ [] := nofun

@[simp] theorem mem_cons : a ∈ (b :: l) ↔ a = b ∨ a ∈ l :=
  ⟨fun h => by cases h <;> simp [Membership.mem, *],
   fun | Or.inl rfl => by constructor | Or.inr h => by constructor; assumption⟩

theorem mem_cons_self (a : α) (l : List α) : a ∈ a :: l := .head ..

theorem mem_concat_self (xs : List α) (a : α) : a ∈ xs ++ [a] :=
  mem_append_right xs (mem_cons_self a _)

theorem mem_append_cons_self : a ∈ xs ++ a :: ys := mem_append_right _ (mem_cons_self _ _)

theorem eq_append_cons_of_mem {a : α} {xs : List α} (h : a ∈ xs) :
    ∃ as bs, xs = as ++ a :: bs ∧ a ∉ as := by
  induction xs with
  | nil => cases h
  | cons x xs ih =>
    simp at h
    cases h with
    | inl h => exact ⟨[], xs, by simp_all⟩
    | inr h =>
      by_cases h' : a = x
      · subst h'
        exact ⟨[], xs, by simp⟩
      · obtain ⟨as, bs, rfl, h⟩ := ih h
        exact ⟨x :: as, bs, rfl, by simp_all⟩

theorem mem_cons_of_mem (y : α) {a : α} {l : List α} : a ∈ l → a ∈ y :: l := .tail _

theorem exists_mem_of_ne_nil (l : List α) (h : l ≠ []) : ∃ x, x ∈ l :=
  exists_mem_of_length_pos (length_pos_iff.2 h)

theorem eq_nil_iff_forall_not_mem {l : List α} : l = [] ↔ ∀ a, a ∉ l := by
  cases l <;> simp [-not_or]

@[simp] theorem mem_dite_nil_left {x : α} [Decidable p] {l : ¬ p → List α} :
    (x ∈ if h : p then [] else l h) ↔ ∃ h : ¬ p, x ∈ l h := by
  split <;> simp_all

@[simp] theorem mem_dite_nil_right {x : α} [Decidable p] {l : p → List α} :
    (x ∈ if h : p then l h else []) ↔ ∃ h : p, x ∈ l h := by
  split <;> simp_all

@[simp] theorem mem_ite_nil_left {x : α} [Decidable p] {l : List α} :
    (x ∈ if p then [] else l) ↔ ¬ p ∧ x ∈ l := by
  split <;> simp_all

@[simp] theorem mem_ite_nil_right {x : α} [Decidable p] {l : List α} :
    (x ∈ if p then l else []) ↔ p ∧ x ∈ l := by
  split <;> simp_all

theorem eq_of_mem_singleton : a ∈ [b] → a = b
  | .head .. => rfl

@[simp] theorem mem_singleton {a b : α} : a ∈ [b] ↔ a = b :=
  ⟨eq_of_mem_singleton, (by simp [·])⟩

theorem forall_mem_cons {p : α → Prop} {a : α} {l : List α} :
    (∀ x, x ∈ a :: l → p x) ↔ p a ∧ ∀ x, x ∈ l → p x :=
  ⟨fun H => ⟨H _ (.head ..), fun _ h => H _ (.tail _ h)⟩,
   fun ⟨H₁, H₂⟩ _ => fun | .head .. => H₁ | .tail _ h => H₂ _ h⟩

theorem forall_mem_ne {a : α} {l : List α} : (∀ a' : α, a' ∈ l → ¬a = a') ↔ a ∉ l :=
  ⟨fun h m => h _ m rfl, fun h _ m e => h (e.symm ▸ m)⟩

theorem forall_mem_ne' {a : α} {l : List α} : (∀ a' : α, a' ∈ l → ¬a' = a) ↔ a ∉ l :=
  ⟨fun h m => h _ m rfl, fun h _ m e => h (e.symm ▸ m)⟩

theorem exists_mem_nil (p : α → Prop) : ¬ (∃ x, ∃ _ : x ∈ @nil α, p x) := nofun

theorem forall_mem_nil (p : α → Prop) : ∀ (x) (_ : x ∈ @nil α), p x := nofun

theorem exists_mem_cons {p : α → Prop} {a : α} {l : List α} :
    (∃ x, ∃ _ : x ∈ a :: l, p x) ↔ p a ∨ ∃ x, ∃ _ : x ∈ l, p x := by simp

theorem forall_mem_singleton {p : α → Prop} {a : α} : (∀ (x) (_ : x ∈ [a]), p x) ↔ p a := by
  simp only [mem_singleton, forall_eq]

theorem mem_nil_iff (a : α) : a ∈ ([] : List α) ↔ False := by simp

theorem mem_singleton_self (a : α) : a ∈ [a] := mem_cons_self _ _

theorem mem_of_mem_cons_of_mem : ∀ {a b : α} {l : List α}, a ∈ b :: l → b ∈ l → a ∈ l
  | _, _, _, .head .., h | _, _, _, .tail _ h, _ => h

theorem eq_or_ne_mem_of_mem {a b : α} {l : List α} (h' : a ∈ b :: l) : a = b ∨ (a ≠ b ∧ a ∈ l) :=
  (Classical.em _).imp_right fun h => ⟨h, (mem_cons.1 h').resolve_left h⟩

theorem ne_nil_of_mem {a : α} {l : List α} (h : a ∈ l) : l ≠ [] := by cases h <;> nofun

theorem mem_of_ne_of_mem {a y : α} {l : List α} (h₁ : a ≠ y) (h₂ : a ∈ y :: l) : a ∈ l :=
  Or.elim (mem_cons.mp h₂) (absurd · h₁) (·)

theorem ne_of_not_mem_cons {a b : α} {l : List α} : a ∉ b :: l → a ≠ b := mt (· ▸ .head _)

theorem not_mem_of_not_mem_cons {a b : α} {l : List α} : a ∉ b :: l → a ∉ l := mt (.tail _)

theorem not_mem_cons_of_ne_of_not_mem {a y : α} {l : List α} : a ≠ y → a ∉ l → a ∉ y :: l :=
  mt ∘ mem_of_ne_of_mem

theorem ne_and_not_mem_of_not_mem_cons {a y : α} {l : List α} : a ∉ y :: l → a ≠ y ∧ a ∉ l :=
  fun p => ⟨ne_of_not_mem_cons p, not_mem_of_not_mem_cons p⟩

theorem getElem_of_mem : ∀ {a} {l : List α}, a ∈ l → ∃ (i : Nat) (h : i < l.length), l[i]'h = a
  | _, _ :: _, .head .. => ⟨0, Nat.succ_pos _, rfl⟩
  | _, _ :: _, .tail _ m => let ⟨i, h, e⟩ := getElem_of_mem m; ⟨i+1, Nat.succ_lt_succ h, e⟩

theorem getElem?_of_mem {a} {l : List α} (h : a ∈ l) : ∃ i : Nat, l[i]? = some a := by
  let ⟨n, _, e⟩ := getElem_of_mem h
  exact ⟨n, e ▸ getElem?_eq_getElem _⟩

theorem mem_of_getElem {l : List α} {i : Nat} {h} {a : α} (e : l[i] = a) : a ∈ l := by
  subst e
  simp

theorem mem_of_getElem? {l : List α} {i : Nat} {a : α} (e : l[i]? = some a) : a ∈ l :=
  let ⟨_, e⟩ := getElem?_eq_some_iff.1 e; e ▸ getElem_mem ..

theorem mem_iff_getElem {a} {l : List α} : a ∈ l ↔ ∃ (i : Nat) (h : i < l.length), l[i]'h = a :=
  ⟨getElem_of_mem, fun ⟨_, _, e⟩ => e ▸ getElem_mem ..⟩

theorem mem_iff_getElem? {a} {l : List α} : a ∈ l ↔ ∃ i : Nat, l[i]? = some a := by
  simp [getElem?_eq_some_iff, mem_iff_getElem]

theorem forall_getElem {l : List α} {p : α → Prop} :
    (∀ (i : Nat) h, p (l[i]'h)) ↔ ∀ a, a ∈ l → p a := by
  induction l with
  | nil => simp
  | cons a l ih =>
    simp only [length_cons, mem_cons, forall_eq_or_imp]
    constructor
    · intro w
      constructor
      · exact w 0 (by simp)
      · apply ih.1
        intro n h
        simpa using w (n+1) (Nat.add_lt_add_right h 1)
    · rintro ⟨h, w⟩
      rintro (_ | n) h
      · simpa
      · apply w
        simp only [getElem_cons_succ]
        exact getElem_mem (lt_of_succ_lt_succ h)

@[simp] theorem elem_eq_contains [BEq α] {a : α} {l : List α} :
    elem a l = l.contains a := by
  simp [contains]

@[simp] theorem decide_mem_cons [BEq α] [LawfulBEq α] {l : List α} :
    decide (y ∈ a :: l) = (y == a || decide (y ∈ l)) := by
  cases h : y == a <;> simp_all

theorem elem_iff [BEq α] [LawfulBEq α] {a : α} {as : List α} :
    elem a as = true ↔ a ∈ as := ⟨mem_of_elem_eq_true, elem_eq_true_of_mem⟩

theorem contains_iff [BEq α] [LawfulBEq α] {a : α} {as : List α} :
    as.contains a = true ↔ a ∈ as := ⟨mem_of_elem_eq_true, elem_eq_true_of_mem⟩

theorem elem_eq_mem [BEq α] [LawfulBEq α] (a : α) (as : List α) :
    elem a as = decide (a ∈ as) := by rw [Bool.eq_iff_iff, elem_iff, decide_eq_true_iff]

@[simp] theorem contains_eq_mem [BEq α] [LawfulBEq α] (a : α) (as : List α) :
    as.contains a = decide (a ∈ as) := by rw [Bool.eq_iff_iff, elem_iff, decide_eq_true_iff]

@[simp] theorem contains_cons [BEq α] {a : α} {b : α} {l : List α} :
    (a :: l).contains b = (b == a || l.contains b) := by
  simp only [contains, elem_cons]
  split <;> simp_all

/-! ### `isEmpty` -/

@[simp] theorem isEmpty_iff {l : List α} : l.isEmpty ↔ l = [] := by
  cases l <;> simp

@[deprecated isEmpty_iff (since := "2025-02-17")]
abbrev isEmpty_eq_true := @isEmpty_iff

@[simp] theorem isEmpty_eq_false_iff {l : List α} : l.isEmpty = false ↔ l ≠ [] := by
  cases l <;> simp

@[deprecated isEmpty_eq_false_iff (since := "2025-02-17")]
abbrev isEmpty_eq_false := @isEmpty_eq_false_iff

theorem isEmpty_eq_false_iff_exists_mem {xs : List α} :
    xs.isEmpty = false ↔ ∃ x, x ∈ xs := by
  cases xs <;> simp

theorem isEmpty_iff_length_eq_zero {l : List α} : l.isEmpty ↔ l.length = 0 := by
  rw [isEmpty_iff, length_eq_zero_iff]

/-! ### any / all -/

theorem any_eq {l : List α} : l.any p = decide (∃ x, x ∈ l ∧ p x) := by induction l <;> simp [*]

theorem all_eq {l : List α} : l.all p = decide (∀ x, x ∈ l → p x) := by induction l <;> simp [*]

theorem decide_exists_mem {l : List α} {p : α → Prop} [DecidablePred p] :
    decide (∃ x, x ∈ l ∧ p x) = l.any p := by
  simp [any_eq]

theorem decide_forall_mem {l : List α} {p : α → Prop} [DecidablePred p] :
    decide (∀ x, x ∈ l → p x) = l.all p := by
  simp [all_eq]

@[simp] theorem any_eq_true {l : List α} : l.any p = true ↔ ∃ x, x ∈ l ∧ p x := by
  simp only [any_eq, decide_eq_true_eq]

@[simp] theorem all_eq_true {l : List α} : l.all p = true ↔ ∀ x, x ∈ l → p x := by
  simp only [all_eq, decide_eq_true_eq]

@[simp] theorem any_eq_false {l : List α} : l.any p = false ↔ ∀ x, x ∈ l → ¬p x := by
  simp [any_eq]

@[simp] theorem all_eq_false {l : List α} : l.all p = false ↔ ∃ x, x ∈ l ∧ ¬p x := by
  simp [all_eq]

theorem any_beq [BEq α] {l : List α} {a : α} : (l.any fun x => a == x) = l.contains a := by
  induction l <;> simp_all [contains_cons]

/-- Variant of `any_beq` with `==` reversed. -/
theorem any_beq' [BEq α] [PartialEquivBEq α] {l : List α} :
    (l.any fun x => x == a) = l.contains a := by
  simp only [BEq.comm, any_beq]

theorem all_bne [BEq α] {l : List α} : (l.all fun x => a != x) = !l.contains a := by
  induction l <;> simp_all [bne]

/-- Variant of `all_bne` with `!=` reversed. -/
theorem all_bne' [BEq α] [PartialEquivBEq α] {l : List α} :
    (l.all fun x => x != a) = !l.contains a := by
  simp only [bne_comm, all_bne]

/-! ### set -/

-- As `List.set` is defined in `Init.Prelude`, we write the basic simplification lemmas here.
@[simp] theorem set_nil (i : Nat) (a : α) : [].set i a = [] := rfl
@[simp] theorem set_cons_zero (x : α) (xs : List α) (a : α) :
  (x :: xs).set 0 a = a :: xs := rfl
@[simp] theorem set_cons_succ (x : α) (xs : List α) (i : Nat) (a : α) :
  (x :: xs).set (i + 1) a = x :: xs.set i a := rfl

@[simp] theorem getElem_set_self {l : List α} {i : Nat} {a : α} (h : i < (l.set i a).length) :
    (l.set i a)[i] = a :=
  match l, i with
  | [], _ => by
    simp at h
  | _ :: _, 0 => by simp
  | _ :: l, i + 1 => by simp [getElem_set_self]

@[simp] theorem getElem?_set_self {l : List α} {i : Nat} {a : α} (h : i < l.length) :
    (l.set i a)[i]? = some a := by
  simp_all [getElem?_eq_some_iff]

/-- This differs from `getElem?_set_self` by monadically mapping `Function.const _ a` over the `Option`
returned by `l[i]?`. -/
theorem getElem?_set_self' {l : List α} {i : Nat} {a : α} :
    (set l i a)[i]? = Function.const _ a <$> l[i]? := by
  by_cases h : i < l.length
  · simp [getElem?_set_self h, getElem?_eq_getElem h]
  · simp only [Nat.not_lt] at h
    simpa [getElem?_eq_none_iff.2 h]

@[simp] theorem getElem_set_ne {l : List α} {i j : Nat} (h : i ≠ j) {a : α}
    (hj : j < (l.set i a).length) :
    (l.set i a)[j] = l[j]'(by simp at hj; exact hj) :=
  match l, i, j with
  | [], _, _ => by simp
  | _ :: _, 0, 0 => by contradiction
  | _ :: _, 0, _ + 1 => by simp
  | _ :: _, _ + 1, 0 => by simp
  | _ :: l, i + 1, j + 1 => by
    have g : i ≠ j := h ∘ congrArg (· + 1)
    simp [getElem_set_ne g]

@[simp] theorem getElem?_set_ne {l : List α} {i j : Nat} (h : i ≠ j) {a : α}  :
    (l.set i a)[j]? = l[j]? := by
  by_cases hj : j < (l.set i a).length
  · rw [getElem?_eq_getElem hj, getElem?_eq_getElem (by simp_all)]
    simp_all
  · rw [getElem?_eq_none (by simp_all), getElem?_eq_none (by simp_all)]

theorem getElem_set {l : List α} {i j} {a} (h) :
    (set l i a)[j]'h = if i = j then a else l[j]'(length_set .. ▸ h) := by
  if h : i = j then
    subst h; simp only [getElem_set_self, ↓reduceIte]
  else
    simp [h]

theorem getElem?_set {l : List α} {i j : Nat} {a : α} :
    (l.set i a)[j]? = if i = j then if i < l.length then some a else none else l[j]? := by
  if h : i = j then
    subst h
    rw [if_pos rfl]
    split <;> rename_i h
    · simp only [getElem?_set_self (by simpa), h]
    · simp_all
  else
    simp [h]

/-- This differs from `getElem?_set` by monadically mapping `Function.const _ a`
over the `Option` returned by `l[j]`? -/
theorem getElem?_set' {l : List α} {i j : Nat} {a : α} :
    (set l i a)[j]? = if i = j then Function.const _ a <$> l[j]? else l[j]? := by
  by_cases i = j
  · simp only [getElem?_set_self', Option.map_eq_map, ↓reduceIte, *]
  · simp only [ne_eq, not_false_eq_true, getElem?_set_ne, ↓reduceIte, *]

@[simp] theorem set_getElem_self {as : List α} {i : Nat} (h : i < as.length) :
    as.set i as[i] = as := by
  apply ext_getElem
  · simp
  · intro n h₁ h₂
    rw [getElem_set]
    split <;> simp_all

theorem set_eq_of_length_le {l : List α} {i : Nat} (h : l.length ≤ i) {a : α} :
    l.set i a = l := by
  induction l generalizing i with
  | nil => simp_all
  | cons a l ih =>
    induction i
    · simp_all
    · simp only [set_cons_succ, cons.injEq, true_and]
      rw [ih]
      exact Nat.succ_le_succ_iff.mp h

@[simp] theorem set_eq_nil_iff {l : List α} (i : Nat) (a : α) : l.set i a = [] ↔ l = [] := by
  cases l <;> cases i <;> simp [set]

theorem set_comm (a b : α) : ∀ {i j : Nat} (l : List α), i ≠ j →
    (l.set i a).set j b = (l.set j b).set i a
  | _, _, [], _ => by simp
  | _+1, 0, _ :: _, _ => by simp [set]
  | 0, _+1, _ :: _, _ => by simp [set]
  | _+1, _+1, _ :: t, h =>
    congrArg _ <| set_comm a b t fun h' => h <| Nat.succ_inj'.mpr h'

@[simp]
theorem set_set (a b : α) : ∀ (l : List α) (i : Nat), (l.set i a).set i b = l.set i b
  | [], _ => by simp
  | _ :: _, 0 => by simp [set]
  | _ :: _, _+1 => by simp [set, set_set]

theorem mem_set (l : List α) (i : Nat) (h : i < l.length) (a : α) :
    a ∈ l.set i a := by
  simp [mem_iff_getElem]
  exact ⟨i, (by simpa using h), by simp⟩

theorem mem_or_eq_of_mem_set : ∀ {l : List α} {i : Nat} {a b : α}, a ∈ l.set i b → a ∈ l ∨ a = b
  | _ :: _, 0, _, _, h => ((mem_cons ..).1 h).symm.imp_left (.tail _)
  | _ :: _, _+1, _, _, .head .. => .inl (.head ..)
  | _ :: _, _+1, _, _, .tail _ h => (mem_or_eq_of_mem_set h).imp_left (.tail _)

-- See also `set_eq_take_append_cons_drop` in `Init.Data.List.TakeDrop`.

/-! ### BEq -/

@[simp] theorem beq_nil_iff [BEq α] {l : List α} : (l == []) = l.isEmpty := by
  cases l <;> rfl

@[simp] theorem nil_beq_iff [BEq α] {l : List α} : ([] == l) = l.isEmpty := by
  cases l <;> rfl

@[simp] theorem cons_beq_cons [BEq α] {a b : α} {l₁ l₂ : List α} :
    (a :: l₁ == b :: l₂) = (a == b && l₁ == l₂) := rfl

@[simp] theorem concat_beq_concat [BEq α] {a b : α} {l₁ l₂ : List α} :
    (l₁ ++ [a] == l₂ ++ [b]) = (l₁ == l₂ && a == b) := by
  induction l₁ generalizing l₂ with
  | nil => cases l₂ <;> simp
  | cons x l₁ ih =>
    cases l₂ with
    | nil => simp
    | cons y l₂ => simp [ih, Bool.and_assoc]

theorem length_eq_of_beq [BEq α] {l₁ l₂ : List α} (h : l₁ == l₂) : l₁.length = l₂.length :=
  match l₁, l₂ with
  | [], [] => rfl
  | [], _ :: _ => by simp [beq_nil_iff] at h
  | _ :: _, [] => by simp [nil_beq_iff] at h
  | a :: l₁, b :: l₂ => by
    simp at h
    simpa [Nat.add_one_inj] using length_eq_of_beq h.2

@[simp] theorem replicate_beq_replicate [BEq α] {a b : α} {n : Nat} :
    (replicate n a == replicate n b) = (n == 0 || a == b) := by
  cases n with
  | zero => simp
  | succ n =>
    rw [replicate_succ, replicate_succ, cons_beq_cons, replicate_beq_replicate]
    rw [Bool.eq_iff_iff]
    simp +contextual

@[simp] theorem reflBEq_iff [BEq α] : ReflBEq (List α) ↔ ReflBEq α := by
  constructor
  · intro h
    constructor
    intro a
    suffices ([a] == [a]) = true by
      simpa only [List.instBEq, List.beq, Bool.and_true]
    simp
  · intro h
    constructor
    intro l
    induction l with
    | nil => simp only [List.instBEq, List.beq]
    | cons _ _ ih =>
      simp [List.instBEq, List.beq]
      exact ih

@[simp] theorem lawfulBEq_iff [BEq α] : LawfulBEq (List α) ↔ LawfulBEq α := by
  constructor
  · intro h
    constructor
    · intro a b h
      apply singleton_inj.1
      apply eq_of_beq
      simp only [List.instBEq, List.beq]
      simpa
    · intro a
      suffices ([a] == [a]) = true by
        simpa only [List.instBEq, List.beq, Bool.and_true]
      simp
  · intro h
    constructor
    · intro _ _ h
      simpa using h
    · intro _
      simp

/-! ### isEqv -/

@[simp] theorem isEqv_eq [DecidableEq α] {l₁ l₂ : List α} : l₁.isEqv l₂ (· == ·) = (l₁ = l₂) := by
  induction l₁ generalizing l₂ with
  | nil => cases l₂ <;> simp
  | cons a l₁ ih =>
    cases l₂ with
    | nil => simp
    | cons b l₂ => simp [isEqv, ih]

/-! ### getLast -/

theorem getLast_eq_getElem : ∀ (l : List α) (h : l ≠ []),
    getLast l h = l[l.length - 1]'(by
      match l with
      | [] => contradiction
      | a :: l => exact Nat.le_refl _)
  | [_], _ => rfl
  | _ :: _ :: _, _ => by
    simp [getLast, Nat.succ_sub_succ, getLast_eq_getElem]

theorem getElem_length_sub_one_eq_getLast (l : List α) (h : l.length - 1 < l.length) :
    l[l.length - 1] = getLast l (by cases l; simp at h; simp) := by
  rw [← getLast_eq_getElem]

@[deprecated getLast_eq_getElem (since := "2024-07-15")]
theorem getLast_eq_get (l : List α) (h : l ≠ []) :
    getLast l h = l.get ⟨l.length - 1, by
      match l with
      | [] => contradiction
      | a :: l => exact Nat.le_refl _⟩ := by
  simp [getLast_eq_getElem]

theorem getLast_cons {a : α} {l : List α} : ∀ (h : l ≠ nil),
    getLast (a :: l) (cons_ne_nil a l) = getLast l h := by
  induction l <;> intros; {contradiction}; rfl

theorem getLast_eq_getLastD (a l h) : @getLast α (a::l) h = getLastD l a := by
  cases l <;> rfl

@[simp] theorem getLastD_eq_getLast? (a l) : @getLastD α l a = (getLast? l).getD a := by
  cases l <;> rfl

@[simp] theorem getLast_singleton (a h) : @getLast α [a] h = a := rfl

theorem getLast!_cons_eq_getLastD [Inhabited α] : @getLast! α _ (a::l) = getLastD l a := by
  simp [getLast!, getLast_eq_getLastD]

@[simp] theorem getLast_mem : ∀ {l : List α} (h : l ≠ []), getLast l h ∈ l
  | [], h => absurd rfl h
  | [_], _ => .head ..
  | _::a::l, _ => .tail _ <| getLast_mem (cons_ne_nil a l)

theorem getLast_mem_getLast? : ∀ {l : List α} (h : l ≠ []), getLast l h ∈ getLast? l
  | [], h => by contradiction
  | _ :: _, _ => rfl

theorem getLastD_mem_cons : ∀ (l : List α) (a : α), getLastD l a ∈ a::l
  | [], _ => .head ..
  | _::_, _ => .tail _ <| getLast_mem _

theorem getElem_cons_length (x : α) (xs : List α) (i : Nat) (h : i = xs.length) :
    (x :: xs)[i]'(by simp [h]) = (x :: xs).getLast (cons_ne_nil x xs) := by
  rw [getLast_eq_getElem]; cases h; rfl

/-! ### getLast? -/

@[simp] theorem getLast?_singleton (a : α) : getLast? [a] = a := rfl

theorem getLast?_eq_getLast : ∀ l h, @getLast? α l = some (getLast l h)
  | [], h => nomatch h rfl
  | _ :: _, _ => rfl

theorem getLast?_eq_getElem? : ∀ (l : List α), getLast? l = l[l.length - 1]?
  | [] => rfl
  | a::l => by
    rw [getLast?_eq_getLast (a::l) nofun, getLast_eq_getElem, getElem?_eq_getElem]

theorem getLast_eq_iff_getLast?_eq_some {xs : List α} (h) :
    xs.getLast h = a ↔ xs.getLast? = some a := by
  rw [getLast?_eq_getLast _ h]
  simp

-- `getLast?_eq_none_iff`, `getLast?_eq_some_iff`, `getLast?_isSome`, and `getLast_mem`
-- are proved later once more `reverse` theorems are available.

theorem getLast?_cons {a : α} : (a::l).getLast? = l.getLast?.getD a := by
  cases l <;> simp [getLast?, getLast]

@[simp] theorem getLast?_cons_cons : (a :: b :: l).getLast? = (b :: l).getLast? := by
  simp [getLast?_cons]

theorem getLast?_concat (l : List α) : getLast? (l ++ [a]) = some a := by
  simp [getLast?_eq_getElem?, Nat.succ_sub_succ]

theorem getLastD_concat (a b l) : @getLastD α (l ++ [b]) a = b := by
  rw [getLastD_eq_getLast?, getLast?_concat]; rfl

/-! ### getLast! -/

theorem getLast!_nil [Inhabited α] : ([] : List α).getLast! = default := rfl

@[simp] theorem getLast!_eq_getLast?_getD [Inhabited α] {l : List α} : getLast! l = (getLast? l).getD default := by
  cases l with
  | nil => simp [getLast!_nil]
  | cons _ _ => simp [getLast!, getLast?_eq_getLast]

theorem getLast!_of_getLast? [Inhabited α] : ∀ {l : List α}, getLast? l = some a → getLast! l = a
  | _ :: _, rfl => rfl

theorem getLast!_eq_getElem! [Inhabited α] {l : List α} : l.getLast! = l[l.length - 1]! := by
  cases l with
  | nil => simp
  | cons _ _ =>
    apply getLast!_of_getLast?
    rw [getElem!_pos, getElem_cons_length (h := by simp)]
    rfl

/-! ## Head and tail -/

/-! ### head -/

theorem head?_singleton (a : α) : head? [a] = some a := by simp

set_option linter.unusedVariables false in -- See https://github.com/leanprover/lean4/issues/5259
theorem head!_of_head? [Inhabited α] : ∀ {l : List α}, head? l = some a → head! l = a
  | _ :: _, rfl => rfl

theorem head?_eq_head : ∀ {l} h, @head? α l = some (head l h)
  | _ :: _, _ => rfl

theorem head?_eq_getElem? : ∀ l : List α, head? l = l[0]?
  | [] => rfl
  | a :: l => by simp

theorem head_eq_getElem (l : List α) (h : l ≠ []) : head l h = l[0]'(length_pos_iff.mpr h) := by
  cases l with
  | nil => simp at h
  | cons _ _ => simp

theorem getElem_zero_eq_head (l : List α) (h : 0 < l.length) :
    l[0] = head l (by simpa [length_pos_iff] using h) := by
  cases l with
  | nil => simp at h
  | cons _ _ => simp

theorem head_eq_iff_head?_eq_some {xs : List α} (h) : xs.head h = a ↔ xs.head? = some a := by
  cases xs with
  | nil => simp at h
  | cons x xs => simp

@[simp] theorem head?_eq_none_iff : l.head? = none ↔ l = [] := by
  cases l <;> simp

theorem head?_eq_some_iff {xs : List α} {a : α} : xs.head? = some a ↔ ∃ ys, xs = a :: ys := by
  cases xs <;> simp_all

@[simp] theorem head?_isSome : l.head?.isSome ↔ l ≠ [] := by
  cases l <;> simp

@[simp] theorem head_mem : ∀ {l : List α} (h : l ≠ []), head l h ∈ l
  | [], h => absurd rfl h
  | _::_, _ => .head ..

theorem mem_of_mem_head? : ∀ {l : List α} {a : α}, a ∈ l.head? → a ∈ l := by
  intro l a h
  cases l with
  | nil => simp at h
  | cons b l =>
    simp at h
    cases h
    exact mem_cons_self a l

theorem head_mem_head? : ∀ {l : List α} (h : l ≠ []), head l h ∈ head? l
  | [], h => by contradiction
  | _ :: _, _ => rfl

theorem head?_concat {a : α} : (l ++ [a]).head? = l.head?.getD a := by
  cases l <;> simp

theorem head?_concat_concat : (l ++ [a, b]).head? = (l ++ [a]).head? := by
  cases l <;> simp

/-! ### headD -/

/-- `simp` unfolds `headD` in terms of `head?` and `Option.getD`. -/
@[simp] theorem headD_eq_head?_getD {l : List α} : headD l a = (head? l).getD a := by
  cases l <;> simp [headD]

/-! ### tailD -/

/-- `simp` unfolds `tailD` in terms of `tail?` and `Option.getD`. -/
@[simp] theorem tailD_eq_tail? (l l' : List α) : tailD l l' = (tail? l).getD l' := by
  cases l <;> rfl

/-! ### tail -/

@[simp] theorem length_tail (l : List α) : length (tail l) = length l - 1 := by cases l <;> rfl

theorem tail_eq_tailD (l) : @tail α l = tailD l [] := by cases l <;> rfl

theorem tail_eq_tail? (l) : @tail α l = (tail? l).getD [] := by simp [tail_eq_tailD]

theorem mem_of_mem_tail {a : α} {l : List α} (h : a ∈ tail l) : a ∈ l := by
  induction l <;> simp_all

theorem ne_nil_of_tail_ne_nil {l : List α} : l.tail ≠ [] → l ≠ [] := by
  cases l <;> simp

@[simp] theorem getElem_tail (l : List α) (i : Nat) (h : i < l.tail.length) :
    (tail l)[i] = l[i + 1]'(add_lt_of_lt_sub (by simpa using h)) := by
  cases l with
  | nil => simp at h
  | cons _ l => simp

@[simp] theorem getElem?_tail (l : List α) (i : Nat) :
    (tail l)[i]? = l[i + 1]? := by
  cases l <;> simp

@[simp] theorem set_tail (l : List α) (i : Nat) (a : α) :
    l.tail.set i a = (l.set (i + 1) a).tail := by
  cases l <;> simp

theorem one_lt_length_of_tail_ne_nil {l : List α} (h : l.tail ≠ []) : 1 < l.length := by
  cases l with
  | nil => simp at h
  | cons _ l =>
    simp only [tail_cons, ne_eq] at h
    exact Nat.lt_add_of_pos_left (length_pos_iff.mpr h)

@[simp] theorem head_tail (l : List α) (h : l.tail ≠ []) :
    (tail l).head h = l[1]'(one_lt_length_of_tail_ne_nil h) := by
  cases l with
  | nil => simp at h
  | cons _ l => simp [head_eq_getElem]

@[simp] theorem head?_tail (l : List α) : (tail l).head? = l[1]? := by
  simp [head?_eq_getElem?]

@[simp] theorem getLast_tail (l : List α) (h : l.tail ≠ []) :
    (tail l).getLast h = l.getLast (ne_nil_of_tail_ne_nil h) := by
  simp only [getLast_eq_getElem, length_tail, getElem_tail]
  congr
  match l with
  | _ :: _ :: l => simp

theorem getLast?_tail (l : List α) : (tail l).getLast? = if l.length = 1 then none else l.getLast? := by
  match l with
  | [] => simp
  | [a] => simp
  | _ :: _ :: l =>
    simp only [tail_cons, length_cons, getLast?_cons_cons]
    rw [if_neg]
    rintro ⟨⟩

/-! ## Basic operations -/

/-! ### map -/

@[simp] theorem length_map (as : List α) (f : α → β) : (as.map f).length = as.length := by
  induction as with
  | nil => simp [List.map]
  | cons _ as ih => simp [List.map, ih]

@[simp] theorem getElem?_map (f : α → β) : ∀ (l : List α) (i : Nat), (map f l)[i]? = Option.map f l[i]?
  | [], _ => rfl
  | _ :: _, 0 => by simp
  | _ :: l, i+1 => by simp [getElem?_map f l i]

@[simp] theorem getElem_map (f : α → β) {l} {i : Nat} {h : i < (map f l).length} :
    (map f l)[i] = f (l[i]'(length_map l f ▸ h)) :=
  Option.some.inj <| by rw [← getElem?_eq_getElem, getElem?_map, getElem?_eq_getElem]; rfl

@[simp] theorem map_id_fun : map (id : α → α) = id := by
  funext l
  induction l <;> simp_all

/-- `map_id_fun'` differs from `map_id_fun` by representing the identity function as a lambda, rather than `id`. -/
@[simp] theorem map_id_fun' : map (fun (a : α) => a) = id := map_id_fun

-- This is not a `@[simp]` lemma because `map_id_fun` will apply.
theorem map_id (l : List α) : map (id : α → α) l = l := by
  induction l <;> simp_all

/-- `map_id'` differs from `map_id` by representing the identity function as a lambda, rather than `id`. -/
-- This is not a `@[simp]` lemma because `map_id_fun'` will apply.
theorem map_id' (l : List α) : map (fun (a : α) => a) l = l := map_id l

/-- Variant of `map_id`, with a side condition that the function is pointwise the identity. -/
theorem map_id'' {f : α → α} (h : ∀ x, f x = x) (l : List α) : map f l = l := by
  simp [show f = id from funext h]

theorem map_singleton (f : α → β) (a : α) : map f [a] = [f a] := rfl

-- We use a lower priority here as there are more specific lemmas in downstream libraries
-- which should be able to fire first.
@[simp 500] theorem mem_map {f : α → β} : ∀ {l : List α}, b ∈ l.map f ↔ ∃ a, a ∈ l ∧ f a = b
  | [] => by simp
  | _ :: l => by simp [mem_map (l := l), eq_comm (a := b)]

theorem exists_of_mem_map (h : b ∈ map f l) : ∃ a, a ∈ l ∧ f a = b := mem_map.1 h

theorem mem_map_of_mem (f : α → β) (h : a ∈ l) : f a ∈ map f l := mem_map.2 ⟨_, h, rfl⟩

theorem forall_mem_map {f : α → β} {l : List α} {P : β → Prop} :
    (∀ (i) (_ : i ∈ l.map f), P i) ↔ ∀ (j) (_ : j ∈ l), P (f j) := by
  simp

@[deprecated forall_mem_map (since := "2024-07-25")] abbrev forall_mem_map_iff := @forall_mem_map

@[simp] theorem map_eq_nil_iff {f : α → β} {l : List α} : map f l = [] ↔ l = [] := by
  constructor <;> exact fun _ => match l with | [] => rfl

@[deprecated map_eq_nil_iff (since := "2024-09-05")] abbrev map_eq_nil := @map_eq_nil_iff

theorem eq_nil_of_map_eq_nil {f : α → β} {l : List α} (h : map f l = []) : l = [] :=
  map_eq_nil_iff.mp h

@[simp] theorem map_inj_left {f g : α → β} : map f l = map g l ↔ ∀ a ∈ l, f a = g a := by
  induction l <;> simp_all

theorem map_inj_right {f : α → β} (w : ∀ x y, f x = f y → x = y) : map f l = map f l' ↔ l = l' := by
  induction l generalizing l' with
  | nil => simp
  | cons a l ih =>
    simp only [map_cons]
    cases l' with
    | nil => simp
    | cons a' l' =>
      simp only [map_cons, cons.injEq, ih, and_congr_left_iff]
      intro h
      constructor
      · apply w
      · simp +contextual

theorem map_congr_left (h : ∀ a ∈ l, f a = g a) : map f l = map g l :=
  map_inj_left.2 h

theorem map_inj : map f = map g ↔ f = g := by
  constructor
  · intro h; ext a; replace h := congrFun h [a]; simpa using h
  · intro h; subst h; rfl

theorem map_eq_cons_iff {f : α → β} {l : List α} :
    map f l = b :: l₂ ↔ ∃ a l₁, l = a :: l₁ ∧ f a = b ∧ map f l₁ = l₂ := by
  cases l
  case nil => simp
  case cons a l₁ =>
    simp only [map_cons, cons.injEq]
    constructor
    · rintro ⟨rfl, rfl⟩
      exact ⟨a, l₁, ⟨rfl, rfl⟩, ⟨rfl, rfl⟩⟩
    · rintro ⟨a, l₁, ⟨rfl, rfl⟩, ⟨rfl, rfl⟩⟩
      constructor <;> rfl

@[deprecated map_eq_cons_iff (since := "2024-09-05")] abbrev map_eq_cons := @map_eq_cons_iff

theorem map_eq_cons_iff' {f : α → β} {l : List α} :
    map f l = b :: l₂ ↔ l.head?.map f = some b ∧ l.tail?.map (map f) = some l₂ := by
  induction l <;> simp_all

@[deprecated map_eq_cons' (since := "2024-09-05")] abbrev map_eq_cons' := @map_eq_cons_iff'

@[simp] theorem map_eq_singleton_iff {f : α → β} {l : List α} {b : β} :
    map f l = [b] ↔ ∃ a, l = [a] ∧ f a = b := by
  simp [map_eq_cons_iff]

theorem map_eq_map_iff : map f l = map g l ↔ ∀ a ∈ l, f a = g a := by
  induction l <;> simp

theorem map_eq_iff : map f l = l' ↔ ∀ i : Nat, l'[i]? = l[i]?.map f := by
  constructor
  · rintro rfl i
    simp
  · intro h
    ext1 i
    simp_all

theorem map_eq_foldr (f : α → β) (l : List α) : map f l = foldr (fun a bs => f a :: bs) [] l := by
  induction l <;> simp [*]

@[simp] theorem map_set {f : α → β} {l : List α} {i : Nat} {a : α} :
    (l.set i a).map f = (l.map f).set i (f a) := by
  induction l generalizing i with
  | nil => simp
  | cons b l ih => cases i <;> simp_all

@[deprecated "Use the reverse direction of `map_set`." (since := "2024-09-20")]
theorem set_map {f : α → β} {l : List α} {i : Nat} {a : α} :
    (map f l).set i (f a) = map f (l.set i a) := by
  simp

@[simp] theorem head_map (f : α → β) (l : List α) (w) :
    (map f l).head w = f (l.head (by simpa using w)) := by
  cases l
  · simp at w
  · simp_all

@[simp] theorem head?_map (f : α → β) (l : List α) : (map f l).head? = l.head?.map f := by
  cases l <;> rfl

@[simp] theorem map_tail? (f : α → β) (l : List α) : (tail? l).map (map f) = tail? (map f l) := by
  cases l <;> rfl

@[simp] theorem map_tail (f : α → β) (l : List α) :
    map f l.tail = (map f l).tail := by
  cases l <;> simp_all

theorem headD_map (f : α → β) (l : List α) (a : α) : headD (map f l) (f a) = f (headD l a) := by
  cases l <;> rfl

theorem tailD_map (f : α → β) (l : List α) (l' : List α) :
    tailD (map f l) (map f l') = map f (tailD l l') := by simp [← map_tail?]

@[simp] theorem getLast_map (f : α → β) (l : List α) (h) :
    getLast (map f l) h = f (getLast l (by simpa using h)) := by
  cases l
  · simp at h
  · simp only [← getElem_cons_length _ _ _ rfl]
    simp only [map_cons]
    simp only [← getElem_cons_length _ _ _ rfl]
    simp only [← map_cons, getElem_map]
    simp

@[simp] theorem getLast?_map (f : α → β) (l : List α) : getLast? (map f l) = (getLast? l).map f := by
  cases l
  · simp
  · rw [getLast?_eq_getLast, getLast?_eq_getLast, getLast_map] <;> simp

theorem getLastD_map (f : α → β) (l : List α) (a : α) : getLastD (map f l) (f a) = f (getLastD l a) := by
  simp

@[simp] theorem map_map (g : β → γ) (f : α → β) (l : List α) :
  map g (map f l) = map (g ∘ f) l := by induction l <;> simp_all

/-! ### filter -/

@[simp] theorem filter_cons_of_pos {p : α → Bool} {a : α} {l} (pa : p a) :
    filter p (a :: l) = a :: filter p l := by rw [filter, pa]

@[simp] theorem filter_cons_of_neg {p : α → Bool} {a : α} {l} (pa : ¬ p a) :
    filter p (a :: l) = filter p l := by rw [filter, eq_false_of_ne_true pa]

theorem filter_cons :
    (x :: xs : List α).filter p = if p x then x :: (xs.filter p) else xs.filter p := by
  split <;> simp [*]

theorem length_filter_le (p : α → Bool) (l : List α) :
    (l.filter p).length ≤ l.length := by
  induction l with
  | nil => simp
  | cons a l ih =>
    simp only [filter_cons, length_cons, succ_eq_add_one]
    split
    · simp only [length_cons, succ_eq_add_one]
      exact Nat.succ_le_succ ih
    · exact Nat.le_trans ih (Nat.le_add_right _ _)

@[simp]
theorem filter_eq_self {l} : filter p l = l ↔ ∀ a ∈ l, p a := by
  induction l with simp
  | cons a l ih =>
    cases h : p a <;> simp [*]
    intro h; exact Nat.lt_irrefl _ (h ▸ length_filter_le p l)

@[simp]
theorem filter_length_eq_length {l} : (filter p l).length = l.length ↔ ∀ a ∈ l, p a := by
  induction l with
  | nil => simp
  | cons a l ih =>
    simp only [filter_cons, length_cons, succ_eq_add_one, mem_cons, forall_eq_or_imp]
    split <;> rename_i h
    · simp_all [Nat.add_one_inj] -- Why does the simproc not fire here?
    · have := Nat.ne_of_lt (Nat.lt_succ.mpr (length_filter_le p l))
      simp_all

@[simp] theorem mem_filter : x ∈ filter p as ↔ x ∈ as ∧ p x := by
  induction as with
  | nil => simp [filter]
  | cons a as ih =>
    by_cases h : p a
    · simp_all [or_and_left]
    · simp_all [or_and_right]

@[simp] theorem filter_eq_nil_iff {l} : filter p l = [] ↔ ∀ a, a ∈ l → ¬p a := by
  simp only [eq_nil_iff_forall_not_mem, mem_filter, not_and]

@[deprecated filter_eq_nil_iff (since := "2024-09-05")] abbrev filter_eq_nil := @filter_eq_nil_iff

theorem forall_mem_filter {l : List α} {p : α → Bool} {P : α → Prop} :
    (∀ (i) (_ : i ∈ l.filter p), P i) ↔ ∀ (j) (_ : j ∈ l), p j → P j := by
  simp

@[deprecated forall_mem_filter (since := "2024-07-25")] abbrev forall_mem_filter_iff := @forall_mem_filter

@[simp] theorem filter_filter (q) : ∀ l, filter p (filter q l) = filter (fun a => p a && q a) l
  | [] => rfl
  | a :: l => by by_cases hp : p a <;> by_cases hq : q a <;> simp [hp, hq, filter_filter _ l]

theorem foldl_filter (p : α → Bool) (f : β → α → β) (l : List α) (init : β) :
    (l.filter p).foldl f init = l.foldl (fun x y => if p y then f x y else x) init := by
  induction l generalizing init with
  | nil => rfl
  | cons a l ih =>
    simp only [filter_cons, foldl_cons]
    split <;> simp [ih]

theorem foldr_filter (p : α → Bool) (f : α → β → β) (l : List α) (init : β) :
    (l.filter p).foldr f init = l.foldr (fun x y => if p x then f x y else y) init := by
  induction l generalizing init with
  | nil => rfl
  | cons a l ih =>
    simp only [filter_cons, foldr_cons]
    split <;> simp [ih]

theorem filter_map (f : β → α) (l : List β) : filter p (map f l) = map f (filter (p ∘ f) l) := by
  induction l with
  | nil => rfl
  | cons a l IH => by_cases h : p (f a) <;> simp [*]

theorem map_filter_eq_foldr (f : α → β) (p : α → Bool) (as : List α) :
    map f (filter p as) = foldr (fun a bs => bif p a then f a :: bs else bs) [] as := by
  induction as with
  | nil => rfl
  | cons head _ ih =>
    simp only [foldr]
    cases hp : p head <;> simp [filter, *]

@[simp] theorem filter_append {p : α → Bool} :
    ∀ (l₁ l₂ : List α), filter p (l₁ ++ l₂) = filter p l₁ ++ filter p l₂
  | [], _ => rfl
  | a :: l₁, l₂ => by simp only [cons_append, filter]; split <;> simp [filter_append l₁]

theorem filter_eq_cons_iff {l} {a} {as} :
    filter p l = a :: as ↔
      ∃ l₁ l₂, l = l₁ ++ a :: l₂ ∧ (∀ x, x ∈ l₁ → ¬p x) ∧ p a ∧ filter p l₂ = as := by
  constructor
  · induction l with
    | nil => simp
    | cons x l ih =>
      intro h
      simp only [filter_cons] at h
      split at h <;> rename_i w
      · simp only [cons.injEq] at h
        obtain ⟨rfl, rfl⟩ := h
        refine ⟨[], l, ?_⟩
        simp [w]
      · specialize ih h
        obtain ⟨l₁, l₂, rfl, w₁, w₂, w₃⟩ := ih
        refine ⟨x :: l₁, l₂, ?_⟩
        simp_all
  · rintro ⟨l₁, l₂, rfl, h₁, h, h₂⟩
    simp [h₂, filter_cons, filter_eq_nil_iff.mpr h₁, h]

@[deprecated filter_eq_cons_iff (since := "2024-09-05")] abbrev filter_eq_cons := @filter_eq_cons_iff

theorem filter_congr {p q : α → Bool} :
    ∀ {l : List α}, (∀ x ∈ l, p x = q x) → filter p l = filter q l
  | [], _ => rfl
  | a :: l, h => by
    rw [forall_mem_cons] at h; by_cases pa : p a
    · simp [pa, h.1 ▸ pa, filter_congr h.2]
    · simp [pa, h.1 ▸ pa, filter_congr h.2]

theorem head_filter_of_pos {p : α → Bool} {l : List α} (w : l ≠ []) (h : p (l.head w)) :
    (filter p l).head ((ne_nil_of_mem (mem_filter.2 ⟨head_mem w, h⟩))) = l.head w := by
  cases l with
  | nil => simp
  | cons =>
    simp only [head_cons] at h
    simp [filter_cons, h]

@[simp] theorem filter_sublist {p : α → Bool} : ∀ (l : List α), filter p l <+ l
  | [] => .slnil
  | a :: l => by rw [filter]; split <;> simp [Sublist.cons, Sublist.cons₂, filter_sublist l]

/-! ### filterMap -/

@[simp] theorem filterMap_cons_none {f : α → Option β} {a : α} {l : List α} (h : f a = none) :
    filterMap f (a :: l) = filterMap f l := by simp only [filterMap, h]

@[simp] theorem filterMap_cons_some {f : α → Option β} {a : α} {l : List α} {b : β} (h : f a = some b) :
    filterMap f (a :: l) = b :: filterMap f l := by simp only [filterMap, h]

@[simp]
theorem filterMap_eq_map (f : α → β) : filterMap (some ∘ f) = map f := by
  funext l; induction l <;> simp [*, filterMap_cons]

/-- Variant of `filterMap_eq_map` with `some ∘ f` expanded out to a lambda. -/
@[simp]
theorem filterMap_eq_map' (f : α → β) : filterMap (fun x => some (f x)) = map f :=
  filterMap_eq_map f

@[simp] theorem filterMap_some_fun : filterMap (some : α → Option α) = id := by
  funext l
  erw [filterMap_eq_map]
  simp

theorem filterMap_some (l : List α) : filterMap some l = l := by
  rw [filterMap_some_fun, id]

theorem map_filterMap_some_eq_filter_map_isSome (f : α → Option β) (l : List α) :
    (l.filterMap f).map some = (l.map f).filter fun b => b.isSome := by
  induction l <;> simp [filterMap_cons]; split <;> simp [*]

theorem length_filterMap_le (f : α → Option β) (l : List α) :
    (filterMap f l).length ≤ l.length := by
  rw [← length_map _ some, map_filterMap_some_eq_filter_map_isSome, ← length_map _ f]
  apply length_filter_le

@[simp]
theorem filterMap_length_eq_length {l} :
    (filterMap f l).length = l.length ↔ ∀ a ∈ l, (f a).isSome := by
  induction l with
  | nil => simp
  | cons a l ih =>
    simp only [filterMap_cons, length_cons, succ_eq_add_one, mem_cons, forall_eq_or_imp]
    split <;> rename_i h
    · have := Nat.ne_of_lt (Nat.lt_succ.mpr (length_filterMap_le f l))
      simp_all
    · simp_all [Nat.add_one_inj] -- Why does the simproc not fire here?

@[simp]
theorem filterMap_eq_filter (p : α → Bool) :
    filterMap (Option.guard (p ·)) = filter p := by
  funext l
  induction l with
  | nil => rfl
  | cons a l IH => by_cases pa : p a <;> simp [filterMap_cons, Option.guard, pa, ← IH]

theorem filterMap_filterMap (f : α → Option β) (g : β → Option γ) (l : List α) :
    filterMap g (filterMap f l) = filterMap (fun x => (f x).bind g) l := by
  induction l with
  | nil => rfl
  | cons a l IH => cases h : f a <;> simp [filterMap_cons, *]

theorem map_filterMap (f : α → Option β) (g : β → γ) (l : List α) :
    map g (filterMap f l) = filterMap (fun x => (f x).map g) l := by
  simp only [← filterMap_eq_map, filterMap_filterMap, Option.map_eq_bind]

@[simp]
theorem filterMap_map (f : α → β) (g : β → Option γ) (l : List α) :
    filterMap g (map f l) = filterMap (g ∘ f) l := by
  rw [← filterMap_eq_map, filterMap_filterMap]; rfl

theorem filter_filterMap (f : α → Option β) (p : β → Bool) (l : List α) :
    filter p (filterMap f l) = filterMap (fun x => (f x).filter p) l := by
  rw [← filterMap_eq_filter, filterMap_filterMap]
  congr; funext x; cases f x <;> simp [Option.filter, Option.guard]

theorem filterMap_filter (p : α → Bool) (f : α → Option β) (l : List α) :
    filterMap f (filter p l) = filterMap (fun x => if p x then f x else none) l := by
  rw [← filterMap_eq_filter, filterMap_filterMap]
  congr; funext x; by_cases h : p x <;> simp [Option.guard, h]

@[simp] theorem mem_filterMap {f : α → Option β} {l : List α} {b : β} :
    b ∈ filterMap f l ↔ ∃ a, a ∈ l ∧ f a = some b := by
  induction l <;> simp [filterMap_cons]; split <;> simp [*, eq_comm]

theorem forall_mem_filterMap {f : α → Option β} {l : List α} {P : β → Prop} :
    (∀ (i) (_ : i ∈ filterMap f l), P i) ↔ ∀ (j) (_ : j ∈ l) (b), f j = some b → P b := by
  simp only [mem_filterMap, forall_exists_index, and_imp]
  rw [forall_comm]
  apply forall_congr'
  intro a
  rw [forall_comm]

@[deprecated forall_mem_filterMap (since := "2024-07-25")] abbrev forall_mem_filterMap_iff := @forall_mem_filterMap

@[simp] theorem filterMap_append {α β : Type _} (l l' : List α) (f : α → Option β) :
    filterMap f (l ++ l') = filterMap f l ++ filterMap f l' := by
  induction l <;> simp [filterMap_cons]; split <;> simp [*]

theorem map_filterMap_of_inv (f : α → Option β) (g : β → α) (H : ∀ x : α, (f x).map g = some x)
    (l : List α) : map g (filterMap f l) = l := by simp only [map_filterMap, H, filterMap_some, id]

theorem head_filterMap_of_eq_some {f : α → Option β} {l : List α} (w : l ≠ []) {b : β} (h : f (l.head w) = some b) :
    (filterMap f l).head ((ne_nil_of_mem (mem_filterMap.2 ⟨_, head_mem w, h⟩))) =
      b := by
  cases l with
  | nil => simp at w
  | cons a l =>
    simp only [head_cons] at h
    simp [filterMap_cons, h]

theorem forall_none_of_filterMap_eq_nil (h : filterMap f xs = []) : ∀ x ∈ xs, f x = none := by
  intro x hx
  induction xs with
  | nil => contradiction
  | cons y ys ih =>
    simp only [filterMap_cons] at h
    split at h
    · cases hx with
      | head => assumption
      | tail _ hmem => exact ih h hmem
    · contradiction

@[simp] theorem filterMap_eq_nil_iff {l} : filterMap f l = [] ↔ ∀ a ∈ l, f a = none := by
  constructor
  · exact forall_none_of_filterMap_eq_nil
  · intro h
    induction l with
    | nil => rfl
    | cons a l ih =>
      simp only [filterMap_cons]
      split
      · apply ih
        simp_all
      · simp_all

@[deprecated filterMap_eq_nil_iff (since := "2024-09-05")] abbrev filterMap_eq_nil := @filterMap_eq_nil_iff

theorem filterMap_eq_cons_iff {l} {b} {bs} :
    filterMap f l = b :: bs ↔
      ∃ l₁ a l₂, l = l₁ ++ a :: l₂ ∧ (∀ x, x ∈ l₁ → f x = none) ∧ f a = some b ∧
        filterMap f l₂ = bs := by
  constructor
  · induction l with
    | nil => simp
    | cons a l ih =>
      cases h : f a with
      | none =>
        simp only [filterMap_cons_none h]
        intro w
        specialize ih w
        obtain ⟨l₁, a', l₂, rfl, w₁, w₂, w₃⟩ := ih
        exact ⟨a :: l₁, a', l₂, by simp_all⟩
      | some b =>
        simp only [filterMap_cons_some h, cons.injEq, and_imp]
        rintro rfl rfl
        refine ⟨[], a, l, by simp [h]⟩
  · rintro ⟨l₁, a, l₂, rfl, h₁, h₂, h₃⟩
    simp_all [filterMap_eq_nil_iff.mpr h₁, filterMap_cons_some h₂]

@[deprecated filterMap_eq_cons_iff (since := "2024-09-05")] abbrev filterMap_eq_cons := @filterMap_eq_cons_iff

/-! ### append -/

@[simp] theorem nil_append_fun : (([] : List α) ++ ·) = id := rfl

@[simp] theorem cons_append_fun (a : α) (as : List α) :
    (fun bs => ((a :: as) ++ bs)) = fun bs => a :: (as ++ bs) := rfl

@[simp] theorem mem_append {a : α} {s t : List α} : a ∈ s ++ t ↔ a ∈ s ∨ a ∈ t := by
  induction s <;> simp_all [or_assoc]

theorem not_mem_append {a : α} {s t : List α} (h₁ : a ∉ s) (h₂ : a ∉ t) : a ∉ s ++ t :=
  mt mem_append.1 $ not_or.mpr ⟨h₁, h₂⟩

@[deprecated mem_append (since := "2025-01-13")]
theorem mem_append_eq (a : α) (s t : List α) : (a ∈ s ++ t) = (a ∈ s ∨ a ∈ t) :=
  propext mem_append

@[deprecated mem_append_left (since := "2024-11-20")] abbrev mem_append_of_mem_left := @mem_append_left
@[deprecated mem_append_right (since := "2024-11-20")] abbrev mem_append_of_mem_right := @mem_append_right

/--
See also `eq_append_cons_of_mem`, which proves a stronger version
in which the initial list must not contain the element.
-/
theorem append_of_mem {a : α} {l : List α} : a ∈ l → ∃ s t : List α, l = s ++ a :: t
  | .head l => ⟨[], l, rfl⟩
  | .tail b h => let ⟨s, t, h'⟩ := append_of_mem h; ⟨b::s, t, by rw [h', cons_append]⟩

theorem mem_iff_append {a : α} {l : List α} : a ∈ l ↔ ∃ s t : List α, l = s ++ a :: t :=
  ⟨append_of_mem, fun ⟨s, t, e⟩ => e ▸ by simp⟩

theorem forall_mem_append {p : α → Prop} {l₁ l₂ : List α} :
    (∀ (x) (_ : x ∈ l₁ ++ l₂), p x) ↔ (∀ (x) (_ : x ∈ l₁), p x) ∧ (∀ (x) (_ : x ∈ l₂), p x) := by
  simp only [mem_append, or_imp, forall_and]

theorem getElem_append {l₁ l₂ : List α} (i : Nat) (h : i < (l₁ ++ l₂).length) :
    (l₁ ++ l₂)[i] = if h' : i < l₁.length then l₁[i] else l₂[i - l₁.length]'(by simp at h h'; exact Nat.sub_lt_left_of_lt_add h' h) := by
  split <;> rename_i h'
  · rw [getElem_append_left h']
  · rw [getElem_append_right (by simpa using h')]

theorem getElem?_append_left {l₁ l₂ : List α} {i : Nat} (hn : i < l₁.length) :
    (l₁ ++ l₂)[i]? = l₁[i]? := by
  have hn' : i < (l₁ ++ l₂).length := Nat.lt_of_lt_of_le hn <|
    length_append .. ▸ Nat.le_add_right ..
  simp_all [getElem?_eq_getElem, getElem_append]

theorem getElem?_append_right : ∀ {l₁ l₂ : List α} {i : Nat}, l₁.length ≤ i →
  (l₁ ++ l₂)[i]? = l₂[i - l₁.length]?
| [], _, _, _ => rfl
| a :: l, _, i+1, h₁ => by
  rw [cons_append]
  simp [Nat.succ_sub_succ_eq_sub, getElem?_append_right (Nat.lt_succ.1 h₁)]

theorem getElem?_append {l₁ l₂ : List α} {i : Nat} :
    (l₁ ++ l₂)[i]? = if i < l₁.length then l₁[i]? else l₂[i - l₁.length]? := by
  split <;> rename_i h
  · exact getElem?_append_left h
  · exact getElem?_append_right (by simpa using h)

/-- Variant of `getElem_append_left` useful for rewriting from the small list to the big list. -/
theorem getElem_append_left' (l₂ : List α) {l₁ : List α} {i : Nat} (hi : i < l₁.length) :
    l₁[i] = (l₁ ++ l₂)[i]'(by simpa using Nat.lt_add_right l₂.length hi) := by
  rw [getElem_append_left] <;> simp

/-- Variant of `getElem_append_right` useful for rewriting from the small list to the big list. -/
theorem getElem_append_right' (l₁ : List α) {l₂ : List α} {i : Nat} (hi : i < l₂.length) :
    l₂[i] = (l₁ ++ l₂)[i + l₁.length]'(by simpa [Nat.add_comm] using Nat.add_lt_add_left hi _) := by
  rw [getElem_append_right] <;> simp [*, le_add_left]

theorem getElem_of_append {l : List α} (eq : l = l₁ ++ a :: l₂) (h : l₁.length = i) :
    l[i]'(eq ▸ h ▸ by simp +arith) = a := Option.some.inj <| by
  rw [← getElem?_eq_getElem, eq, getElem?_append_right (h ▸ Nat.le_refl _), h]
  simp

@[simp] theorem singleton_append : [x] ++ l = x :: l := rfl

theorem append_inj :
    ∀ {s₁ s₂ t₁ t₂ : List α}, s₁ ++ t₁ = s₂ ++ t₂ → length s₁ = length s₂ → s₁ = s₂ ∧ t₁ = t₂
  | [], [], _, _, h, _ => ⟨rfl, h⟩
  | _ :: _, _ :: _, _, _, h, hl => by
    simp [append_inj (cons.inj h).2 (Nat.succ.inj hl)] at h ⊢; exact h

theorem append_inj_right (h : s₁ ++ t₁ = s₂ ++ t₂) (hl : length s₁ = length s₂) : t₁ = t₂ :=
  (append_inj h hl).right

theorem append_inj_left (h : s₁ ++ t₁ = s₂ ++ t₂) (hl : length s₁ = length s₂) : s₁ = s₂ :=
  (append_inj h hl).left

/-- Variant of `append_inj` instead requiring equality of the lengths of the second lists. -/
theorem append_inj' (h : s₁ ++ t₁ = s₂ ++ t₂) (hl : length t₁ = length t₂) : s₁ = s₂ ∧ t₁ = t₂ :=
  append_inj h <| @Nat.add_right_cancel _ t₁.length _ <| by
    let hap := congrArg length h; simp only [length_append, ← hl] at hap; exact hap

/-- Variant of `append_inj_right` instead requiring equality of the lengths of the second lists. -/
theorem append_inj_right' (h : s₁ ++ t₁ = s₂ ++ t₂) (hl : length t₁ = length t₂) : t₁ = t₂ :=
  (append_inj' h hl).right

/-- Variant of `append_inj_left` instead requiring equality of the lengths of the second lists. -/
theorem append_inj_left' (h : s₁ ++ t₁ = s₂ ++ t₂) (hl : length t₁ = length t₂) : s₁ = s₂ :=
  (append_inj' h hl).left

theorem append_right_inj {t₁ t₂ : List α} (s) : s ++ t₁ = s ++ t₂ ↔ t₁ = t₂ :=
  ⟨fun h => append_inj_right h rfl, congrArg _⟩

theorem append_left_inj {s₁ s₂ : List α} (t) : s₁ ++ t = s₂ ++ t ↔ s₁ = s₂ :=
  ⟨fun h => append_inj_left' h rfl, congrArg (· ++ _)⟩

@[simp] theorem append_left_eq_self {xs ys : List α} : xs ++ ys = ys ↔ xs = [] := by
  rw [← append_left_inj (s₁ := xs), nil_append]

@[simp] theorem self_eq_append_left {xs ys : List α} : ys = xs ++ ys ↔ xs = [] := by
  rw [eq_comm, append_left_eq_self]

@[simp] theorem append_right_eq_self {xs ys : List α} : xs ++ ys = xs ↔ ys = [] := by
  rw [← append_right_inj (t₁ := ys), append_nil]

@[simp] theorem self_eq_append_right {xs ys : List α} : xs = xs ++ ys ↔ ys = [] := by
  rw [eq_comm, append_right_eq_self]

theorem getLast_concat {a : α} : ∀ (l : List α), getLast (l ++ [a]) (by simp) = a
  | [] => rfl
  | a::t => by
    simp [getLast_cons _, getLast_concat t]

@[simp] theorem append_eq_nil_iff : p ++ q = [] ↔ p = [] ∧ q = [] := by
  cases p <;> simp

@[deprecated append_eq_nil_iff (since := "2025-01-13")] abbrev append_eq_nil := @append_eq_nil_iff

@[simp] theorem nil_eq_append_iff : [] = a ++ b ↔ a = [] ∧ b = [] := by
  rw [eq_comm, append_eq_nil_iff]

@[deprecated nil_eq_append_iff (since := "2024-07-24")] abbrev nil_eq_append := @nil_eq_append_iff

theorem append_ne_nil_of_left_ne_nil {s : List α} (h : s ≠ []) (t : List α) : s ++ t ≠ [] := by simp_all
theorem append_ne_nil_of_right_ne_nil (s : List α) : t ≠ [] → s ++ t ≠ [] := by simp_all

@[deprecated append_ne_nil_of_left_ne_nil (since := "2024-07-24")]
theorem append_ne_nil_of_ne_nil_left {s : List α} (h : s ≠ []) (t : List α) : s ++ t ≠ [] := by simp_all
@[deprecated append_ne_nil_of_right_ne_nil (since := "2024-07-24")]
theorem append_ne_nil_of_ne_nil_right (s : List α) : t ≠ [] → s ++ t ≠ [] := by simp_all

theorem append_eq_cons_iff :
    as ++ bs = x :: c ↔ (as = [] ∧ bs = x :: c) ∨ (∃ as', as = x :: as' ∧ c = as' ++ bs) := by
  cases as with simp | cons a as => ?_
  exact ⟨fun h => ⟨as, by simp [h]⟩, fun ⟨as', ⟨aeq, aseq⟩, h⟩ => ⟨aeq, by rw [aseq, h]⟩⟩

@[deprecated append_eq_cons_iff (since := "2024-07-24")] abbrev append_eq_cons := @append_eq_cons_iff

theorem cons_eq_append_iff :
    x :: cs = as ++ bs ↔ (as = [] ∧ bs = x :: cs) ∨ (∃ as', as = x :: as' ∧ cs = as' ++ bs) := by
  rw [eq_comm, append_eq_cons_iff]

@[deprecated cons_eq_append_iff (since := "2024-07-24")] abbrev cons_eq_append := @cons_eq_append_iff

theorem append_eq_singleton_iff :
    a ++ b = [x] ↔ (a = [] ∧ b = [x]) ∨ (a = [x] ∧ b = []) := by
  cases a <;> cases b <;> simp

theorem singleton_eq_append_iff :
    [x] = a ++ b ↔ (a = [] ∧ b = [x]) ∨ (a = [x] ∧ b = []) := by
  cases a <;> cases b <;> simp [eq_comm]

theorem append_eq_append_iff {ws xs ys zs : List α} :
    ws ++ xs = ys ++ zs ↔ (∃ as, ys = ws ++ as ∧ xs = as ++ zs) ∨ ∃ bs, ws = ys ++ bs ∧ zs = bs ++ xs := by
  induction ws generalizing ys with
  | nil => simp_all
  | cons a as ih => cases ys <;> simp [eq_comm, and_assoc, ih, and_or_left]

@[deprecated append_inj (since := "2024-07-24")] abbrev append_inj_of_length_left := @append_inj
@[deprecated append_inj' (since := "2024-07-24")] abbrev append_inj_of_length_right := @append_inj'

@[simp] theorem head_append_of_ne_nil {l : List α} {w₁} (w₂) :
    head (l ++ l') w₁ = head l w₂ := by
  match l, w₂ with
  | a :: l, _ => rfl

theorem head_append {l₁ l₂ : List α} (w : l₁ ++ l₂ ≠ []) :
    head (l₁ ++ l₂) w =
      if h : l₁.isEmpty then
        head l₂ (by simp_all [isEmpty_iff])
      else
        head l₁ (by simp_all [isEmpty_iff]) := by
  split <;> rename_i h
  · simp [isEmpty_iff] at h
    subst h
    simp
  · simp [isEmpty_iff] at h
    simp [h]

theorem head_append_left {l₁ l₂ : List α} (h : l₁ ≠ []) :
    head (l₁ ++ l₂) (fun h => by simp_all) = head l₁ h := by
  rw [head_append, dif_neg (by simp_all)]

theorem head_append_right {l₁ l₂ : List α} (w : l₁ ++ l₂ ≠ []) (h : l₁ = []) :
    head (l₁ ++ l₂) w = head l₂ (by simp_all) := by
  rw [head_append, dif_pos (by simp_all)]

@[simp] theorem head?_append {l : List α} : (l ++ l').head? = l.head?.or l'.head? := by
  cases l <;> rfl

-- Note:
-- `getLast_append_of_ne_nil`, `getLast_append` and `getLast?_append`
-- are stated and proved later in the `reverse` section.

theorem tail?_append {l l' : List α} : (l ++ l').tail? = (l.tail?.map (· ++ l')).or l'.tail? := by
  cases l <;> simp

theorem tail?_append_of_ne_nil {l l' : List α} (_ : l ≠ []) : (l ++ l').tail? = some (l.tail ++ l') :=
  match l with
  | _ :: _ => by simp

theorem tail_append {l l' : List α} : (l ++ l').tail = if l.isEmpty then l'.tail else l.tail ++ l' := by
  cases l <;> simp

@[simp] theorem tail_append_of_ne_nil {xs ys : List α} (h : xs ≠ []) :
    (xs ++ ys).tail = xs.tail ++ ys := by
  simp_all [tail_append]

@[deprecated tail_append_of_ne_nil (since := "2024-07-24")] abbrev tail_append_left := @tail_append_of_ne_nil

theorem set_append {s t : List α} :
    (s ++ t).set i x = if i < s.length then s.set i x ++ t else s ++ t.set (i - s.length) x := by
  induction s generalizing i with
  | nil => simp
  | cons a as ih => cases i with
    | zero => simp
    | succ i =>
      simp [Nat.add_one_lt_add_one_iff, ih]
      split
      · rfl
      · congr 3; rw [Nat.add_sub_add_right]

@[simp] theorem set_append_left {s t : List α} (i : Nat) (x : α) (h : i < s.length) :
    (s ++ t).set i x = s.set i x ++ t := by
  simp [set_append, h]

@[simp] theorem set_append_right {s t : List α} (i : Nat) (x : α) (h : s.length ≤ i) :
    (s ++ t).set i x = s ++ t.set (i - s.length) x := by
  rw [set_append, if_neg (by simp_all)]

theorem filterMap_eq_append_iff {f : α → Option β} :
    filterMap f l = L₁ ++ L₂ ↔ ∃ l₁ l₂, l = l₁ ++ l₂ ∧ filterMap f l₁ = L₁ ∧ filterMap f l₂ = L₂ := by
  constructor
  · induction l generalizing L₁ with
    | nil =>
      simp only [filterMap_nil, nil_eq_append_iff, and_imp]
      rintro rfl rfl
      exact ⟨[], [], by simp⟩
    | cons x l ih =>
      simp only [filterMap_cons]
      split
      · intro h
        obtain ⟨l₁, l₂, rfl, rfl, rfl⟩ := ih h
        refine ⟨x :: l₁, l₂, ?_⟩
        simp_all
      · rename_i b w
        intro h
        rcases cons_eq_append_iff.mp h with (⟨rfl, rfl⟩ | ⟨_, ⟨rfl, h⟩⟩)
        · refine ⟨[], x :: l, ?_⟩
          simp [filterMap_cons, w]
        · obtain ⟨l₁, l₂, rfl, rfl, rfl⟩ := ih ‹_›
          refine ⟨x :: l₁, l₂, ?_⟩
          simp [filterMap_cons, w]
  · rintro ⟨l₁, l₂, rfl, rfl, rfl⟩
    simp

@[deprecated filterMap_eq_append_iff (since := "2024-09-05")] abbrev filterMap_eq_append := @filterMap_eq_append_iff

theorem append_eq_filterMap_iff {f : α → Option β} :
    L₁ ++ L₂ = filterMap f l ↔ ∃ l₁ l₂, l = l₁ ++ l₂ ∧ filterMap f l₁ = L₁ ∧ filterMap f l₂ = L₂ := by
  rw [eq_comm, filterMap_eq_append_iff]

@[deprecated append_eq_filterMap (since := "2024-09-05")] abbrev append_eq_filterMap := @append_eq_filterMap_iff

theorem filter_eq_append_iff {p : α → Bool} :
    filter p l = L₁ ++ L₂ ↔ ∃ l₁ l₂, l = l₁ ++ l₂ ∧ filter p l₁ = L₁ ∧ filter p l₂ = L₂ := by
  rw [← filterMap_eq_filter, filterMap_eq_append_iff]

theorem append_eq_filter_iff {p : α → Bool} :
    L₁ ++ L₂ = filter p l ↔ ∃ l₁ l₂, l = l₁ ++ l₂ ∧ filter p l₁ = L₁ ∧ filter p l₂ = L₂ := by
  rw [eq_comm, filter_eq_append_iff]

@[deprecated append_eq_filter_iff (since := "2024-09-05")] abbrev append_eq_filter := @append_eq_filter_iff

@[simp] theorem map_append (f : α → β) : ∀ l₁ l₂, map f (l₁ ++ l₂) = map f l₁ ++ map f l₂ := by
  intro l₁; induction l₁ <;> intros <;> simp_all

theorem map_eq_append_iff {f : α → β} :
    map f l = L₁ ++ L₂ ↔ ∃ l₁ l₂, l = l₁ ++ l₂ ∧ map f l₁ = L₁ ∧ map f l₂ = L₂ := by
  rw [← filterMap_eq_map, filterMap_eq_append_iff]

theorem append_eq_map_iff {f : α → β} :
    L₁ ++ L₂ = map f l ↔ ∃ l₁ l₂, l = l₁ ++ l₂ ∧ map f l₁ = L₁ ∧ map f l₂ = L₂ := by
  rw [eq_comm, map_eq_append_iff]

@[deprecated map_eq_append_iff (since := "2024-09-05")] abbrev map_eq_append := @map_eq_append_iff
@[deprecated append_eq_map_iff (since := "2024-09-05")] abbrev append_eq_map := @append_eq_map_iff

/-! ### concat

Note that `concat_eq_append` is a `@[simp]` lemma, so `concat` should usually not appear in goals.
As such there's no need for a thorough set of lemmas describing `concat`.
-/

-- As `List.concat` is defined in `Init.Prelude`, we write the basic simplification lemmas here.
theorem concat_nil (a : α) : concat [] a = [a] :=
  rfl
theorem concat_cons (a b : α) (l : List α) : concat (a :: l) b = a :: concat l b :=
  rfl

theorem init_eq_of_concat_eq {a b : α} {l₁ l₂ : List α} : concat l₁ a = concat l₂ b → l₁ = l₂ := by
  simp only [concat_eq_append]
  intro h
  apply append_inj_left' h (by simp)

theorem last_eq_of_concat_eq {a b : α} {l₁ l₂ : List α} : concat l₁ a = concat l₂ b → a = b := by
  simp only [concat_eq_append]
  intro h
  simpa using append_inj_right' h (by simp)

theorem concat_inj {a b : α} {l l' : List α} : concat l a = concat l' b ↔ l = l' ∧ a = b :=
  ⟨fun h => ⟨init_eq_of_concat_eq h, last_eq_of_concat_eq h⟩, by rintro ⟨rfl, rfl⟩; rfl⟩

theorem concat_inj_left {l l' : List α} (a : α) : concat l a = concat l' a ↔ l = l' :=
  ⟨init_eq_of_concat_eq, by simp⟩

theorem concat_inj_right {l : List α} {a a' : α} : concat l a = concat l a' ↔ a = a' :=
  ⟨last_eq_of_concat_eq, by simp⟩

@[deprecated concat_inj (since := "2024-09-05")] abbrev concat_eq_concat := @concat_inj

theorem concat_append (a : α) (l₁ l₂ : List α) : concat l₁ a ++ l₂ = l₁ ++ a :: l₂ := by simp

theorem append_concat (a : α) (l₁ l₂ : List α) : l₁ ++ concat l₂ a = concat (l₁ ++ l₂) a := by simp

theorem map_concat (f : α → β) (a : α) (l : List α) : map f (concat l a) = concat (map f l) (f a) := by
  induction l with
  | nil => rfl
  | cons x xs ih => simp [ih]

theorem eq_nil_or_concat : ∀ l : List α, l = [] ∨ ∃ l' b, l = concat l' b
  | [] => .inl rfl
  | a::l => match l, eq_nil_or_concat l with
    | _, .inl rfl => .inr ⟨[], a, rfl⟩
    | _, .inr ⟨l', b, rfl⟩ => .inr ⟨a::l', b, rfl⟩

/-! ### flatten -/

@[simp] theorem length_flatten (L : List (List α)) : L.flatten.length = (L.map length).sum := by
  induction L with
  | nil => rfl
  | cons =>
    simp [flatten, length_append, *]

theorem flatten_singleton (l : List α) : [l].flatten = l := by simp

@[simp] theorem mem_flatten : ∀ {L : List (List α)}, a ∈ L.flatten ↔ ∃ l, l ∈ L ∧ a ∈ l
  | [] => by simp
  | _ :: _ => by simp [mem_flatten, or_and_right, exists_or]

@[simp] theorem flatten_eq_nil_iff {L : List (List α)} : L.flatten = [] ↔ ∀ l ∈ L, l = [] := by
  induction L <;> simp_all

@[simp] theorem nil_eq_flatten_iff {L : List (List α)} : [] = L.flatten ↔ ∀ l ∈ L, l = [] := by
  rw [eq_comm, flatten_eq_nil_iff]

theorem flatten_ne_nil_iff {xss : List (List α)} : xss.flatten ≠ [] ↔ ∃ xs, xs ∈ xss ∧ xs ≠ [] := by
  simp

theorem exists_of_mem_flatten : a ∈ flatten L → ∃ l, l ∈ L ∧ a ∈ l := mem_flatten.1

theorem mem_flatten_of_mem (lL : l ∈ L) (al : a ∈ l) : a ∈ flatten L := mem_flatten.2 ⟨l, lL, al⟩

theorem forall_mem_flatten {p : α → Prop} {L : List (List α)} :
    (∀ (x) (_ : x ∈ flatten L), p x) ↔ ∀ (l) (_ : l ∈ L) (x) (_ : x ∈ l), p x := by
  simp only [mem_flatten, forall_exists_index, and_imp]
  constructor <;> (intros; solve_by_elim)

theorem flatten_eq_flatMap {L : List (List α)} : flatten L = L.flatMap id := by
  induction L <;> simp [List.flatMap]

theorem head?_flatten {L : List (List α)} : (flatten L).head? = L.findSome? fun l => l.head? := by
  induction L with
  | nil => rfl
  | cons =>
    simp only [findSome?_cons]
    split <;> simp_all

-- `getLast?_flatten` is proved later, after the `reverse` section.
-- `head_flatten` and `getLast_flatten` are proved in `Init.Data.List.Find`.

@[simp] theorem map_flatten (f : α → β) (L : List (List α)) :
    (flatten L).map f = (map (map f) L).flatten := by
  induction L <;> simp_all

@[simp] theorem filterMap_flatten (f : α → Option β) (L : List (List α)) :
    filterMap f (flatten L) = flatten (map (filterMap f) L) := by
  induction L <;> simp [*, filterMap_append]

@[simp] theorem filter_flatten (p : α → Bool) (L : List (List α)) :
    filter p (flatten L) = flatten (map (filter p) L) := by
  induction L <;> simp [*, filter_append]

theorem flatten_filter_not_isEmpty  :
    ∀ {L : List (List α)}, flatten (L.filter fun l => !l.isEmpty) = L.flatten
  | [] => rfl
  | [] :: L
  | (a :: l) :: L => by
      simp [flatten_filter_not_isEmpty (L := L)]

theorem flatten_filter_ne_nil [DecidablePred fun l : List α => l ≠ []] {L : List (List α)} :
    flatten (L.filter fun l => l ≠ []) = L.flatten := by
  simp only [ne_eq, ← isEmpty_iff, Bool.not_eq_true, Bool.decide_eq_false,
    flatten_filter_not_isEmpty]

@[simp] theorem flatten_append (L₁ L₂ : List (List α)) : flatten (L₁ ++ L₂) = flatten L₁ ++ flatten L₂ := by
  induction L₁ <;> simp_all

theorem flatten_concat (L : List (List α)) (l : List α) : flatten (L ++ [l]) = flatten L ++ l := by
  simp

theorem flatten_flatten {L : List (List (List α))} : flatten (flatten L) = flatten (map flatten L) := by
  induction L <;> simp_all

theorem flatten_eq_cons_iff {xss : List (List α)} {y : α} {ys : List α} :
    xss.flatten = y :: ys ↔
      ∃ as bs cs, xss = as ++ (y :: bs) :: cs ∧ (∀ l, l ∈ as → l = []) ∧ ys = bs ++ cs.flatten := by
  constructor
  · induction xss with
    | nil => simp
    | cons xs xss ih =>
      intro h
      simp only [flatten_cons] at h
      replace h := h.symm
      rw [cons_eq_append_iff] at h
      obtain (⟨rfl, h⟩ | ⟨z⟩) := h
      · obtain ⟨as, bs, cs, rfl, _, rfl⟩ := ih h
        refine ⟨[] :: as, bs, cs, ?_⟩
        simpa
      · obtain ⟨as', rfl, rfl⟩ := z
        refine ⟨[], as', xss, ?_⟩
        simp
  · rintro ⟨as, bs, cs, rfl, h₁, rfl⟩
    simp [flatten_eq_nil_iff.mpr h₁]

theorem cons_eq_flatten_iff {xs : List (List α)} {y : α} {ys : List α} :
    y :: ys = xs.flatten ↔
      ∃ as bs cs, xs = as ++ (y :: bs) :: cs ∧ (∀ l, l ∈ as → l = []) ∧ ys = bs ++ cs.flatten := by
  rw [eq_comm, flatten_eq_cons_iff]

theorem flatten_eq_singleton_iff {xs : List (List α)} {y : α} :
    xs.flatten = [y] ↔ ∃ as bs, xs = as ++ [y] :: bs ∧ (∀ l, l ∈ as → l = []) ∧ (∀ l, l ∈ bs → l = []) := by
  rw [flatten_eq_cons_iff]
  constructor
  · rintro ⟨as, bs, cs, rfl, h₁, h₂⟩
    simp at h₂
    obtain ⟨rfl, h₂⟩ := h₂
    exact ⟨as, cs, by simp, h₁, h₂⟩
  · rintro ⟨as, bs, rfl, h₁, h₂⟩
    exact ⟨as, [], bs, rfl, h₁, by simpa⟩

theorem singleton_eq_flatten_iff {xs : List (List α)} {y : α} :
    [y] = xs.flatten ↔ ∃ as bs, xs = as ++ [y] :: bs ∧ (∀ l, l ∈ as → l = []) ∧ (∀ l, l ∈ bs → l = []) := by
  rw [eq_comm, flatten_eq_singleton_iff]

theorem flatten_eq_append_iff {xss : List (List α)} {ys zs : List α} :
    xss.flatten = ys ++ zs ↔
      (∃ as bs, xss = as ++ bs ∧ ys = as.flatten ∧ zs = bs.flatten) ∨
        ∃ as bs c cs ds, xss = as ++ (bs ++ c :: cs) :: ds ∧ ys = as.flatten ++ bs ∧
          zs = c :: cs ++ ds.flatten := by
  constructor
  · induction xss generalizing ys with
    | nil =>
      simp only [flatten_nil, nil_eq, append_eq_nil_iff, and_false, cons_append, false_and,
        exists_const, exists_false, or_false, and_imp, List.cons_ne_nil]
      rintro rfl rfl
      exact ⟨[], [], by simp⟩
    | cons xs xss ih =>
      intro h
      simp only [flatten_cons] at h
      rw [append_eq_append_iff] at h
      obtain (⟨ys, rfl, h⟩ | ⟨bs, rfl, h⟩) := h
      · obtain (⟨as, bs, rfl, rfl, rfl⟩ | ⟨as, bs, c, cs, ds, rfl, rfl, rfl⟩) := ih h
        · exact .inl ⟨xs :: as, bs, by simp⟩
        · exact .inr ⟨xs :: as, bs, c, cs, ds, by simp⟩
      · simp only [h]
        cases bs with
        | nil => exact .inl ⟨[ys], xss, by simp⟩
        | cons b bs => exact .inr ⟨[], ys, b, bs, xss, by simp⟩
  · rintro (⟨as, bs, rfl, rfl, rfl⟩ | ⟨as, bs, c, cs, ds, rfl, rfl, rfl⟩)
    · simp
    · simp

theorem append_eq_flatten_iff {xs : List (List α)} {ys zs : List α} :
    ys ++ zs = xs.flatten ↔
      (∃ as bs, xs = as ++ bs ∧ ys = as.flatten ∧ zs = bs.flatten) ∨
        ∃ as bs c cs ds, xs = as ++ (bs ++ c :: cs) :: ds ∧ ys = as.flatten ++ bs ∧
          zs = c :: cs ++ ds.flatten := by
  rw [eq_comm, flatten_eq_append_iff]

/-- Two lists of sublists are equal iff their flattens coincide, as well as the lengths of the
sublists. -/
theorem eq_iff_flatten_eq : ∀ {L L' : List (List α)},
    L = L' ↔ L.flatten = L'.flatten ∧ map length L = map length L'
  | _, [] => by simp_all
  | [], _ :: _ => by simp_all
  | _ :: _, _ :: _ => by
    simp
    rw [eq_iff_flatten_eq]
    constructor
    · rintro ⟨rfl, h₁, h₂⟩
      simp_all
    · rintro ⟨h₁, h₂, h₃⟩
      obtain ⟨rfl, h⟩ := append_inj h₁ h₂
      exact ⟨rfl, h, h₃⟩

/-! ### flatMap -/

theorem flatMap_def (l : List α) (f : α → List β) : l.flatMap f = flatten (map f l) := by rfl

@[simp] theorem flatMap_id (L : List (List α)) : L.flatMap id = L.flatten := by simp [flatMap_def]

@[simp] theorem flatMap_id' (L : List (List α)) : L.flatMap (fun as => as) = L.flatten := by simp [flatMap_def]

@[simp]
theorem length_flatMap (l : List α) (f : α → List β) :
    length (l.flatMap f) = sum (map (fun a => (f a).length) l) := by
  rw [List.flatMap, length_flatten, map_map, Function.comp_def]

@[simp] theorem mem_flatMap {f : α → List β} {b} {l : List α} : b ∈ l.flatMap f ↔ ∃ a, a ∈ l ∧ b ∈ f a := by
  simp [flatMap_def, mem_flatten]
  exact ⟨fun ⟨_, ⟨a, h₁, rfl⟩, h₂⟩ => ⟨a, h₁, h₂⟩, fun ⟨a, h₁, h₂⟩ => ⟨_, ⟨a, h₁, rfl⟩, h₂⟩⟩

theorem exists_of_mem_flatMap {b : β} {l : List α} {f : α → List β} :
    b ∈ l.flatMap f → ∃ a, a ∈ l ∧ b ∈ f a := mem_flatMap.1

theorem mem_flatMap_of_mem {b : β} {l : List α} {f : α → List β} {a} (al : a ∈ l) (h : b ∈ f a) :
    b ∈ l.flatMap f := mem_flatMap.2 ⟨a, al, h⟩

@[simp]
theorem flatMap_eq_nil_iff {l : List α} {f : α → List β} : l.flatMap f = [] ↔ ∀ x ∈ l, f x = [] :=
  flatten_eq_nil_iff.trans <| by
    simp only [mem_map, forall_exists_index, and_imp, forall_apply_eq_imp_iff₂]

@[deprecated flatMap_eq_nil_iff (since := "2024-09-05")] abbrev bind_eq_nil := @flatMap_eq_nil_iff

theorem forall_mem_flatMap {p : β → Prop} {l : List α} {f : α → List β} :
    (∀ (x) (_ : x ∈ l.flatMap f), p x) ↔ ∀ (a) (_ : a ∈ l) (b) (_ : b ∈ f a), p b := by
  simp only [mem_flatMap, forall_exists_index, and_imp]
  constructor <;> (intros; solve_by_elim)

theorem flatMap_singleton (f : α → List β) (x : α) : [x].flatMap f = f x :=
  append_nil (f x)

@[simp] theorem flatMap_singleton' (l : List α) : (l.flatMap fun x => [x]) = l := by
  induction l <;> simp [*]

theorem head?_flatMap {l : List α} {f : α → List β} :
    (l.flatMap f).head? = l.findSome? fun a => (f a).head? := by
  induction l with
  | nil => rfl
  | cons =>
    simp only [findSome?_cons]
    split <;> simp_all

@[simp] theorem flatMap_append (xs ys : List α) (f : α → List β) :
    (xs ++ ys).flatMap f = xs.flatMap f ++ ys.flatMap f := by
  induction xs; {rfl}; simp_all [flatMap_cons, append_assoc]

@[deprecated flatMap_append (since := "2024-07-24")] abbrev append_bind := @flatMap_append

theorem flatMap_assoc {α β} (l : List α) (f : α → List β) (g : β → List γ) :
    (l.flatMap f).flatMap g = l.flatMap fun x => (f x).flatMap g := by
  induction l <;> simp [*]

theorem map_flatMap (f : β → γ) (g : α → List β) :
    ∀ l : List α, (l.flatMap g).map f = l.flatMap fun a => (g a).map f
  | [] => rfl
  | a::l => by simp only [flatMap_cons, map_append, map_flatMap _ _ l]

theorem flatMap_map (f : α → β) (g : β → List γ) (l : List α) :
    (map f l).flatMap g = l.flatMap (fun a => g (f a)) := by
  induction l <;> simp [flatMap_cons, *]

theorem map_eq_flatMap {α β} (f : α → β) (l : List α) : map f l = l.flatMap fun x => [f x] := by
  simp only [← map_singleton]
  rw [← flatMap_singleton' l, map_flatMap, flatMap_singleton']

theorem filterMap_flatMap {β γ} (l : List α) (g : α → List β) (f : β → Option γ) :
    (l.flatMap g).filterMap f = l.flatMap fun a => (g a).filterMap f := by
  induction l <;> simp [*]

theorem filter_flatMap (l : List α) (g : α → List β) (f : β → Bool) :
    (l.flatMap g).filter f = l.flatMap fun a => (g a).filter f := by
  induction l <;> simp [*]

theorem flatMap_eq_foldl (f : α → List β) (l : List α) :
    l.flatMap f = l.foldl (fun acc a => acc ++ f a) [] := by
  suffices ∀ l', l' ++ l.flatMap f = l.foldl (fun acc a => acc ++ f a) l' by simpa using this []
  intro l'
  induction l generalizing l'
  · simp
  · next ih => rw [flatMap_cons, ← append_assoc, ih, foldl_cons]

/-! ### replicate -/

@[simp] theorem replicate_one : replicate 1 a = [a] := rfl

/-- Variant of `replicate_succ` that concatenates `a` to the end of the list. -/
theorem replicate_succ' : replicate (n + 1) a = replicate n a ++ [a] := by
  induction n <;> simp_all [replicate_succ, ← cons_append]

@[simp] theorem mem_replicate {a b : α} : ∀ {n}, b ∈ replicate n a ↔ n ≠ 0 ∧ b = a
  | 0 => by simp
  | n+1 => by simp [replicate_succ, mem_replicate, Nat.succ_ne_zero]

@[simp, deprecated mem_replicate (since := "2024-09-05")]
theorem contains_replicate [BEq α] {n : Nat} {a b : α} :
    (replicate n b).contains a = (a == b && !n == 0) := by
  induction n with
  | zero => simp
  | succ n ih =>
    simp only [replicate_succ, elem_cons]
    split <;> simp_all

@[simp, deprecated mem_replicate (since := "2024-09-05")]
theorem decide_mem_replicate [BEq α] [LawfulBEq α] {a b : α} :
    ∀ {n}, decide (b ∈ replicate n a) = ((¬ n == 0) && b == a)
  | 0 => by simp
  | n+1 => by simp [replicate_succ, decide_mem_replicate, Nat.succ_ne_zero]

theorem eq_of_mem_replicate {a b : α} {n} (h : b ∈ replicate n a) : b = a := (mem_replicate.1 h).2

theorem forall_mem_replicate {p : α → Prop} {a : α} {n} :
    (∀ b, b ∈ replicate n a → p b) ↔ n = 0 ∨ p a := by
  cases n <;> simp [mem_replicate]

@[simp] theorem replicate_succ_ne_nil (n : Nat) (a : α) : replicate (n+1) a ≠ [] := by
  simp [replicate_succ]

@[simp] theorem replicate_eq_nil_iff {n : Nat} (a : α) : replicate n a = [] ↔ n = 0 := by
  cases n <;> simp

@[deprecated replicate_eq_nil_iff (since := "2024-09-05")] abbrev replicate_eq_nil := @replicate_eq_nil_iff

@[simp] theorem getElem_replicate (a : α) {n : Nat} {i} (h : i < (replicate n a).length) :
    (replicate n a)[i] = a :=
  eq_of_mem_replicate (getElem_mem _)

theorem getElem?_replicate : (replicate n a)[i]? = if i < n then some a else none := by
  by_cases h : i < n
  · rw [getElem?_eq_getElem (by simpa), getElem_replicate, if_pos h]
  · rw [getElem?_eq_none (by simpa using h), if_neg h]

@[simp] theorem getElem?_replicate_of_lt {n : Nat} {i : Nat} (h : i < n) : (replicate n a)[i]? = some a := by
  simp [getElem?_replicate, h]

theorem head?_replicate (a : α) (n : Nat) : (replicate n a).head? = if n = 0 then none else some a := by
  cases n <;> simp [replicate_succ]

@[simp] theorem head_replicate (w : replicate n a ≠ []) : (replicate n a).head w = a := by
  cases n
  · simp at w
  · simp_all [replicate_succ]

-- `getLast?_replicate` and `getLast_replicate` appear below,
-- after more `reverse` lemmas are available.

@[simp] theorem tail_replicate (n : Nat) (a : α) : (replicate n a).tail = replicate (n - 1) a := by
  cases n <;> simp [replicate_succ]

@[simp] theorem replicate_inj : replicate n a = replicate m b ↔ n = m ∧ (n = 0 ∨ a = b) :=
  ⟨fun h => have eq : n = m := by simpa using congrArg length h
    ⟨eq, by
    subst eq
    by_cases w : n = 0
    · simp_all
    · right
      have p := congrArg (·[0]?) h
      replace w : 0 < n := by exact zero_lt_of_ne_zero w
      simp only [getElem?_replicate, if_pos w] at p
      simp_all⟩,
    by rintro ⟨rfl, rfl | rfl⟩ <;> rfl⟩

theorem eq_replicate_of_mem {a : α} :
    ∀ {l : List α}, (∀ (b) (_ : b ∈ l), b = a) → l = replicate l.length a
  | [], _ => rfl
  | b :: l, H => by
    let ⟨rfl, H₂⟩ := forall_mem_cons (l := l).1 H
    rw [length_cons, replicate, ← eq_replicate_of_mem H₂]

theorem eq_replicate_iff {a : α} {n} {l : List α} :
    l = replicate n a ↔ length l = n ∧ ∀ (b) (_ : b ∈ l), b = a :=
  ⟨fun h => h ▸ ⟨length_replicate .., fun _ => eq_of_mem_replicate⟩,
   fun ⟨e, al⟩ => e ▸ eq_replicate_of_mem al⟩

@[deprecated eq_replicate_iff (since := "2024-09-05")] abbrev eq_replicate := @eq_replicate_iff

theorem map_eq_replicate_iff {l : List α} {f : α → β} {b : β} :
    l.map f = replicate l.length b ↔ ∀ x ∈ l, f x = b := by
  simp [eq_replicate_iff]

@[simp] theorem map_const (l : List α) (b : β) : map (Function.const α b) l = replicate l.length b :=
  map_eq_replicate_iff.mpr fun _ _ => rfl

@[simp] theorem map_const_fun (x : β) : map (Function.const α x) = (replicate ·.length x) := by
  funext l
  simp

/-- Variant of `map_const` using a lambda rather than `Function.const`. -/
-- This can not be a `@[simp]` lemma because it would fire on every `List.map`.
theorem map_const' (l : List α) (b : β) : map (fun _ => b) l = replicate l.length b :=
  map_const l b

@[simp] theorem set_replicate_self : (replicate n a).set i a = replicate n a := by
  apply ext_getElem
  · simp
  · intro i h₁ h₂
    simp [getElem_set]

@[simp] theorem replicate_append_replicate : replicate n a ++ replicate m a = replicate (n + m) a := by
  rw [eq_replicate_iff]
  constructor
  · simp
  · intro b
    simp only [mem_append, mem_replicate, ne_eq]
    rintro (⟨-, rfl⟩ | ⟨_, rfl⟩) <;> rfl

@[deprecated replicate_append_replicate (since := "2025-01-16")]
abbrev append_replicate_replicate := @replicate_append_replicate

theorem append_eq_replicate_iff {l₁ l₂ : List α} {a : α} :
    l₁ ++ l₂ = replicate n a ↔
      l₁.length + l₂.length = n ∧ l₁ = replicate l₁.length a ∧ l₂ = replicate l₂.length a := by
  simp only [eq_replicate_iff, length_append, mem_append, true_and, and_congr_right_iff]
  exact fun _ =>
    { mp := fun h => ⟨fun b m => h b (Or.inl m), fun b m => h b (Or.inr m)⟩,
      mpr := fun h b x => Or.casesOn x (fun m => h.left b m) fun m => h.right b m }

@[deprecated append_eq_replicate_iff (since := "2024-09-05")] abbrev append_eq_replicate := @append_eq_replicate_iff

theorem replicate_eq_append_iff {l₁ l₂ : List α} {a : α} :
    replicate n a = l₁ ++ l₂ ↔
      l₁.length + l₂.length = n ∧ l₁ = replicate l₁.length a ∧ l₂ = replicate l₂.length a := by
  rw [eq_comm, append_eq_replicate_iff]

@[simp] theorem map_replicate : (replicate n a).map f = replicate n (f a) := by
  ext1 n
  simp only [getElem?_map, getElem?_replicate]
  split <;> simp

theorem filter_replicate : (replicate n a).filter p = if p a then replicate n a else [] := by
  cases n with
  | zero => simp
  | succ n =>
    simp only [replicate_succ, filter_cons]
    split <;> simp_all

@[simp] theorem filter_replicate_of_pos (h : p a) : (replicate n a).filter p = replicate n a := by
  simp [filter_replicate, h]

@[simp] theorem filter_replicate_of_neg (h : ¬ p a) : (replicate n a).filter p = [] := by
  simp [filter_replicate, h]

theorem filterMap_replicate {f : α → Option β} :
    (replicate n a).filterMap f = match f a with | none => [] | .some b => replicate n b := by
  induction n with
  | zero => split <;> simp
  | succ n ih =>
    simp only [replicate_succ, filterMap_cons]
    split <;> simp_all

-- This is not a useful `simp` lemma because `b` is unknown.
theorem filterMap_replicate_of_some {f : α → Option β} (h : f a = some b) :
    (replicate n a).filterMap f = replicate n b := by
  simp [filterMap_replicate, h]

@[simp] theorem filterMap_replicate_of_isSome {f : α → Option β} (h : (f a).isSome) :
    (replicate n a).filterMap f = replicate n (Option.get _ h) := by
  rw [Option.isSome_iff_exists] at h
  obtain ⟨b, h⟩ := h
  simp [filterMap_replicate, h]

@[simp] theorem filterMap_replicate_of_none {f : α → Option β} (h : f a = none) :
    (replicate n a).filterMap f = [] := by
  simp [filterMap_replicate, h]

@[simp] theorem flatten_replicate_nil : (replicate n ([] : List α)).flatten = [] := by
  induction n <;> simp_all [replicate_succ]

@[simp] theorem flatten_replicate_singleton : (replicate n [a]).flatten = replicate n a := by
  induction n <;> simp_all [replicate_succ]

@[simp] theorem flatten_replicate_replicate : (replicate n (replicate m a)).flatten = replicate (n * m) a := by
  induction n with
  | zero => simp
  | succ n ih =>
    simp only [replicate_succ, flatten_cons, ih, replicate_append_replicate, replicate_inj, or_true,
      and_true, add_one_mul, Nat.add_comm]

theorem flatMap_replicate {β} (f : α → List β) : (replicate n a).flatMap f = (replicate n (f a)).flatten := by
  induction n with
  | zero => simp
  | succ n ih => simp only [replicate_succ, flatMap_cons, ih, flatten_cons]

@[simp] theorem isEmpty_replicate : (replicate n a).isEmpty = decide (n = 0) := by
  cases n <;> simp [replicate_succ]

/-- Every list is either empty, a non-empty `replicate`, or begins with a non-empty `replicate`
followed by a different element. -/
theorem eq_replicate_or_eq_replicate_append_cons {α : Type _} (l : List α) :
    (l = []) ∨ (∃ n a, l = replicate n a ∧ 0 < n) ∨
      (∃ n a b l', l = replicate n a ++ b :: l' ∧ 0 < n ∧ a ≠ b) := by
  induction l with
  | nil => simp
  | cons x l ih =>
    right
    rcases ih with rfl | ⟨n, a, rfl, h⟩ | ⟨n, a, b, l', rfl, h⟩
    · left
      exact ⟨1, x, rfl, by decide⟩
    · by_cases h' : x = a
      · subst h'
        left
        exact ⟨n + 1, x, rfl, by simp⟩
      · right
        refine ⟨1, x, a, replicate (n - 1) a, ?_, by decide, h'⟩
        match n with | n + 1 => simp [replicate_succ]
    · right
      by_cases h' : x = a
      · subst h'
        refine ⟨n + 1, x, b, l', by simp [replicate_succ], by simp, h.2⟩
      · refine ⟨1, x, a, replicate (n - 1) a ++ b :: l', ?_, by decide, h'⟩
        match n with | n + 1 => simp [replicate_succ]

/-- An induction principle for lists based on contiguous runs of identical elements. -/
-- A `Sort _` valued version would require a different design. (And associated `@[simp]` lemmas.)
theorem replicateRecOn {α : Type _} {p : List α → Prop} (l : List α)
    (h0 : p []) (hr : ∀ a n, 0 < n → p (replicate n a))
    (hi : ∀ a b n l, a ≠ b → 0 < n → p (b :: l) → p (replicate n a ++ b :: l)) : p l := by
  rcases eq_replicate_or_eq_replicate_append_cons l with
    rfl | ⟨n, a, rfl, hn⟩ | ⟨n, a, b, l', w, hn, h⟩
  · exact h0
  · exact hr _ _ hn
  · have : (b :: l').length < l.length := by
      simpa [w] using Nat.lt_add_of_pos_left hn
    subst w
    exact hi _ _ _ _ h hn (replicateRecOn (b :: l') h0 hr hi)
termination_by l.length

@[simp] theorem sum_replicate_nat (n : Nat) (a : Nat) : (replicate n a).sum = n * a := by
  induction n <;> simp_all [replicate_succ, Nat.add_mul, Nat.add_comm]

/-! ### reverse -/

@[simp] theorem length_reverse (as : List α) : (as.reverse).length = as.length := by
  induction as with
  | nil => rfl
  | cons a as ih => simp [ih]

theorem mem_reverseAux {x : α} : ∀ {as bs}, x ∈ reverseAux as bs ↔ x ∈ as ∨ x ∈ bs
  | [], _ => ⟨.inr, fun | .inr h => h⟩
  | a :: _, _ => by rw [reverseAux, mem_cons, or_assoc, or_left_comm, mem_reverseAux, mem_cons]

@[simp] theorem mem_reverse {x : α} {as : List α} : x ∈ reverse as ↔ x ∈ as := by
  simp [reverse, mem_reverseAux]

@[simp] theorem reverse_eq_nil_iff {xs : List α} : xs.reverse = [] ↔ xs = [] := by
  match xs with
  | [] => simp
  | x :: xs => simp

theorem reverse_ne_nil_iff {xs : List α} : xs.reverse ≠ [] ↔ xs ≠ [] :=
  not_congr reverse_eq_nil_iff

@[simp] theorem isEmpty_reverse {xs : List α} : xs.reverse.isEmpty = xs.isEmpty := by
  cases xs <;> simp

/-- Variant of `getElem?_reverse` with a hypothesis giving the linear relation between the indices. -/
theorem getElem?_reverse' : ∀ {l : List α} (i j), i + j + 1 = length l →
    l.reverse[i]? = l[j]?
  | [], _, _, _ => rfl
  | a::l, i, 0, h => by simp [Nat.succ.injEq] at h; simp [h, getElem?_append_right, Nat.succ.injEq]
  | a::l, i, j+1, h => by
    have := Nat.succ.inj h; simp at this ⊢
    rw [getElem?_append_left, getElem?_reverse' _ _ this]
    rw [length_reverse, ← this]; apply Nat.lt_add_of_pos_right (Nat.succ_pos _)

@[simp]
theorem getElem?_reverse {l : List α} {i} (h : i < length l) :
    l.reverse[i]? = l[l.length - 1 - i]? :=
  getElem?_reverse' _ _ <| by
    rw [Nat.add_sub_of_le (Nat.le_sub_one_of_lt h),
      Nat.sub_add_cancel (Nat.lt_of_le_of_lt (Nat.zero_le _) h)]

@[simp]
theorem getElem_reverse {l : List α} {i} (h : i < l.reverse.length) :
    l.reverse[i] = l[l.length - 1 - i]'(Nat.sub_one_sub_lt_of_lt (by simpa using h)) := by
  apply Option.some.inj
  rw [← getElem?_eq_getElem, ← getElem?_eq_getElem]
  rw [getElem?_reverse (by simpa using h)]

theorem reverseAux_reverseAux_nil (as bs : List α) : reverseAux (reverseAux as bs) [] = reverseAux bs as := by
  induction as generalizing bs with
  | nil => rfl
  | cons a as ih => simp [reverseAux, ih]

@[simp] theorem reverse_reverse (as : List α) : as.reverse.reverse = as := by
  simp only [reverse]; rw [reverseAux_reverseAux_nil]; rfl

theorem reverse_eq_iff {as bs : List α} : as.reverse = bs ↔ as = bs.reverse := by
  constructor <;> (rintro rfl; simp)

@[simp] theorem reverse_inj {xs ys : List α} : xs.reverse = ys.reverse ↔ xs = ys := by
  simp [reverse_eq_iff]

@[simp] theorem reverse_eq_cons_iff {xs : List α} {a : α} {ys : List α} :
    xs.reverse = a :: ys ↔ xs = ys.reverse ++ [a] := by
  rw [reverse_eq_iff, reverse_cons]

@[deprecated reverse_eq_cons_iff (since := "2024-09-05")] abbrev reverse_eq_cons := @reverse_eq_cons_iff

@[simp] theorem getLast?_reverse (l : List α) : l.reverse.getLast? = l.head? := by
  cases l <;> simp [getLast?_concat]

@[simp] theorem head?_reverse (l : List α) : l.reverse.head? = l.getLast? := by
  rw [← getLast?_reverse, reverse_reverse]

theorem getLast?_eq_head?_reverse {xs : List α} : xs.getLast? = xs.reverse.head? := by
  simp

theorem head?_eq_getLast?_reverse {xs : List α} : xs.head? = xs.reverse.getLast? := by
  simp

theorem mem_of_mem_getLast? {l : List α} {a : α} (h : a ∈ getLast? l) : a ∈ l := by
  rw [getLast?_eq_head?_reverse] at h
  rw [← mem_reverse]
  exact mem_of_mem_head? h

@[simp] theorem map_reverse (f : α → β) (l : List α) : l.reverse.map f = (l.map f).reverse := by
  induction l <;> simp [*]

@[simp] theorem filter_reverse (p : α → Bool) (l : List α) : (l.reverse.filter p) = (l.filter p).reverse := by
  induction l with
  | nil => simp
  | cons a l ih =>
    simp only [reverse_cons, filter_append, filter_cons, ih]
    split <;> simp_all

@[simp] theorem filterMap_reverse (f : α → Option β) (l : List α) : (l.reverse.filterMap f) = (l.filterMap f).reverse := by
  induction l with
  | nil => simp
  | cons a l ih =>
    simp only [reverse_cons, filterMap_append, filterMap_cons, ih]
    split <;> simp_all

@[simp] theorem reverse_append (as bs : List α) : (as ++ bs).reverse = bs.reverse ++ as.reverse := by
  induction as <;> simp_all

@[simp] theorem reverse_eq_append_iff {xs ys zs : List α} :
    xs.reverse = ys ++ zs ↔ xs = zs.reverse ++ ys.reverse := by
  rw [reverse_eq_iff, reverse_append]

@[deprecated reverse_eq_append_iff (since := "2024-09-05")] abbrev reverse_eq_append := @reverse_eq_append_iff

theorem reverse_concat (l : List α) (a : α) : (l ++ [a]).reverse = a :: l.reverse := by
  rw [reverse_append]; rfl

theorem reverse_eq_concat {xs ys : List α} {a : α} :
    xs.reverse = ys ++ [a] ↔ xs = a :: ys.reverse := by
  rw [reverse_eq_iff, reverse_concat]

/-- Reversing a flatten is the same as reversing the order of parts and reversing all parts. -/
theorem reverse_flatten (L : List (List α)) :
    L.flatten.reverse = (L.map reverse).reverse.flatten := by
  induction L <;> simp_all

/-- Flattening a reverse is the same as reversing all parts and reversing the flattened result. -/
theorem flatten_reverse (L : List (List α)) :
    L.reverse.flatten = (L.map reverse).flatten.reverse := by
  induction L <;> simp_all

theorem reverse_flatMap {β} (l : List α) (f : α → List β) : (l.flatMap f).reverse = l.reverse.flatMap (reverse ∘ f) := by
  induction l <;> simp_all

theorem flatMap_reverse {β} (l : List α) (f : α → List β) : (l.reverse.flatMap f) = (l.flatMap (reverse ∘ f)).reverse := by
  induction l <;> simp_all

@[simp] theorem reverseAux_eq (as bs : List α) : reverseAux as bs = reverse as ++ bs :=
  reverseAux_eq_append ..

@[simp] theorem reverse_replicate (n) (a : α) : reverse (replicate n a) = replicate n a :=
  eq_replicate_iff.2
    ⟨by rw [length_reverse, length_replicate],
     fun _ h => eq_of_mem_replicate (mem_reverse.1 h)⟩


/-! ### foldlM and foldrM -/

@[simp] theorem foldlM_append [Monad m] [LawfulMonad m] (f : β → α → m β) (b) (l l' : List α) :
    (l ++ l').foldlM f b = l.foldlM f b >>= l'.foldlM f := by
  induction l generalizing b <;> simp [*]

@[simp] theorem foldrM_cons [Monad m] [LawfulMonad m] (a : α) (l) (f : α → β → m β) (b) :
    (a :: l).foldrM f b = l.foldrM f b >>= f a := by
  simp only [foldrM]
  induction l <;> simp_all

theorem foldl_eq_foldlM (f : β → α → β) (b) (l : List α) :
    l.foldl f b = l.foldlM (m := Id) f b := by
  induction l generalizing b <;> simp [*, foldl]

theorem foldr_eq_foldrM (f : α → β → β) (b) (l : List α) :
    l.foldr f b = l.foldrM (m := Id) f b := by
  induction l <;> simp [*, foldr]

@[simp] theorem id_run_foldlM (f : β → α → Id β) (b) (l : List α) :
    Id.run (l.foldlM f b) = l.foldl f b := (foldl_eq_foldlM f b l).symm

@[simp] theorem id_run_foldrM (f : α → β → Id β) (b) (l : List α) :
    Id.run (l.foldrM f b) = l.foldr f b := (foldr_eq_foldrM f b l).symm

@[simp] theorem foldlM_reverse [Monad m] (l : List α) (f : β → α → m β) (b) :
    l.reverse.foldlM f b = l.foldrM (fun x y => f y x) b := rfl

@[simp] theorem foldrM_reverse [Monad m] (l : List α) (f : α → β → m β) (b) :
    l.reverse.foldrM f b = l.foldlM (fun x y => f y x) b :=
  (foldlM_reverse ..).symm.trans <| by simp

/-! ### foldl and foldr -/

@[simp] theorem foldr_cons_eq_append (l : List α) (f : α → β) (l' : List β) :
<<<<<<< HEAD
    l.foldr (fun x y => f x :: y) l' = l.map f ++ l' := by
=======
    l.foldr (fun x ys => f x :: ys) l' = l.map f ++ l' := by
>>>>>>> 5cbeb225
  induction l <;> simp [*]

/-- Variant of `foldr_cons_eq_append` specalized to `f = id`. -/
@[simp] theorem foldr_cons_eq_append' (l l' : List β) :
    l.foldr cons l' = l ++ l' := by
  induction l <;> simp [*]

@[deprecated foldr_cons_eq_append (since := "2024-08-22")] abbrev foldr_self_append := @foldr_cons_eq_append

@[simp] theorem foldl_flip_cons_eq_append (l : List α) (f : α → β) (l' : List β) :
<<<<<<< HEAD
    l.foldl (fun x y => f y :: x) l' = (l.map f).reverse ++ l' := by
=======
    l.foldl (fun xs y => f y :: xs) l' = (l.map f).reverse ++ l' := by
>>>>>>> 5cbeb225
  induction l generalizing l' <;> simp [*]

@[simp] theorem foldr_append_eq_append (l : List α) (f : α → List β) (l' : List β) :
    l.foldr (f · ++ ·) l' = (l.map f).flatten ++ l' := by
  induction l <;> simp [*]

@[simp] theorem foldl_append_eq_append (l : List α) (f : α → List β) (l' : List β) :
    l.foldl (· ++ f ·) l' = l' ++ (l.map f).flatten := by
  induction l generalizing l'<;> simp [*]

@[simp] theorem foldr_flip_append_eq_append (l : List α) (f : α → List β) (l' : List β) :
<<<<<<< HEAD
    l.foldr (fun x y => y ++ f x) l' = l' ++ (l.map f).reverse.flatten := by
  induction l generalizing l' <;> simp [*]

@[simp] theorem foldl_flip_append_eq_append (l : List α) (f : α → List β) (l' : List β) :
    l.foldl (fun x y => f y ++ x) l' = (l.map f).reverse.flatten ++ l' := by
=======
    l.foldr (fun x ys => ys ++ f x) l' = l' ++ (l.map f).reverse.flatten := by
  induction l generalizing l' <;> simp [*]

@[simp] theorem foldl_flip_append_eq_append (l : List α) (f : α → List β) (l' : List β) :
    l.foldl (fun xs y => f y ++ xs) l' = (l.map f).reverse.flatten ++ l' := by
>>>>>>> 5cbeb225
  induction l generalizing l' <;> simp [*]

theorem foldr_cons_nil (l : List α) : l.foldr cons [] = l := by simp

@[deprecated foldr_cons_nil (since := "2024-09-04")] abbrev foldr_self := @foldr_cons_nil

theorem foldl_map (f : β₁ → β₂) (g : α → β₂ → α) (l : List β₁) (init : α) :
    (l.map f).foldl g init = l.foldl (fun x y => g x (f y)) init := by
  induction l generalizing init <;> simp [*]

theorem foldr_map (f : α₁ → α₂) (g : α₂ → β → β) (l : List α₁) (init : β) :
    (l.map f).foldr g init = l.foldr (fun x y => g (f x) y) init := by
  induction l generalizing init <;> simp [*]

theorem foldl_filterMap (f : α → Option β) (g : γ → β → γ) (l : List α) (init : γ) :
    (l.filterMap f).foldl g init = l.foldl (fun x y => match f y with | some b => g x b | none => x) init := by
  induction l generalizing init with
  | nil => rfl
  | cons a l ih =>
    simp only [filterMap_cons, foldl_cons]
    cases f a <;> simp [ih]

theorem foldr_filterMap (f : α → Option β) (g : β → γ → γ) (l : List α) (init : γ) :
    (l.filterMap f).foldr g init = l.foldr (fun x y => match f x with | some b => g b y | none => y) init := by
  induction l generalizing init with
  | nil => rfl
  | cons a l ih =>
    simp only [filterMap_cons, foldr_cons]
    cases f a <;> simp [ih]

theorem foldl_map_hom (g : α → β) (f : α → α → α) (f' : β → β → β) (a : α) (l : List α)
    (h : ∀ x y, f' (g x) (g y) = g (f x y)) :
    (l.map g).foldl f' (g a) = g (l.foldl f a) := by
  induction l generalizing a
  · simp
  · simp [*, h]

@[deprecated foldl_map_hom (since := "2025-01-20")] abbrev foldl_map' := @foldl_map_hom

theorem foldr_map_hom (g : α → β) (f : α → α → α) (f' : β → β → β) (a : α) (l : List α)
    (h : ∀ x y, f' (g x) (g y) = g (f x y)) :
    (l.map g).foldr f' (g a) = g (l.foldr f a) := by
  induction l generalizing a
  · simp
  · simp [*, h]

@[deprecated foldr_map_hom (since := "2025-01-20")] abbrev foldr_map' := @foldr_map_hom

@[simp] theorem foldrM_append [Monad m] [LawfulMonad m] (f : α → β → m β) (b) (l l' : List α) :
    (l ++ l').foldrM f b = l'.foldrM f b >>= l.foldrM f := by
  induction l <;> simp [*]

@[simp] theorem foldl_append {β : Type _} (f : β → α → β) (b) (l l' : List α) :
    (l ++ l').foldl f b = l'.foldl f (l.foldl f b) := by simp [foldl_eq_foldlM]

@[simp] theorem foldr_append (f : α → β → β) (b) (l l' : List α) :
    (l ++ l').foldr f b = l.foldr f (l'.foldr f b) := by simp [foldr_eq_foldrM]

theorem foldl_flatten (f : β → α → β) (b : β) (L : List (List α)) :
    (flatten L).foldl f b = L.foldl (fun b l => l.foldl f b) b := by
  induction L generalizing b <;> simp_all

theorem foldr_flatten (f : α → β → β) (b : β) (L : List (List α)) :
    (flatten L).foldr f b = L.foldr (fun l b => l.foldr f b) b := by
  induction L <;> simp_all

@[simp] theorem foldl_reverse (l : List α) (f : β → α → β) (b) :
    l.reverse.foldl f b = l.foldr (fun x y => f y x) b := by simp [foldl_eq_foldlM, foldr_eq_foldrM]

@[simp] theorem foldr_reverse (l : List α) (f : α → β → β) (b) :
    l.reverse.foldr f b = l.foldl (fun x y => f y x) b :=
  (foldl_reverse ..).symm.trans <| by simp

theorem foldl_eq_foldr_reverse (l : List α) (f : β → α → β) (b) :
    l.foldl f b = l.reverse.foldr (fun x y => f y x) b := by simp

theorem foldr_eq_foldl_reverse (l : List α) (f : α → β → β) (b) :
    l.foldr f b = l.reverse.foldl (fun x y => f y x) b := by simp

theorem foldl_assoc {op : α → α → α} [ha : Std.Associative op] :
    ∀ {l : List α} {a₁ a₂}, l.foldl op (op a₁ a₂) = op a₁ (l.foldl op a₂)
  | [], a₁, a₂ => rfl
  | a :: l, a₁, a₂ => by
    simp only [foldl_cons, ha.assoc]
    rw [foldl_assoc]

theorem foldr_assoc {op : α → α → α} [ha : Std.Associative op] :
    ∀ {l : List α} {a₁ a₂}, l.foldr op (op a₁ a₂) = op (l.foldr op a₁) a₂
  | [], a₁, a₂ => rfl
  | a :: l, a₁, a₂ => by
    simp only [foldr_cons, ha.assoc]
    rw [foldr_assoc]

theorem foldl_hom (f : α₁ → α₂) (g₁ : α₁ → β → α₁) (g₂ : α₂ → β → α₂) (l : List β) (init : α₁)
    (H : ∀ x y, g₂ (f x) y = f (g₁ x y)) : l.foldl g₂ (f init) = f (l.foldl g₁ init) := by
  induction l generalizing init <;> simp [*, H]

theorem foldr_hom (f : β₁ → β₂) (g₁ : α → β₁ → β₁) (g₂ : α → β₂ → β₂) (l : List α) (init : β₁)
    (H : ∀ x y, g₂ x (f y) = f (g₁ x y)) : l.foldr g₂ (f init) = f (l.foldr g₁ init) := by
  induction l <;> simp [*, H]

/--
Prove a proposition about the result of `List.foldl`,
by proving it for the initial data,
and the implication that the operation applied to any element of the list preserves the property.

The motive can take values in `Sort _`, so this may be used to construct data,
as well as to prove propositions.
-/
def foldlRecOn {motive : β → Sort _} : ∀ (l : List α) (op : β → α → β) (b : β) (_ : motive b)
    (_ : ∀ (b : β) (_ : motive b) (a : α) (_ : a ∈ l), motive (op b a)), motive (List.foldl op b l)
  | [], _, _, hb, _ => hb
  | hd :: tl, op, b, hb, hl =>
    foldlRecOn tl op (op b hd) (hl b hb hd (mem_cons_self hd tl))
      fun y hy x hx => hl y hy x (mem_cons_of_mem hd hx)

@[simp] theorem foldlRecOn_nil {motive : β → Sort _} (hb : motive b)
    (hl : ∀ (b : β) (_ : motive b) (a : α) (_ : a ∈ []), motive (op b a)) :
    foldlRecOn [] op b hb hl = hb := rfl

@[simp] theorem foldlRecOn_cons {motive : β → Sort _} (hb : motive b)
    (hl : ∀ (b : β) (_ : motive b) (a : α) (_ : a ∈ x :: l), motive (op b a)) :
    foldlRecOn (x :: l) op b hb hl =
      foldlRecOn l op (op b x) (hl b hb x (mem_cons_self x l))
        (fun b c a m => hl b c a (mem_cons_of_mem x m)) :=
  rfl

/--
Prove a proposition about the result of `List.foldr`,
by proving it for the initial data,
and the implication that the operation applied to any element of the list preserves the property.

The motive can take values in `Sort _`, so this may be used to construct data,
as well as to prove propositions.
-/
def foldrRecOn {motive : β → Sort _} : ∀ (l : List α) (op : α → β → β) (b : β) (_ : motive b)
    (_ : ∀ (b : β) (_ : motive b) (a : α) (_ : a ∈ l), motive (op a b)), motive (List.foldr op b l)
  | nil, _, _, hb, _ => hb
  | x :: l, op, b, hb, hl =>
    hl (foldr op b l)
      (foldrRecOn l op b hb fun b c a m => hl b c a (mem_cons_of_mem x m)) x (mem_cons_self x l)

@[simp] theorem foldrRecOn_nil {motive : β → Sort _} (hb : motive b)
    (hl : ∀ (b : β) (_ : motive b) (a : α) (_ : a ∈ []), motive (op a b)) :
    foldrRecOn [] op b hb hl = hb := rfl

@[simp] theorem foldrRecOn_cons {motive : β → Sort _} (hb : motive b)
    (hl : ∀ (b : β) (_ : motive b) (a : α) (_ : a ∈ x :: l), motive (op a b)) :
    foldrRecOn (x :: l) op b hb hl =
      hl _ (foldrRecOn l op b hb fun b c a m => hl b c a (mem_cons_of_mem x m))
        x (mem_cons_self x l) :=
  rfl

/--
We can prove that two folds over the same list are related (by some arbitrary relation)
if we know that the initial elements are related and the folding function, for each element of the list,
preserves the relation.
-/
theorem foldl_rel {l : List α} {f g : β → α → β} {a b : β} (r : β → β → Prop)
    (h : r a b) (h' : ∀ (a : α), a ∈ l → ∀ (c c' : β), r c c' → r (f c a) (g c' a)) :
    r (l.foldl (fun acc a => f acc a) a) (l.foldl (fun acc a => g acc a) b) := by
  induction l generalizing a b with
  | nil => simp_all
  | cons a l ih =>
    simp only [foldl_cons]
    apply ih
    · simp_all
    · exact fun a m c c' h => h' _ (by simp_all) _ _ h

/--
We can prove that two folds over the same list are related (by some arbitrary relation)
if we know that the initial elements are related and the folding function, for each element of the list,
preserves the relation.
-/
theorem foldr_rel {l : List α} {f g : α → β → β} {a b : β} (r : β → β → Prop)
    (h : r a b) (h' : ∀ (a : α), a ∈ l → ∀ (c c' : β), r c c' → r (f a c) (g a c')) :
    r (l.foldr (fun a acc => f a acc) a) (l.foldr (fun a acc => g a acc) b) := by
  induction l generalizing a b with
  | nil => simp_all
  | cons a l ih =>
    simp only [foldr_cons]
    apply h'
    · simp
    · exact ih h fun a m c c' h => h' _ (by simp_all) _ _ h

@[simp] theorem foldl_add_const (l : List α) (a b : Nat) :
    l.foldl (fun x _ => x + a) b = b + a * l.length := by
  induction l generalizing b with
  | nil => simp
  | cons y l ih =>
    simp only [foldl_cons, ih, length_cons, Nat.mul_add, Nat.mul_one, Nat.add_assoc,
      Nat.add_comm a]

@[simp] theorem foldr_add_const (l : List α) (a b : Nat) :
    l.foldr (fun _ x => x + a) b = b + a * l.length := by
  induction l generalizing b with
  | nil => simp
  | cons y l ih =>
    simp only [foldr_cons, ih, length_cons, Nat.mul_add, Nat.mul_one, Nat.add_assoc]


/-! #### Further results about `getLast` and `getLast?` -/

@[simp] theorem head_reverse {l : List α} (h : l.reverse ≠ []) :
    l.reverse.head h = getLast l (by simp_all) := by
  induction l with
  | nil => contradiction
  | cons a l ih =>
    simp only [reverse_cons]
    by_cases h' : l = []
    · simp_all
    · simp only [head_eq_iff_head?_eq_some, head?_reverse] at ih
      simp [ih, h, h', getLast_cons, head_eq_iff_head?_eq_some]

theorem getLast_eq_head_reverse {l : List α} (h : l ≠ []) :
    l.getLast h = l.reverse.head (by simp_all) := by
  rw [← head_reverse]

@[deprecated getLast_eq_iff_getLast?_eq_some (since := "2025-02-17")]
abbrev getLast_eq_iff_getLast_eq_some := @getLast_eq_iff_getLast?_eq_some

@[simp] theorem getLast?_eq_none_iff {xs : List α} : xs.getLast? = none ↔ xs = [] := by
  rw [getLast?_eq_head?_reverse, head?_eq_none_iff, reverse_eq_nil_iff]

theorem getLast?_eq_some_iff {xs : List α} {a : α} : xs.getLast? = some a ↔ ∃ ys, xs = ys ++ [a] := by
  rw [getLast?_eq_head?_reverse, head?_eq_some_iff]
  simp only [reverse_eq_cons_iff]
  exact ⟨fun ⟨ys, h⟩ => ⟨ys.reverse, by simpa using h⟩, fun ⟨ys, h⟩ => ⟨ys.reverse, by simpa using h⟩⟩

@[simp] theorem getLast?_isSome : l.getLast?.isSome ↔ l ≠ [] := by
  rw [getLast?_eq_head?_reverse, head?_isSome]
  simp

theorem mem_of_getLast? {xs : List α} {a : α} (h : xs.getLast? = some a) : a ∈ xs := by
  obtain ⟨ys, rfl⟩ := getLast?_eq_some_iff.1 h
  exact mem_concat_self ys a

@[deprecated mem_of_getLast? (since := "2024-10-21")] abbrev mem_of_getLast?_eq_some := @mem_of_getLast?

@[simp] theorem getLast_reverse {l : List α} (h : l.reverse ≠ []) :
    l.reverse.getLast h = l.head (by simp_all) := by
  simp [getLast_eq_head_reverse]

theorem head_eq_getLast_reverse {l : List α} (h : l ≠ []) :
    l.head h = l.reverse.getLast (by simp_all) := by
  rw [← getLast_reverse]

@[simp] theorem getLast_append_of_ne_nil {l : List α} {h₁} (h₂ : l' ≠ []) :
    (l ++ l').getLast h₁ = l'.getLast h₂ := by
  simp only [getLast_eq_head_reverse, reverse_append]
  rw [head_append_of_ne_nil]

theorem getLast_append {l : List α} (h : l ++ l' ≠ []) :
    (l ++ l').getLast h =
      if h' : l'.isEmpty then
        l.getLast (by simp_all [isEmpty_iff])
      else
        l'.getLast (by simp_all [isEmpty_iff]) := by
  split <;> rename_i h'
  · simp only [isEmpty_iff] at h'
    subst h'
    simp
  · simp [isEmpty_iff] at h'
    simp [h']

theorem getLast_append_right {l : List α} (h : l' ≠ []) :
    (l ++ l').getLast (fun h => by simp_all) = l'.getLast h := by
  rw [getLast_append, dif_neg (by simp_all)]

theorem getLast_append_left {l : List α} (w : l ++ l' ≠ []) (h : l' = []) :
    (l ++ l').getLast w = l.getLast (by simp_all) := by
  rw [getLast_append, dif_pos (by simp_all)]

@[simp] theorem getLast?_append {l l' : List α} : (l ++ l').getLast? = l'.getLast?.or l.getLast? := by
  simp [← head?_reverse]

theorem getLast_filter_of_pos {p : α → Bool} {l : List α} (w : l ≠ []) (h : p (getLast l w) = true) :
    getLast (filter p l) (ne_nil_of_mem (mem_filter.2 ⟨getLast_mem w, h⟩)) = getLast l w := by
  simp only [getLast_eq_head_reverse, ← filter_reverse]
  rw [head_filter_of_pos]
  simp_all

theorem getLast_filterMap_of_eq_some {f : α → Option β} {l : List α} {w : l ≠ []} {b : β} (h : f (l.getLast w) = some b) :
    (filterMap f l).getLast (ne_nil_of_mem (mem_filterMap.2 ⟨_, getLast_mem w, h⟩)) = b := by
  simp only [getLast_eq_head_reverse, ← filterMap_reverse]
  rw [head_filterMap_of_eq_some (by simp_all)]
  simp_all

theorem getLast?_flatMap {l : List α} {f : α → List β} :
    (l.flatMap f).getLast? = l.reverse.findSome? fun a => (f a).getLast? := by
  simp only [← head?_reverse, reverse_flatMap]
  rw [head?_flatMap]
  rfl

theorem getLast?_flatten {L : List (List α)} :
    (flatten L).getLast? = L.reverse.findSome? fun l => l.getLast? := by
  simp [← flatMap_id, getLast?_flatMap]

theorem getLast?_replicate (a : α) (n : Nat) : (replicate n a).getLast? = if n = 0 then none else some a := by
  simp only [← head?_reverse, reverse_replicate, head?_replicate]

@[simp] theorem getLast_replicate (w : replicate n a ≠ []) : (replicate n a).getLast w = a := by
  simp [getLast_eq_head_reverse]

/-! ## Additional operations -/

/-! ### leftpad -/

-- We unfold `leftpad` and `rightpad` for verification purposes.
attribute [simp] leftpad rightpad

-- `length_leftpad` and `length_rightpad` are in `Init.Data.List.Nat.Basic`.

theorem leftpad_prefix (n : Nat) (a : α) (l : List α) :
    replicate (n - length l) a <+: leftpad n a l := by
  simp only [IsPrefix, leftpad]
  exact Exists.intro l rfl

theorem leftpad_suffix (n : Nat) (a : α) (l : List α) : l <:+ (leftpad n a l) := by
  simp only [IsSuffix, leftpad]
  exact Exists.intro (replicate (n - length l) a) rfl

/-! ## List membership -/

/-! ### elem / contains -/

theorem elem_cons_self [BEq α] [LawfulBEq α] {a : α} : (a::as).elem a = true := by simp

theorem contains_eq_any_beq [BEq α] (l : List α) (a : α) : l.contains a = l.any (a == ·) := by
  induction l with simp | cons b l => cases b == a <;> simp [*]

theorem contains_iff_exists_mem_beq [BEq α] {l : List α} {a : α} :
    l.contains a ↔ ∃ a' ∈ l, a == a' := by
  induction l <;> simp_all

theorem contains_iff_mem [BEq α] [LawfulBEq α] {l : List α} {a : α} :
    l.contains a ↔ a ∈ l := by
  simp

/-! ## Sublists -/

/-! ### partition

Because we immediately simplify `partition` into two `filter`s for verification purposes,
we do not separately develop much theory about it.
-/

@[simp] theorem partition_eq_filter_filter (p : α → Bool) (l : List α) :
    partition p l = (filter p l, filter (not ∘ p) l) := by simp [partition, aux]
  where
    aux : ∀ l {as bs}, partition.loop p l (as, bs) =
        (as.reverse ++ filter p l, bs.reverse ++ filter (not ∘ p) l)
      | [] => by simp [partition.loop, filter]
      | a :: l => by cases pa : p a <;> simp [partition.loop, pa, aux, filter, append_assoc]

theorem mem_partition : a ∈ l ↔ a ∈ (partition p l).1 ∨ a ∈ (partition p l).2 := by
  by_cases p a <;> simp_all

/-! ### dropLast

`dropLast` is the specification for `Array.pop`, so theorems about `List.dropLast`
are often used for theorems about `Array.pop`.
-/

@[simp] theorem length_dropLast : ∀ (xs : List α), xs.dropLast.length = xs.length - 1
  | [] => rfl
  | x::xs => by simp

@[simp] theorem getElem_dropLast : ∀ (xs : List α) (i : Nat) (h : i < xs.dropLast.length),
    xs.dropLast[i] = xs[i]'(Nat.lt_of_lt_of_le h (length_dropLast .. ▸ Nat.pred_le _))
  | _::_::_, 0, _ => rfl
  | _::_::_, i+1, h => getElem_dropLast _ i (Nat.add_one_lt_add_one_iff.mp h)

theorem getElem?_dropLast (xs : List α) (i : Nat) :
    xs.dropLast[i]? = if i < xs.length - 1 then xs[i]? else none := by
  split
  · rw [getElem?_eq_getElem, getElem?_eq_getElem, getElem_dropLast]
    simpa
  · simp_all

theorem head_dropLast (xs : List α) (h) :
    xs.dropLast.head h = xs.head (by rintro rfl; simp at h) := by
  cases xs with
  | nil => rfl
  | cons x xs =>
    cases xs with
    | nil => simp at h
    | cons y ys => rfl

theorem head?_dropLast (xs : List α) : xs.dropLast.head? = if 1 < xs.length then xs.head? else none := by
  cases xs with
  | nil => rfl
  | cons x xs =>
    cases xs with
    | nil => rfl
    | cons y ys => simp [Nat.succ_lt_succ_iff]

theorem getLast_dropLast {xs : List α} (h) :
   xs.dropLast.getLast h =
     xs[xs.length - 2]'(match xs, h with | (_ :: _ :: _), _ => Nat.lt_trans (Nat.lt_add_one _) (Nat.lt_add_one _)) := by
  rw [getLast_eq_getElem, getElem_dropLast]
  congr 1
  simp; rfl

theorem getLast?_dropLast {xs : List α} :
    xs.dropLast.getLast? = if xs.length ≤ 1 then none else xs[xs.length - 2]? := by
  split <;> rename_i h
  · match xs, h with
    | [], _
    | [_], _ => simp
  · rw [getLast?_eq_getElem?, getElem?_dropLast, if_pos]
    · congr 1
      simp [← Nat.sub_add_eq]
    · simp only [Nat.not_le] at h
      match xs, h with
      | (_ :: _ :: _), _ => simp

theorem dropLast_cons_of_ne_nil {α : Type u} {x : α}
    {l : List α} (h : l ≠ []) : (x :: l).dropLast = x :: l.dropLast := by
  simp [dropLast, h]

theorem dropLast_concat_getLast : ∀ {l : List α} (h : l ≠ []), dropLast l ++ [getLast l h] = l
  | [], h => absurd rfl h
  | [_], _ => rfl
  | _ :: b :: l, _ => by
    rw [dropLast_cons₂, cons_append, getLast_cons (cons_ne_nil _ _)]
    congr
    exact dropLast_concat_getLast (cons_ne_nil b l)

@[simp] theorem map_dropLast (f : α → β) (l : List α) : l.dropLast.map f = (l.map f).dropLast := by
  induction l with
  | nil => rfl
  | cons x xs ih => cases xs <;> simp [ih]

@[simp] theorem dropLast_append_of_ne_nil {α : Type u} {l : List α} :
    ∀ (l' : List α) (_ : l ≠ []), (l' ++ l).dropLast = l' ++ l.dropLast
  | [], _ => by simp only [nil_append]
  | a :: l', h => by
    rw [cons_append, dropLast, dropLast_append_of_ne_nil l' h, cons_append]
    simp [h]

theorem dropLast_append {l₁ l₂ : List α} :
    (l₁ ++ l₂).dropLast = if l₂.isEmpty then l₁.dropLast else l₁ ++ l₂.dropLast := by
  split <;> simp_all

theorem dropLast_append_cons : dropLast (l₁ ++ b :: l₂) = l₁ ++ dropLast (b :: l₂) := by
  simp

@[simp] theorem dropLast_concat : dropLast (l₁ ++ [b]) = l₁ := by simp

@[simp] theorem dropLast_replicate (n) (a : α) : dropLast (replicate n a) = replicate (n - 1) a := by
  match n with
  | 0 => simp
  | 1 => simp [replicate_succ]
  | n+2 =>
    rw [replicate_succ, dropLast_cons_of_ne_nil, dropLast_replicate]
    · simp [replicate_succ]
    · simp

@[simp] theorem dropLast_cons_self_replicate (n) (a : α) :
    dropLast (a :: replicate n a) = replicate n a := by
  rw [← replicate_succ, dropLast_replicate, Nat.add_sub_cancel]

@[simp] theorem tail_reverse (l : List α) : l.reverse.tail = l.dropLast.reverse := by
  apply ext_getElem
  · simp
  · intro i h₁ h₂
    simp [Nat.add_comm i, Nat.sub_add_eq]

/-!
### splitAt

We don't provide any API for `splitAt`, beyond the `@[simp]` lemma
`splitAt n l = (l.take n, l.drop n)`,
which is proved in `Init.Data.List.TakeDrop`.
-/

theorem splitAt_go (i : Nat) (l acc : List α) :
    splitAt.go l xs i acc =
      if i < xs.length then (acc.reverse ++ xs.take i, xs.drop i) else (l, []) := by
  induction xs generalizing i acc with
  | nil => simp [splitAt.go]
  | cons x xs ih =>
    cases i with
    | zero => simp [splitAt.go]
    | succ i =>
      rw [splitAt.go, take_succ_cons, drop_succ_cons, ih i (x :: acc),
        reverse_cons, append_assoc, singleton_append, length_cons]
      simp only [Nat.succ_lt_succ_iff]

/-! ## Manipulating elements -/

/-! ### replace -/
section replace
variable [BEq α]

@[simp] theorem replace_cons_self [LawfulBEq α] {a : α} : (a::as).replace a b = b::as := by
  simp [replace_cons]

@[simp] theorem replace_of_not_mem {l : List α} (h : !l.elem a) : l.replace a b = l := by
  induction l <;> simp_all [replace_cons]

@[simp] theorem length_replace {l : List α} : (l.replace a b).length = l.length := by
  induction l with
  | nil => simp
  | cons x l ih =>
    simp only [replace_cons]
    split <;> simp_all

theorem getElem?_replace [LawfulBEq α] {l : List α} {i : Nat} :
    (l.replace a b)[i]? = if l[i]? == some a then if a ∈ l.take i then some a else some b else l[i]? := by
  induction l generalizing i with
  | nil => cases i <;> simp
  | cons x xs ih =>
    cases i <;>
    · simp only [replace_cons]
      split <;> split <;> simp_all

theorem getElem?_replace_of_ne [LawfulBEq α] {l : List α} {i : Nat} (h : l[i]? ≠ some a) :
    (l.replace a b)[i]? = l[i]? := by
  simp_all [getElem?_replace]

theorem getElem_replace [LawfulBEq α] {l : List α} {i : Nat} (h : i < l.length) :
    (l.replace a b)[i]'(by simpa) = if l[i] == a then if a ∈ l.take i then a else b else l[i] := by
  apply Option.some.inj
  rw [← getElem?_eq_getElem, getElem?_replace]
  split <;> split <;> simp_all

theorem getElem_replace_of_ne [LawfulBEq α] {l : List α} {i : Nat} {h : i < l.length} (h' : l[i] ≠ a) :
    (l.replace a b)[i]'(by simpa) = l[i]'(h) := by
  rw [getElem_replace h]
  simp [h']

theorem head?_replace (l : List α) (a b : α) :
    (l.replace a b).head? = match l.head? with
      | none => none
      | some x => some (if a == x then b else x) := by
  cases l with
  | nil => rfl
  | cons x xs =>
    simp [replace_cons]
    split <;> simp_all

theorem head_replace (l : List α) (a b : α) (w) :
    (l.replace a b).head w =
      if a == l.head (by rintro rfl; simp_all) then
        b
      else
        l.head  (by rintro rfl; simp_all) := by
  apply Option.some.inj
  rw [← head?_eq_head, head?_replace, head?_eq_head]

theorem replace_append [LawfulBEq α] {l₁ l₂ : List α} :
    (l₁ ++ l₂).replace a b = if a ∈ l₁ then l₁.replace a b ++ l₂ else l₁ ++ l₂.replace a b := by
  induction l₁ with
  | nil => simp
  | cons x xs ih =>
    simp only [cons_append, replace_cons]
    split <;> split <;> simp_all

theorem replace_append_left [LawfulBEq α] {l₁ l₂ : List α} (h : a ∈ l₁) :
    (l₁ ++ l₂).replace a b = l₁.replace a b ++ l₂ := by
  simp [replace_append, h]

theorem replace_append_right [LawfulBEq α] {l₁ l₂ : List α} (h : ¬ a ∈ l₁) :
    (l₁ ++ l₂).replace a b = l₁ ++ l₂.replace a b := by
  simp [replace_append, h]

theorem replace_take {l : List α} {i : Nat} :
    (l.take i).replace a b = (l.replace a b).take i := by
  induction l generalizing i with
  | nil => simp
  | cons x xs ih =>
    cases i with
    | zero => simp [ih]
    | succ i =>
      simp only [replace_cons, take_succ_cons]
      split <;> simp_all

@[simp] theorem replace_replicate_self [LawfulBEq α] {a : α} (h : 0 < n) :
    (replicate n a).replace a b = b :: replicate (n - 1) a := by
  cases n <;> simp_all [replicate_succ, replace_cons]

@[simp] theorem replace_replicate_ne {a b c : α} (h : !b == a) :
    (replicate n a).replace b c = replicate n a := by
  rw [replace_of_not_mem]
  simp_all

end replace

/-! ### insert -/

section insert
variable [BEq α]

@[simp] theorem insert_nil (a : α) : [].insert a = [a] := rfl

variable [LawfulBEq α]

@[simp] theorem insert_of_mem {l : List α} (h : a ∈ l) : l.insert a = l := by
  simp [List.insert, h]

@[simp] theorem insert_of_not_mem {l : List α} (h : a ∉ l) : l.insert a = a :: l := by
  simp [List.insert, h]

@[simp] theorem mem_insert_iff {l : List α} : a ∈ l.insert b ↔ a = b ∨ a ∈ l := by
  if h : b ∈ l then
    rw [insert_of_mem h]
    constructor; {apply Or.inr}
    intro
    | Or.inl h' => rw [h']; exact h
    | Or.inr h' => exact h'
  else rw [insert_of_not_mem h, mem_cons]

@[simp] theorem mem_insert_self (a : α) (l : List α) : a ∈ l.insert a :=
  mem_insert_iff.2 (Or.inl rfl)

theorem mem_insert_of_mem {l : List α} (h : a ∈ l) : a ∈ l.insert b :=
  mem_insert_iff.2 (Or.inr h)

theorem eq_or_mem_of_mem_insert {l : List α} (h : a ∈ l.insert b) : a = b ∨ a ∈ l :=
  mem_insert_iff.1 h

@[simp] theorem length_insert_of_mem {l : List α} (h : a ∈ l) :
    length (l.insert a) = length l := by rw [insert_of_mem h]

@[simp] theorem length_insert_of_not_mem {l : List α} (h : a ∉ l) :
    length (l.insert a) = length l + 1 := by rw [insert_of_not_mem h]; rfl

theorem length_le_length_insert {l : List α} {a : α} : l.length ≤ (l.insert a).length := by
  by_cases h : a ∈ l
  · rw [length_insert_of_mem h]
    exact Nat.le_refl _
  · rw [length_insert_of_not_mem h]
    exact Nat.le_succ _

theorem length_insert_pos {l : List α} {a : α} : 0 < (l.insert a).length := by
  by_cases h : a ∈ l
  · rw [length_insert_of_mem h]
    exact length_pos_of_mem h
  · rw [length_insert_of_not_mem h]
    exact Nat.zero_lt_succ _

theorem insert_eq {l : List α} {a : α} : l.insert a = if a ∈ l then l else a :: l := by
  simp [List.insert]

theorem getElem?_insert_zero (l : List α) (a : α) :
    (l.insert a)[0]? = if a ∈ l then l[0]? else some a := by
  simp only [insert_eq]
  split <;> simp

theorem getElem?_insert_succ (l : List α) (a : α) (i : Nat) :
    (l.insert a)[i+1]? = if a ∈ l then l[i+1]? else l[i]? := by
  simp only [insert_eq]
  split <;> simp

theorem getElem?_insert (l : List α) (a : α) (i : Nat) :
    (l.insert a)[i]? = if a ∈ l then l[i]? else if i = 0 then some a else l[i-1]? := by
  cases i
  · simp [getElem?_insert_zero]
  · simp [getElem?_insert_succ]

theorem getElem_insert (l : List α) (a : α) (i : Nat) (h : i < l.length) :
    (l.insert a)[i]'(Nat.lt_of_lt_of_le h length_le_length_insert) =
      if a ∈ l then l[i] else if i = 0 then a else l[i-1]'(Nat.lt_of_le_of_lt (Nat.pred_le _) h) := by
  apply Option.some.inj
  rw [← getElem?_eq_getElem, getElem?_insert]
  split
  · simp [getElem?_eq_getElem, h]
  · split
    · rfl
    · have h' : i - 1 < l.length := Nat.lt_of_le_of_lt (Nat.pred_le _) h
      simp [getElem?_eq_getElem, h']

theorem head?_insert (l : List α) (a : α) :
    (l.insert a).head? = some (if h : a ∈ l then l.head (ne_nil_of_mem h) else a) := by
  simp only [insert_eq]
  split <;> rename_i h
  · simp [head?_eq_head (ne_nil_of_mem h)]
  · rfl

theorem head_insert (l : List α) (a : α) (w) :
    (l.insert a).head w = if h : a ∈ l then l.head (ne_nil_of_mem h) else a := by
  apply Option.some.inj
  rw [← head?_eq_head, head?_insert]

theorem insert_append {l₁ l₂ : List α} {a : α} :
    (l₁ ++ l₂).insert a = if a ∈ l₂ then l₁ ++ l₂ else l₁.insert a ++ l₂ := by
  simp only [insert_eq, mem_append]
  (repeat split) <;> simp_all

theorem insert_append_of_mem_left {l₁ l₂ : List α} (h : a ∈ l₂) :
    (l₁ ++ l₂).insert a = l₁ ++ l₂ := by
  simp [insert_append, h]

theorem insert_append_of_not_mem_left {l₁ l₂ : List α} (h : ¬ a ∈ l₂) :
    (l₁ ++ l₂).insert a = l₁.insert a ++ l₂ := by
  simp [insert_append, h]

@[simp] theorem insert_replicate_self {a : α} (h : 0 < n) : (replicate n a).insert a = replicate n a := by
  cases n <;> simp_all

@[simp] theorem insert_replicate_ne {a b : α} (h : !b == a) :
    (replicate n a).insert b = b :: replicate n a := by
  rw [insert_of_not_mem]
  simp_all

end insert

/-! ## Logic -/

/-! ### any / all -/

theorem not_any_eq_all_not (l : List α) (p : α → Bool) : (!l.any p) = l.all fun a => !p a := by
  induction l with simp | cons _ _ ih => rw [ih]

theorem not_all_eq_any_not (l : List α) (p : α → Bool) : (!l.all p) = l.any fun a => !p a := by
  induction l with simp | cons _ _ ih => rw [ih]

theorem and_any_distrib_left (l : List α) (p : α → Bool) (q : Bool) :
    (q && l.any p) = l.any fun a => q && p a := by
  induction l with simp | cons _ _ ih => rw [Bool.and_or_distrib_left, ih]

theorem and_any_distrib_right (l : List α) (p : α → Bool) (q : Bool) :
    (l.any p && q) = l.any fun a => p a && q := by
  induction l with simp | cons _ _ ih => rw [Bool.and_or_distrib_right, ih]

theorem or_all_distrib_left (l : List α) (p : α → Bool) (q : Bool) :
    (q || l.all p) = l.all fun a => q || p a := by
  induction l with simp | cons _ _ ih => rw [Bool.or_and_distrib_left, ih]

theorem or_all_distrib_right (l : List α) (p : α → Bool) (q : Bool) :
    (l.all p || q) = l.all fun a => p a || q := by
  induction l with simp | cons _ _ ih => rw [Bool.or_and_distrib_right, ih]

theorem any_eq_not_all_not (l : List α) (p : α → Bool) : l.any p = !l.all (!p .) := by
  simp only [not_all_eq_any_not, Bool.not_not]

theorem all_eq_not_any_not (l : List α) (p : α → Bool) : l.all p = !l.any (!p .) := by
  simp only [not_any_eq_all_not, Bool.not_not]

@[simp] theorem any_map {l : List α} {p : β → Bool} : (l.map f).any p = l.any (p ∘ f) := by
  induction l with simp | cons _ _ ih => rw [ih]

@[simp] theorem all_map {l : List α} {p : β → Bool} : (l.map f).all p = l.all (p ∘ f) := by
  induction l with simp | cons _ _ ih => rw [ih]

@[simp] theorem any_filter {l : List α} {p q : α → Bool} :
    (filter p l).any q = l.any fun a => p a && q a := by
  induction l with
  | nil => rfl
  | cons h t ih =>
    simp only [filter_cons]
    split <;> simp_all

@[simp] theorem all_filter {l : List α} {p q : α → Bool} :
    (filter p l).all q = l.all fun a => p a → q a := by
  induction l with
  | nil => rfl
  | cons h t ih =>
    simp only [filter_cons]
    split <;> simp_all

@[simp] theorem any_filterMap {l : List α} {f : α → Option β} {p : β → Bool} :
    (filterMap f l).any p = l.any fun a => match f a with | some b => p b | none => false := by
  induction l with
  | nil => rfl
  | cons h t ih =>
    simp only [filterMap_cons]
    split <;> simp_all

@[simp] theorem all_filterMap {l : List α} {f : α → Option β} {p : β → Bool} :
    (filterMap f l).all p = l.all fun a => match f a with | some b => p b | none => true := by
  induction l with
  | nil => rfl
  | cons h t ih =>
    simp only [filterMap_cons]
    split <;> simp_all

@[simp] theorem any_append {xs ys : List α} : (xs ++ ys).any f = (xs.any f || ys.any f) := by
  induction xs with
  | nil => rfl
  | cons h t ih => simp_all [Bool.or_assoc]

@[simp] theorem all_append {xs ys : List α} : (xs ++ ys).all f = (xs.all f && ys.all f) := by
  induction xs with
  | nil => rfl
  | cons h t ih => simp_all [Bool.and_assoc]

@[simp] theorem any_flatten {l : List (List α)} : l.flatten.any f = l.any (any · f) := by
  induction l <;> simp_all

@[deprecated any_flatten (since := "2024-10-14")] abbrev any_join := @any_flatten

@[simp] theorem all_flatten {l : List (List α)} : l.flatten.all f = l.all (all · f) := by
  induction l <;> simp_all

@[deprecated all_flatten (since := "2024-10-14")] abbrev all_join := @all_flatten

@[simp] theorem any_flatMap {l : List α} {f : α → List β} :
    (l.flatMap f).any p = l.any fun a => (f a).any p := by
  induction l <;> simp_all

@[simp] theorem all_flatMap {l : List α} {f : α → List β} :
    (l.flatMap f).all p = l.all fun a => (f a).all p := by
  induction l <;> simp_all

@[simp] theorem any_reverse {l : List α} : l.reverse.any f = l.any f := by
  induction l <;> simp_all [Bool.or_comm]

@[simp] theorem all_reverse {l : List α} : l.reverse.all f = l.all f := by
  induction l <;> simp_all [Bool.and_comm]

@[simp] theorem any_replicate {n : Nat} {a : α} :
    (replicate n a).any f = if n = 0 then false else f a := by
  cases n <;> simp [replicate_succ]

@[simp] theorem all_replicate {n : Nat} {a : α} :
    (replicate n a).all f = if n = 0 then true else f a := by
  cases n <;> simp +contextual [replicate_succ]

@[simp] theorem any_insert [BEq α] [LawfulBEq α] {l : List α} {a : α} :
    (l.insert a).any f = (f a || l.any f) := by
  simp [any_eq]

@[simp] theorem all_insert [BEq α] [LawfulBEq α] {l : List α} {a : α} :
    (l.insert a).all f = (f a && l.all f) := by
  simp [all_eq]

/-! ### Legacy lemmas about `get`, `get?`, and `get!`.

Hopefully these should not be needed, in favour of lemmas about `xs[i]`, `xs[i]?`, and `xs[i]!`,
to which these simplify.

We may consider deprecating or downstreaming these lemmas.
-/

theorem get_cons_zero : get (a::l) (0 : Fin (l.length + 1)) = a := rfl

theorem get_cons_succ {as : List α} {h : i + 1 < (a :: as).length} :
  (a :: as).get ⟨i+1, h⟩ = as.get ⟨i, Nat.lt_of_succ_lt_succ h⟩ := rfl

theorem get_cons_succ' {as : List α} {i : Fin as.length} :
  (a :: as).get i.succ = as.get i := rfl

theorem get_mk_zero : ∀ {l : List α} (h : 0 < l.length), l.get ⟨0, h⟩ = l.head (length_pos_iff.mp h)
  | _::_, _ => rfl

set_option linter.deprecated false in
@[deprecated "Use `a[0]?` instead." (since := "2025-02-12")]
theorem get?_zero (l : List α) : l.get? 0 = l.head? := by cases l <;> rfl

/--
If one has `l.get i` in an expression (with `i : Fin l.length`) and `h : l = l'`,
`rw [h]` will give a "motive is not type correct" error, as it cannot rewrite the
`i : Fin l.length` to `Fin l'.length` directly. The theorem `get_of_eq` can be used to make
such a rewrite, with `rw [get_of_eq h]`.
-/
theorem get_of_eq {l l' : List α} (h : l = l') (i : Fin l.length) :
    get l i = get l' ⟨i, h ▸ i.2⟩ := by cases h; rfl

set_option linter.deprecated false in
@[deprecated "Use `a[i]?` instead." (since := "2025-02-12")]
theorem get!_of_get? [Inhabited α] : ∀ {l : List α} {n}, get? l n = some a → get! l n = a
  | _a::_, 0, rfl => rfl
  | _::l, _+1, e => get!_of_get? (l := l) e

set_option linter.deprecated false in
@[deprecated "Use `a[i]!` instead." (since := "2025-02-12")]
theorem get!_len_le [Inhabited α] : ∀ {l : List α} {n}, length l ≤ n → l.get! n = (default : α)
  | [], _, _ => rfl
  | _ :: l, _+1, h => get!_len_le (l := l) <| Nat.le_of_succ_le_succ h

theorem getElem!_nil [Inhabited α] {n : Nat} : ([] : List α)[n]! = default := rfl

theorem getElem!_cons_zero [Inhabited α] {l : List α} : (a::l)[0]! = a := by
  rw [getElem!_pos] <;> simp

theorem getElem!_cons_succ [Inhabited α] {l : List α} : (a::l)[i+1]! = l[i]! := by
  by_cases h : i < l.length
  · rw [getElem!_pos, getElem!_pos] <;> simp_all [Nat.succ_lt_succ_iff]
  · rw [getElem!_neg, getElem!_neg] <;> simp_all [Nat.succ_lt_succ_iff]

theorem getElem!_of_getElem? [Inhabited α] : ∀ {l : List α} {i : Nat}, l[i]? = some a → l[i]! = a
  | _a::_, 0, _ => by
    rw [getElem!_pos] <;> simp_all
  | _::l, _+1, e => by
    simp at e
    simp_all [getElem!_of_getElem? (l := l) e]

theorem ext_get {l₁ l₂ : List α} (hl : length l₁ = length l₂)
    (h : ∀ n h₁ h₂, get l₁ ⟨n, h₁⟩ = get l₂ ⟨n, h₂⟩) : l₁ = l₂ :=
  ext_getElem hl (by simp_all)

theorem get_of_mem {a} {l : List α} (h : a ∈ l) : ∃ n, get l n = a := by
  obtain ⟨n, h, e⟩ := getElem_of_mem h
  exact ⟨⟨n, h⟩, e⟩

set_option linter.deprecated false in
@[deprecated getElem?_of_mem (since := "2025-02-12")]
theorem get?_of_mem {a} {l : List α} (h : a ∈ l) : ∃ n, l.get? n = some a :=
  let ⟨⟨n, _⟩, e⟩ := get_of_mem h; ⟨n, e ▸ get?_eq_get _⟩

theorem get_mem : ∀ (l : List α) n, get l n ∈ l
  | _ :: _, ⟨0, _⟩ => .head ..
  | _ :: l, ⟨_+1, _⟩ => .tail _ (get_mem l ..)

set_option linter.deprecated false in
@[deprecated mem_of_getElem? (since := "2025-02-12")]
theorem mem_of_get? {l : List α} {n a} (e : l.get? n = some a) : a ∈ l :=
  let ⟨_, e⟩ := get?_eq_some_iff.1 e; e ▸ get_mem ..

theorem mem_iff_get {a} {l : List α} : a ∈ l ↔ ∃ n, get l n = a :=
  ⟨get_of_mem, fun ⟨_, e⟩ => e ▸ get_mem ..⟩

set_option linter.deprecated false in
@[deprecated mem_iff_getElem? (since := "2025-02-12")]
theorem mem_iff_get? {a} {l : List α} : a ∈ l ↔ ∃ n, l.get? n = some a := by
  simp [getElem?_eq_some_iff, Fin.exists_iff, mem_iff_get]

/-! ### Deprecations -/

@[deprecated "Deprecated without replacement." (since := "2024-07-09")]
theorem get_cons_cons_one : (a₁ :: a₂ :: as).get (1 : Fin (as.length + 2)) = a₂ := rfl

@[deprecated filter_flatten (since := "2024-08-26")]
theorem join_map_filter (p : α → Bool) (l : List (List α)) :
    (l.map (filter p)).flatten = (l.flatten).filter p := by
  rw [filter_flatten]

@[deprecated getElem_eq_getElem?_get (since := "2024-09-04")] abbrev getElem_eq_getElem? :=
  @getElem_eq_getElem?_get
@[deprecated flatten_eq_nil_iff (since := "2024-09-05")] abbrev join_eq_nil := @flatten_eq_nil_iff
@[deprecated flatten_ne_nil_iff (since := "2024-09-05")] abbrev join_ne_nil := @flatten_ne_nil_iff
@[deprecated flatten_eq_cons_iff (since := "2024-09-05")] abbrev join_eq_cons_iff := @flatten_eq_cons_iff
@[deprecated flatten_eq_cons_iff (since := "2024-09-05")] abbrev join_eq_cons := @flatten_eq_cons_iff
@[deprecated flatten_eq_append_iff (since := "2024-09-05")] abbrev join_eq_append := @flatten_eq_append_iff
@[deprecated mem_of_getElem? (since := "2024-09-06")] abbrev getElem?_mem := @mem_of_getElem?
@[deprecated getElem_set_self (since := "2024-09-04")] abbrev getElem_set_eq := @getElem_set_self
@[deprecated getElem?_set_self (since := "2024-09-04")] abbrev getElem?_set_eq := @getElem?_set_self
@[deprecated set_eq_nil_iff (since := "2024-09-05")] abbrev set_eq_nil := @set_eq_nil_iff

@[deprecated flatten_nil (since := "2024-10-14")] abbrev join_nil := @flatten_nil
@[deprecated flatten_cons (since := "2024-10-14")] abbrev join_cons := @flatten_cons
@[deprecated length_flatten (since := "2024-10-14")] abbrev length_join := @length_flatten
@[deprecated flatten_singleton (since := "2024-10-14")] abbrev join_singleton := @flatten_singleton
@[deprecated mem_flatten (since := "2024-10-14")] abbrev mem_join := @mem_flatten
@[deprecated flatten_eq_nil_iff (since := "2024-10-14")] abbrev join_eq_nil_iff := @flatten_eq_nil_iff
@[deprecated flatten_ne_nil_iff (since := "2024-10-14")] abbrev join_ne_nil_iff := @flatten_ne_nil_iff
@[deprecated exists_of_mem_flatten (since := "2024-10-14")] abbrev exists_of_mem_join := @exists_of_mem_flatten
@[deprecated mem_flatten_of_mem (since := "2024-10-14")] abbrev mem_join_of_mem := @mem_flatten_of_mem
@[deprecated forall_mem_flatten (since := "2024-10-14")] abbrev forall_mem_join := @forall_mem_flatten
@[deprecated flatten_eq_flatMap (since := "2024-10-14")] abbrev join_eq_bind := @flatten_eq_flatMap
@[deprecated head?_flatten (since := "2024-10-14")] abbrev head?_join := @head?_flatten
@[deprecated foldl_flatten (since := "2024-10-14")] abbrev foldl_join := @foldl_flatten
@[deprecated foldr_flatten (since := "2024-10-14")] abbrev foldr_join := @foldr_flatten
@[deprecated map_flatten (since := "2024-10-14")] abbrev map_join := @map_flatten
@[deprecated filterMap_flatten (since := "2024-10-14")] abbrev filterMap_join := @filterMap_flatten
@[deprecated filter_flatten (since := "2024-10-14")] abbrev filter_join := @filter_flatten
@[deprecated flatten_filter_not_isEmpty (since := "2024-10-14")] abbrev join_filter_not_isEmpty := @flatten_filter_not_isEmpty
@[deprecated flatten_filter_ne_nil (since := "2024-10-14")] abbrev join_filter_ne_nil := @flatten_filter_ne_nil
@[deprecated flatten_append (since := "2024-10-14")] abbrev join_append := @flatten_append
@[deprecated flatten_concat (since := "2024-10-14")] abbrev join_concat := @flatten_concat
@[deprecated flatten_flatten (since := "2024-10-14")] abbrev join_join := @flatten_flatten
@[deprecated flatten_eq_append_iff (since := "2024-10-14")] abbrev join_eq_append_iff := @flatten_eq_append_iff
@[deprecated eq_iff_flatten_eq (since := "2024-10-14")] abbrev eq_iff_join_eq := @eq_iff_flatten_eq
@[deprecated flatten_replicate_nil (since := "2024-10-14")] abbrev join_replicate_nil := @flatten_replicate_nil
@[deprecated flatten_replicate_singleton (since := "2024-10-14")] abbrev join_replicate_singleton := @flatten_replicate_singleton
@[deprecated flatten_replicate_replicate (since := "2024-10-14")] abbrev join_replicate_replicate := @flatten_replicate_replicate
@[deprecated reverse_flatten (since := "2024-10-14")] abbrev reverse_join := @reverse_flatten
@[deprecated flatten_reverse (since := "2024-10-14")] abbrev join_reverse := @flatten_reverse
@[deprecated getLast?_flatten (since := "2024-10-14")] abbrev getLast?_join := @getLast?_flatten
@[deprecated flatten_eq_flatMap (since := "2024-10-16")] abbrev flatten_eq_bind := @flatten_eq_flatMap
@[deprecated flatMap_def (since := "2024-10-16")] abbrev bind_def := @flatMap_def
@[deprecated flatMap_id (since := "2024-10-16")] abbrev bind_id := @flatMap_id
@[deprecated mem_flatMap (since := "2024-10-16")] abbrev mem_bind := @mem_flatMap
@[deprecated exists_of_mem_flatMap (since := "2024-10-16")] abbrev exists_of_mem_bind := @exists_of_mem_flatMap
@[deprecated mem_flatMap_of_mem (since := "2024-10-16")] abbrev mem_bind_of_mem := @mem_flatMap_of_mem
@[deprecated flatMap_eq_nil_iff (since := "2024-10-16")] abbrev bind_eq_nil_iff := @flatMap_eq_nil_iff
@[deprecated forall_mem_flatMap (since := "2024-10-16")] abbrev forall_mem_bind := @forall_mem_flatMap
@[deprecated flatMap_singleton (since := "2024-10-16")] abbrev bind_singleton := @flatMap_singleton
@[deprecated flatMap_singleton' (since := "2024-10-16")] abbrev bind_singleton' := @flatMap_singleton'
@[deprecated head?_flatMap (since := "2024-10-16")] abbrev head_bind := @head?_flatMap
@[deprecated flatMap_append (since := "2024-10-16")] abbrev bind_append := @flatMap_append
@[deprecated flatMap_assoc (since := "2024-10-16")] abbrev bind_assoc := @flatMap_assoc
@[deprecated map_flatMap (since := "2024-10-16")] abbrev map_bind := @map_flatMap
@[deprecated flatMap_map (since := "2024-10-16")] abbrev bind_map := @flatMap_map
@[deprecated map_eq_flatMap (since := "2024-10-16")] abbrev map_eq_bind := @map_eq_flatMap
@[deprecated filterMap_flatMap (since := "2024-10-16")] abbrev filterMap_bind := @filterMap_flatMap
@[deprecated filter_flatMap (since := "2024-10-16")] abbrev filter_bind := @filter_flatMap
@[deprecated flatMap_eq_foldl (since := "2024-10-16")] abbrev bind_eq_foldl := @flatMap_eq_foldl
@[deprecated flatMap_replicate (since := "2024-10-16")] abbrev bind_replicate := @flatMap_replicate
@[deprecated reverse_flatMap (since := "2024-10-16")] abbrev reverse_bind := @reverse_flatMap
@[deprecated flatMap_reverse (since := "2024-10-16")] abbrev bind_reverse := @flatMap_reverse
@[deprecated getLast?_flatMap (since := "2024-10-16")] abbrev getLast?_bind := @getLast?_flatMap
@[deprecated any_flatMap (since := "2024-10-16")] abbrev any_bind := @any_flatMap
@[deprecated all_flatMap (since := "2024-10-16")] abbrev all_bind := @all_flatMap

@[deprecated get?_eq_none (since := "2024-11-29")] abbrev get?_len_le := @getElem?_eq_none
@[deprecated getElem?_eq_some_iff (since := "2024-11-29")]
abbrev getElem?_eq_some := @getElem?_eq_some_iff
@[deprecated get?_eq_some_iff (since := "2024-11-29")]
abbrev get?_eq_some := @getElem?_eq_some_iff
@[deprecated LawfulGetElem.getElem?_def (since := "2024-11-29")]
theorem getElem?_eq (l : List α) (i : Nat) :
    l[i]? = if h : i < l.length then some l[i] else none :=
  getElem?_def _ _
@[deprecated getElem?_eq_none (since := "2024-11-29")] abbrev getElem?_len_le := @getElem?_eq_none

@[deprecated _root_.isSome_getElem? (since := "2024-12-09")]
theorem isSome_getElem? {l : List α} {i : Nat} : l[i]?.isSome ↔ i < l.length := by
  simp

@[deprecated _root_.isNone_getElem? (since := "2024-12-09")]
theorem isNone_getElem? {l : List α} {i : Nat} : l[i]?.isNone ↔ l.length ≤ i := by
  simp

end List<|MERGE_RESOLUTION|>--- conflicted
+++ resolved
@@ -2559,11 +2559,7 @@
 /-! ### foldl and foldr -/
 
 @[simp] theorem foldr_cons_eq_append (l : List α) (f : α → β) (l' : List β) :
-<<<<<<< HEAD
-    l.foldr (fun x y => f x :: y) l' = l.map f ++ l' := by
-=======
     l.foldr (fun x ys => f x :: ys) l' = l.map f ++ l' := by
->>>>>>> 5cbeb225
   induction l <;> simp [*]
 
 /-- Variant of `foldr_cons_eq_append` specalized to `f = id`. -/
@@ -2574,11 +2570,7 @@
 @[deprecated foldr_cons_eq_append (since := "2024-08-22")] abbrev foldr_self_append := @foldr_cons_eq_append
 
 @[simp] theorem foldl_flip_cons_eq_append (l : List α) (f : α → β) (l' : List β) :
-<<<<<<< HEAD
-    l.foldl (fun x y => f y :: x) l' = (l.map f).reverse ++ l' := by
-=======
     l.foldl (fun xs y => f y :: xs) l' = (l.map f).reverse ++ l' := by
->>>>>>> 5cbeb225
   induction l generalizing l' <;> simp [*]
 
 @[simp] theorem foldr_append_eq_append (l : List α) (f : α → List β) (l' : List β) :
@@ -2590,19 +2582,11 @@
   induction l generalizing l'<;> simp [*]
 
 @[simp] theorem foldr_flip_append_eq_append (l : List α) (f : α → List β) (l' : List β) :
-<<<<<<< HEAD
-    l.foldr (fun x y => y ++ f x) l' = l' ++ (l.map f).reverse.flatten := by
-  induction l generalizing l' <;> simp [*]
-
-@[simp] theorem foldl_flip_append_eq_append (l : List α) (f : α → List β) (l' : List β) :
-    l.foldl (fun x y => f y ++ x) l' = (l.map f).reverse.flatten ++ l' := by
-=======
     l.foldr (fun x ys => ys ++ f x) l' = l' ++ (l.map f).reverse.flatten := by
   induction l generalizing l' <;> simp [*]
 
 @[simp] theorem foldl_flip_append_eq_append (l : List α) (f : α → List β) (l' : List β) :
     l.foldl (fun xs y => f y ++ xs) l' = (l.map f).reverse.flatten ++ l' := by
->>>>>>> 5cbeb225
   induction l generalizing l' <;> simp [*]
 
 theorem foldr_cons_nil (l : List α) : l.foldr cons [] = l := by simp
