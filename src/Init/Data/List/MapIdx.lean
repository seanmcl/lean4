/-
Copyright (c) 2024 Lean FRO. All rights reserved.
Released under Apache 2.0 license as described in the file LICENSE.
Authors: Kim Morrison, Mario Carneiro
-/

prelude
import Init.Data.Array.Lemmas
import Init.Data.List.Nat.Range
import Init.Data.List.OfFn
import Init.Data.Fin.Lemmas
import Init.Data.Option.Attach

namespace List

/-! ## Operations using indexes -/

/-! ### mapIdx -/


/--
Given a list `as = [a₀, a₁, ...]` function `f : Fin as.length → α → β`, returns the list
`[f 0 a₀, f 1 a₁, ...]`.
-/
<<<<<<< HEAD
@[inline] def mapFinIdx (as : List α) (f : Fin as.length → α → β) : List β :=
  go as #[] (by simp)
where
=======
@[inline] def mapFinIdx (as : List α) (f : (i : Nat) → α → (h : i < as.length) → β) : List β := go as #[] (by simp) where
>>>>>>> dc920cfc
  /-- Auxiliary for `mapFinIdx`:
  `mapFinIdx.go [a₀, a₁, ...] acc = acc.toList ++ [f 0 a₀, f 1 a₁, ...]` -/
  @[specialize] go : (bs : List α) → (acc : Array β) → bs.length + acc.size = as.length → List β
  | [], acc, h => acc.toList
<<<<<<< HEAD
  | b :: bs, acc, h =>
    go bs (acc.push (f ⟨acc.size, by simp at h; omega⟩ b)) (by simp at h ⊢; omega)
=======
  | a :: as, acc, h =>
    go as (acc.push (f acc.size a (by simp at h; omega))) (by simp at h ⊢; omega)
>>>>>>> dc920cfc

/--
Given a function `f : Nat → α → β` and `as : List α`, `as = [a₀, a₁, ...]`, returns the list
`[f 0 a₀, f 1 a₁, ...]`.
-/
@[inline] def mapIdx (f : Nat → α → β) (as : List α) : List β := go as #[] where
  /-- Auxiliary for `mapIdx`:
  `mapIdx.go [a₀, a₁, ...] acc = acc.toList ++ [f acc.size a₀, f (acc.size + 1) a₁, ...]` -/
  @[specialize] go : List α → Array β → List β
  | [], acc => acc.toList
  | a :: as, acc => go as (acc.push (f acc.size a))

/-! ### mapFinIdx -/

@[simp]
theorem mapFinIdx_nil {f : (i : Nat) → α → (h : i < 0) → β} : mapFinIdx [] f = [] :=
  rfl

@[simp] theorem length_mapFinIdx_go :
    (mapFinIdx.go as f bs acc h).length = as.length := by
  induction bs generalizing acc with
  | nil => simpa using h
  | cons _ _ ih => simp [mapFinIdx.go, ih]

@[simp] theorem length_mapFinIdx {as : List α} {f : (i : Nat) → α → (h : i < as.length) → β} :
    (as.mapFinIdx f).length = as.length := by
  simp [mapFinIdx, length_mapFinIdx_go]

theorem getElem_mapFinIdx_go {as : List α} {f : (i : Nat) → α → (h : i < as.length) → β} {i : Nat} {h} {w} :
    (mapFinIdx.go as f bs acc h)[i] =
      if w' : i < acc.size then
        acc[i]
      else
        f i (bs[i - acc.size]'(by simp at w; omega)) (by simp at w; omega) := by
  induction bs generalizing acc with
  | nil =>
    simp only [length_mapFinIdx_go, length_nil, Nat.zero_add] at w h
    simp only [mapFinIdx.go, Array.getElem_toList]
    rw [dif_pos]
  | cons _ _ ih =>
    simp [mapFinIdx.go]
    rw [ih]
    simp
    split <;> rename_i h₁ <;> split <;> rename_i h₂
    · rw [Array.getElem_push_lt]
    · have h₃ : i = acc.size := by omega
      subst h₃
      simp
    · omega
    · have h₃ : i - acc.size = (i - (acc.size + 1)) + 1 := by omega
      simp [h₃]

@[simp] theorem getElem_mapFinIdx {as : List α} {f : (i : Nat) → α → (h : i < as.length) → β} {i : Nat} {h} :
    (as.mapFinIdx f)[i] = f i (as[i]'(by simp at h; omega)) (by simp at h; omega) := by
  simp [mapFinIdx, getElem_mapFinIdx_go]

theorem mapFinIdx_eq_ofFn {as : List α} {f : (i : Nat) → α → (h : i < as.length) → β} :
    as.mapFinIdx f = List.ofFn fun i : Fin as.length => f i as[i] i.2 := by
  apply ext_getElem <;> simp

@[simp] theorem getElem?_mapFinIdx {l : List α} {f : (i : Nat) → α → (h : i < l.length) → β} {i : Nat} :
    (l.mapFinIdx f)[i]? = l[i]?.pbind fun x m => f i x (by simp [getElem?_eq_some_iff] at m; exact m.1) := by
  simp only [getElem?_def, length_mapFinIdx, getElem_mapFinIdx]
  split <;> simp

@[simp]
theorem mapFinIdx_cons {l : List α} {a : α} {f : (i : Nat) → α → (h : i < l.length + 1) → β} :
    mapFinIdx (a :: l) f = f 0 a (by omega) :: mapFinIdx l (fun i a h => f (i + 1) a (by omega)) := by
  apply ext_getElem
  · simp
  · rintro (_|i) h₁ h₂ <;> simp

theorem mapFinIdx_append {K L : List α} {f : (i : Nat) → α → (h : i < (K ++ L).length) → β} :
    (K ++ L).mapFinIdx f =
<<<<<<< HEAD
      K.mapFinIdx (fun i => f (i.castLE (by simp))) ++
        L.mapFinIdx (fun i => f ((i.natAdd K.length).cast (by simp))) := by
=======
      K.mapFinIdx (fun i a h => f i a (by simp; omega)) ++
        L.mapFinIdx (fun i a h => f (i + K.length) a (by simp; omega)) := by
>>>>>>> dc920cfc
  apply ext_getElem
  · simp
  · intro i h₁ h₂
    rw [getElem_append]
    simp only [getElem_mapFinIdx, length_mapFinIdx]
    split <;> rename_i h
    · rw [getElem_append_left]
    · simp only [Nat.not_lt] at h
      rw [getElem_append_right h]
      congr
      omega

@[simp] theorem mapFinIdx_concat {l : List α} {e : α} {f : (i : Nat) → α → (h : i < (l ++ [e]).length) → β}:
    (l ++ [e]).mapFinIdx f = l.mapFinIdx (fun i a h => f i a (by simp; omega)) ++ [f l.length e (by simp)] := by
  simp [mapFinIdx_append]

theorem mapFinIdx_singleton {a : α} {f : (i : Nat) → α → (h : i < 1) → β} :
    [a].mapFinIdx f = [f 0 a (by simp)] := by
  simp

theorem mapFinIdx_eq_enum_map {l : List α} {f : (i : Nat) → α → (h : i < l.length) → β} :
    l.mapFinIdx f = l.enum.attach.map
      fun ⟨⟨i, x⟩, m⟩ =>
        f i x (by rw [mk_mem_enum_iff_getElem?, getElem?_eq_some_iff] at m; exact m.1) := by
  apply ext_getElem <;> simp

@[simp]
theorem mapFinIdx_eq_nil_iff {l : List α} {f : (i : Nat) → α → (h : i < l.length) → β} :
    l.mapFinIdx f = [] ↔ l = [] := by
  rw [mapFinIdx_eq_enum_map, map_eq_nil_iff, attach_eq_nil_iff, enum_eq_nil_iff]

theorem mapFinIdx_ne_nil_iff {l : List α} {f : (i : Nat) → α → (h : i < l.length) → β} :
    l.mapFinIdx f ≠ [] ↔ l ≠ [] := by
  simp

theorem exists_of_mem_mapFinIdx {b : β} {l : List α} {f : (i : Nat) → α → (h : i < l.length) → β}
    (h : b ∈ l.mapFinIdx f) : ∃ (i : Nat) (h : i < l.length), f i l[i] h = b := by
  rw [mapFinIdx_eq_enum_map] at h
  replace h := exists_of_mem_map h
  simp only [mem_attach, true_and, Subtype.exists, Prod.exists, mk_mem_enum_iff_getElem?] at h
  obtain ⟨i, b, h, rfl⟩ := h
  rw [getElem?_eq_some_iff] at h
  obtain ⟨h', rfl⟩ := h
  exact ⟨i, h', rfl⟩

@[simp] theorem mem_mapFinIdx {b : β} {l : List α} {f : (i : Nat) → α → (h : i < l.length) → β} :
    b ∈ l.mapFinIdx f ↔ ∃ (i : Nat) (h : i < l.length), f i l[i] h = b := by
  constructor
  · intro h
    exact exists_of_mem_mapFinIdx h
  · rintro ⟨i, h, rfl⟩
    rw [mem_iff_getElem]
    exact ⟨i, by simpa using h, by simp⟩

theorem mapFinIdx_eq_cons_iff {l : List α} {b : β} {f : (i : Nat) → α → (h : i < l.length) → β} :
    l.mapFinIdx f = b :: l₂ ↔
      ∃ (a : α) (l₁ : List α) (w : l = a :: l₁),
        f 0 a (by simp [w]) = b ∧ l₁.mapFinIdx (fun i a h => f (i + 1) a (by simp [w]; omega)) = l₂ := by
  cases l with
  | nil => simp
  | cons x l' =>
    simp only [mapFinIdx_cons, cons.injEq, length_cons, Fin.zero_eta, Fin.cast_succ_eq,
      exists_and_left]
    constructor
    · rintro ⟨rfl, rfl⟩
      refine ⟨x, l', ⟨rfl, rfl⟩, by simp⟩
    · rintro ⟨a, l', ⟨rfl, rfl⟩, ⟨rfl, rfl⟩⟩
      exact ⟨rfl, by simp⟩

theorem mapFinIdx_eq_cons_iff' {l : List α} {b : β} {f : (i : Nat) → α → (h : i < l.length) → β} :
    l.mapFinIdx f = b :: l₂ ↔
      l.head?.pbind (fun x m => (f 0 x (by cases l <;> simp_all))) = some b ∧
        l.tail?.attach.map (fun ⟨t, m⟩ => t.mapFinIdx fun i a h => f (i + 1) a (by cases l <;> simp_all)) = some l₂ := by
  cases l <;> simp

theorem mapFinIdx_eq_iff {l : List α} {f : (i : Nat) → α → (h : i < l.length) → β} :
    l.mapFinIdx f = l' ↔ ∃ h : l'.length = l.length, ∀ (i : Nat) (h : i < l.length), l'[i] = f i l[i] h := by
  constructor
  · rintro rfl
    simp
  · rintro ⟨h, w⟩
    apply ext_getElem <;> simp_all

theorem mapFinIdx_eq_mapFinIdx_iff {l : List α} {f g : (i : Nat) → α → (h : i < l.length) → β} :
    l.mapFinIdx f = l.mapFinIdx g ↔ ∀ (i : Nat) (h : i < l.length), f i l[i] h = g i l[i] h := by
  rw [eq_comm, mapFinIdx_eq_iff]
  simp [Fin.forall_iff]

@[simp] theorem mapFinIdx_mapFinIdx {l : List α}
    {f : (i : Nat) → α → (h : i < l.length) → β}
    {g : (i : Nat) → β → (h : i < (l.mapFinIdx f).length) → γ} :
    (l.mapFinIdx f).mapFinIdx g = l.mapFinIdx (fun i a h => g i (f i a h) (by simpa)) := by
  simp [mapFinIdx_eq_iff]

theorem mapFinIdx_eq_replicate_iff {l : List α} {f : (i : Nat) → α → (h : i < l.length) → β} {b : β} :
    l.mapFinIdx f = replicate l.length b ↔ ∀ (i : Nat) (h : i < l.length), f i l[i] h = b := by
  rw [eq_replicate_iff, length_mapFinIdx]
  simp only [mem_mapFinIdx, forall_exists_index, true_and]
  constructor
  · intro w i h
    exact w (f i l[i] h) i h rfl
  · rintro w b i h rfl
    exact w i h

@[simp] theorem mapFinIdx_reverse {l : List α} {f : (i : Nat) → α → (h : i < l.reverse.length) → β} :
    l.reverse.mapFinIdx f =
      (l.mapFinIdx (fun i a h => f (l.length - 1 - i) a (by simp; omega))).reverse := by
  simp [mapFinIdx_eq_iff]
  intro i h
  congr
  omega

/-! ### mapIdx -/

@[simp]
theorem mapIdx_nil {f : Nat → α → β} : mapIdx f [] = [] :=
  rfl

theorem mapIdx_go_length {arr : Array β} :
    length (mapIdx.go f l arr) = length l + arr.size := by
  induction l generalizing arr with
  | nil => simp only [mapIdx.go, length_nil, Nat.zero_add]
  | cons _ _ ih =>
    simp only [mapIdx.go, ih, Array.size_push, Nat.add_succ, length_cons, Nat.add_comm]

theorem length_mapIdx_go : ∀ {l : List α} {arr : Array β},
    (mapIdx.go f l arr).length = l.length + arr.size
  | [], _ => by simp [mapIdx.go]
  | a :: l, _ => by
    simp only [mapIdx.go, length_cons]
    rw [length_mapIdx_go]
    simp
    omega

@[simp] theorem length_mapIdx {l : List α} : (l.mapIdx f).length = l.length := by
  simp [mapIdx, length_mapIdx_go]

theorem getElem?_mapIdx_go : ∀ {l : List α} {arr : Array β} {i : Nat},
    (mapIdx.go f l arr)[i]? =
      if h : i < arr.size then some arr[i] else Option.map (f i) l[i - arr.size]?
  | [], arr, i => by
    simp only [mapIdx.go, Array.toListImpl_eq, getElem?_def, Array.length_toList,
      ← Array.getElem_toList, length_nil, Nat.not_lt_zero, ↓reduceDIte, Option.map_none']
  | a :: l, arr, i => by
    rw [mapIdx.go, getElem?_mapIdx_go]
    simp only [Array.size_push]
    split <;> split
    · simp only [Option.some.injEq]
      rw [← Array.getElem_toList]
      simp only [Array.push_toList]
      rw [getElem_append_left, ← Array.getElem_toList]
    · have : i = arr.size := by omega
      simp_all
    · omega
    · have : i - arr.size = i - (arr.size + 1) + 1 := by omega
      simp_all

@[simp] theorem getElem?_mapIdx {l : List α} {i : Nat} :
    (l.mapIdx f)[i]? = Option.map (f i) l[i]? := by
  simp [mapIdx, getElem?_mapIdx_go]

@[simp] theorem getElem_mapIdx {l : List α} {f : Nat → α → β} {i : Nat} {h : i < (l.mapIdx f).length} :
    (l.mapIdx f)[i] = f i (l[i]'(by simpa using h)) := by
  apply Option.some_inj.mp
  rw [← getElem?_eq_getElem, getElem?_mapIdx, getElem?_eq_getElem (by simpa using h)]
  simp

@[simp] theorem mapFinIdx_eq_mapIdx {l : List α} {f : (i : Nat) → α → (h : i < l.length) → β} {g : Nat → α → β}
    (h : ∀ (i : Nat) (h : i < l.length), f i l[i] h = g i l[i]) :
    l.mapFinIdx f = l.mapIdx g := by
  simp_all [mapFinIdx_eq_iff]

theorem mapIdx_eq_mapFinIdx {l : List α} {f : Nat → α → β} :
    l.mapIdx f = l.mapFinIdx (fun i a _ => f i a) := by
  simp [mapFinIdx_eq_mapIdx]

theorem mapIdx_eq_enum_map {l : List α} :
    l.mapIdx f = l.enum.map (Function.uncurry f) := by
  ext1 i
  simp only [getElem?_mapIdx, Option.map, getElem?_map, getElem?_enum]
  split <;> simp

@[simp]
theorem mapIdx_cons {l : List α} {a : α} :
    mapIdx f (a :: l) = f 0 a :: mapIdx (fun i => f (i + 1)) l := by
  simp [mapIdx_eq_enum_map, enum_eq_zip_range, map_uncurry_zip_eq_zipWith,
    range_succ_eq_map, zipWith_map_left]

theorem mapIdx_append {K L : List α} :
    (K ++ L).mapIdx f = K.mapIdx f ++ L.mapIdx fun i => f (i + K.length) := by
  induction K generalizing f with
  | nil => rfl
  | cons _ _ ih => simp [ih (f := fun i => f (i + 1)), Nat.add_assoc]

@[simp] theorem mapIdx_concat {l : List α} {e : α} :
    mapIdx f (l ++ [e]) = mapIdx f l ++ [f l.length e] := by
  simp [mapIdx_append]

theorem mapIdx_singleton {a : α} : mapIdx f [a] = [f 0 a] := by
  simp

@[simp]
theorem mapIdx_eq_nil_iff {l : List α} : List.mapIdx f l = [] ↔ l = [] := by
  rw [List.mapIdx_eq_enum_map, List.map_eq_nil_iff, List.enum_eq_nil_iff]

theorem mapIdx_ne_nil_iff {l : List α} :
    List.mapIdx f l ≠ [] ↔ l ≠ [] := by
  simp

theorem exists_of_mem_mapIdx {b : β} {l : List α}
    (h : b ∈ mapIdx f l) : ∃ (i : Nat) (h : i < l.length), f i l[i] = b := by
  rw [mapIdx_eq_mapFinIdx] at h
  simpa [Fin.exists_iff] using exists_of_mem_mapFinIdx h

@[simp] theorem mem_mapIdx {b : β} {l : List α} :
    b ∈ mapIdx f l ↔ ∃ (i : Nat) (h : i < l.length), f i l[i] = b := by
  constructor
  · intro h
    exact exists_of_mem_mapIdx h
  · rintro ⟨i, h, rfl⟩
    rw [mem_iff_getElem]
    exact ⟨i, by simpa using h, by simp⟩

theorem mapIdx_eq_cons_iff {l : List α} {b : β} :
    mapIdx f l = b :: l₂ ↔
      ∃ (a : α) (l₁ : List α), l = a :: l₁ ∧ f 0 a = b ∧ mapIdx (fun i => f (i + 1)) l₁ = l₂ := by
  cases l <;> simp [and_assoc]

theorem mapIdx_eq_cons_iff' {l : List α} {b : β} :
    mapIdx f l = b :: l₂ ↔
      l.head?.map (f 0) = some b ∧ l.tail?.map (mapIdx fun i => f (i + 1)) = some l₂ := by
  cases l <;> simp

theorem mapIdx_eq_iff {l : List α} : mapIdx f l = l' ↔ ∀ i : Nat, l'[i]? = l[i]?.map (f i) := by
  constructor
  · intro w i
    simpa using congrArg (fun l => l[i]?) w.symm
  · intro w
    ext1 i
    simp [w]

theorem mapIdx_eq_mapIdx_iff {l : List α} :
    mapIdx f l = mapIdx g l ↔ ∀ i : Nat, (h : i < l.length) → f i l[i] = g i l[i] := by
  constructor
  · intro w i h
    simpa [h] using congrArg (fun l => l[i]?) w
  · intro w
    apply ext_getElem
    · simp
    · intro i h₁ h₂
      simp [w]

@[simp] theorem mapIdx_set {l : List α} {i : Nat} {a : α} :
    (l.set i a).mapIdx f = (l.mapIdx f).set i (f i a) := by
  simp only [mapIdx_eq_iff, getElem?_set, length_mapIdx, getElem?_mapIdx]
  intro i
  split
  · split <;> simp_all
  · rfl

@[simp] theorem head_mapIdx {l : List α} {f : Nat → α → β} {w : mapIdx f l ≠ []} :
    (mapIdx f l).head w = f 0 (l.head (by simpa using w)) := by
  cases l with
  | nil => simp at w
  | cons _ _ => simp

@[simp] theorem head?_mapIdx {l : List α} {f : Nat → α → β} : (mapIdx f l).head? = l.head?.map (f 0) := by
  cases l <;> simp

@[simp] theorem getLast_mapIdx {l : List α} {f : Nat → α → β} {h} :
    (mapIdx f l).getLast h = f (l.length - 1) (l.getLast (by simpa using h)) := by
  cases l with
  | nil => simp at h
  | cons _ _ =>
    simp only [← getElem_cons_length _ _ _ rfl]
    simp only [mapIdx_cons]
    simp only [← getElem_cons_length _ _ _ rfl]
    simp only [← mapIdx_cons, getElem_mapIdx]
    simp

@[simp] theorem getLast?_mapIdx {l : List α} {f : Nat → α → β} :
    (mapIdx f l).getLast? = (getLast? l).map (f (l.length - 1)) := by
  cases l
  · simp
  · rw [getLast?_eq_getLast, getLast?_eq_getLast, getLast_mapIdx] <;> simp

@[simp] theorem mapIdx_mapIdx {l : List α} {f : Nat → α → β} {g : Nat → β → γ} :
    (l.mapIdx f).mapIdx g = l.mapIdx (fun i => g i ∘ f i) := by
  simp [mapIdx_eq_iff]

theorem mapIdx_eq_replicate_iff {l : List α} {f : Nat → α → β} {b : β} :
    mapIdx f l = replicate l.length b ↔ ∀ (i : Nat) (h : i < l.length), f i l[i] = b := by
  simp only [eq_replicate_iff, length_mapIdx, mem_mapIdx, forall_exists_index, true_and]
  constructor
  · intro w i h
    apply w _ _ _ rfl
  · rintro w _ i h rfl
    exact w i h

@[simp] theorem mapIdx_reverse {l : List α} {f : Nat → α → β} :
    l.reverse.mapIdx f = (mapIdx (fun i => f (l.length - 1 - i)) l).reverse := by
  simp [mapIdx_eq_iff]
  intro i
  by_cases h : i < l.length
  · simp [getElem?_reverse, h]
    congr
    omega
  · simp at h
    rw [getElem?_eq_none (by simp [h]), getElem?_eq_none (by simp [h])]
    simp

end List<|MERGE_RESOLUTION|>--- conflicted
+++ resolved
@@ -22,24 +22,15 @@
 Given a list `as = [a₀, a₁, ...]` function `f : Fin as.length → α → β`, returns the list
 `[f 0 a₀, f 1 a₁, ...]`.
 -/
-<<<<<<< HEAD
-@[inline] def mapFinIdx (as : List α) (f : Fin as.length → α → β) : List β :=
+@[inline] def mapFinIdx (as : List α) (f : (i : Nat) → α → (h : i < as.length) → β) : List β :=
   go as #[] (by simp)
 where
-=======
-@[inline] def mapFinIdx (as : List α) (f : (i : Nat) → α → (h : i < as.length) → β) : List β := go as #[] (by simp) where
->>>>>>> dc920cfc
   /-- Auxiliary for `mapFinIdx`:
   `mapFinIdx.go [a₀, a₁, ...] acc = acc.toList ++ [f 0 a₀, f 1 a₁, ...]` -/
   @[specialize] go : (bs : List α) → (acc : Array β) → bs.length + acc.size = as.length → List β
   | [], acc, h => acc.toList
-<<<<<<< HEAD
-  | b :: bs, acc, h =>
-    go bs (acc.push (f ⟨acc.size, by simp at h; omega⟩ b)) (by simp at h ⊢; omega)
-=======
   | a :: as, acc, h =>
     go as (acc.push (f acc.size a (by simp at h; omega))) (by simp at h ⊢; omega)
->>>>>>> dc920cfc
 
 /--
 Given a function `f : Nat → α → β` and `as : List α`, `as = [a₀, a₁, ...]`, returns the list
@@ -114,13 +105,8 @@
 
 theorem mapFinIdx_append {K L : List α} {f : (i : Nat) → α → (h : i < (K ++ L).length) → β} :
     (K ++ L).mapFinIdx f =
-<<<<<<< HEAD
-      K.mapFinIdx (fun i => f (i.castLE (by simp))) ++
-        L.mapFinIdx (fun i => f ((i.natAdd K.length).cast (by simp))) := by
-=======
       K.mapFinIdx (fun i a h => f i a (by simp; omega)) ++
         L.mapFinIdx (fun i a h => f (i + K.length) a (by simp; omega)) := by
->>>>>>> dc920cfc
   apply ext_getElem
   · simp
   · intro i h₁ h₂
