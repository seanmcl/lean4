--- conflicted
+++ resolved
@@ -951,17 +951,6 @@
 The lemmas below should be made consistent with those for `findIdx?` (and proved using them).
 -/
 
-<<<<<<< HEAD
-@[simp] theorem indexOf?_nil [BEq α] [LawfulBEq α] : ([] : List α).indexOf? a = none := rfl
-
-theorem indexOf?_cons [BEq α] [LawfulBEq α] (a : α) (xs : List α) (b : α) :
-    (a :: xs).indexOf? b = if a == b then some 0 else (xs.indexOf? b).map (· + 1) := by
-  simp [indexOf?]
-
-@[simp] theorem indexOf?_eq_none_iff [BEq α] [LawfulBEq α] {l : List α} {a : α} :
-    l.indexOf? a = none ↔ a ∉ l := by
-  simp only [indexOf?, findIdx?_eq_none_iff, beq_eq_false_iff_ne, ne_eq]
-=======
 @[simp] theorem idxOf?_nil [BEq α] : ([] : List α).idxOf? a = none := rfl
 
 theorem idxOf?_cons [BEq α] (a : α) (xs : List α) (b : α) :
@@ -971,7 +960,6 @@
 @[simp] theorem idxOf?_eq_none_iff [BEq α] [LawfulBEq α] {l : List α} {a : α} :
     l.idxOf? a = none ↔ a ∉ l := by
   simp only [idxOf?, findIdx?_eq_none_iff, beq_eq_false_iff_ne, ne_eq]
->>>>>>> 5b1c6b55
   constructor
   · intro w h
     specialize w _ h
