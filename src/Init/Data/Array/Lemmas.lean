/-
Copyright (c) 2022 Mario Carneiro. All rights reserved.
Released under Apache 2.0 license as described in the file LICENSE.
Authors: Mario Carneiro, Kim Morrison
-/
prelude
import Init.Data.Nat.Lemmas
import Init.Data.List.Range
import Init.Data.List.Nat.TakeDrop
import Init.Data.List.Nat.Modify
import Init.Data.List.Monadic
import Init.Data.List.OfFn
import Init.Data.Array.Mem
import Init.Data.Array.DecidableEq
import Init.Data.Array.Lex.Basic
import Init.Data.Range.Lemmas
import Init.TacticsExtra
import Init.Data.List.ToArray

/-!
## Theorems about `Array`.
-/

namespace Array

/-! ## Preliminaries -/

/-! ### toList -/

@[simp] theorem toList_inj {a b : Array α} : a.toList = b.toList ↔ a = b := by
  cases a; cases b; simp

@[simp] theorem toList_eq_nil_iff (l : Array α) : l.toList = [] ↔ l = #[] := by
  cases l <;> simp

@[simp] theorem mem_toList_iff (a : α) (l : Array α) : a ∈ l.toList ↔ a ∈ l := by
  cases l <;> simp

@[simp] theorem length_toList {l : Array α} : l.toList.length = l.size := rfl

theorem eq_toArray : v = List.toArray a ↔ v.toList = a := by
  cases v
  simp

theorem toArray_eq : List.toArray a = v ↔ a = v.toList := by
  cases v
  simp

/-! ### empty -/

@[simp] theorem empty_eq {xs : Array α} : #[] = xs ↔ xs = #[] := by
  cases xs <;> simp

theorem size_empty : (#[] : Array α).size = 0 := rfl

@[simp] theorem mkEmpty_eq (α n) : @mkEmpty α n = #[] := rfl

/-! ### size -/

theorem eq_empty_of_size_eq_zero (h : l.size = 0) : l = #[] := by
  cases l
  simp_all

theorem ne_empty_of_size_eq_add_one (h : l.size = n + 1) : l ≠ #[] := by
  cases l
  simpa using List.ne_nil_of_length_eq_add_one h

theorem ne_empty_of_size_pos (h : 0 < l.size) : l ≠ #[] := by
  cases l
  simpa using List.ne_nil_of_length_pos h

theorem size_eq_zero : l.size = 0 ↔ l = #[] :=
  ⟨eq_empty_of_size_eq_zero, fun h => h ▸ rfl⟩

theorem size_pos_of_mem {a : α} {l : Array α} (h : a ∈ l) : 0 < l.size := by
  cases l
  simp only [mem_toArray] at h
  simpa using List.length_pos_of_mem h

theorem exists_mem_of_size_pos {l : Array α} (h : 0 < l.size) : ∃ a, a ∈ l := by
  cases l
  simpa using List.exists_mem_of_length_pos h

theorem size_pos_iff_exists_mem {l : Array α} : 0 < l.size ↔ ∃ a, a ∈ l :=
  ⟨exists_mem_of_size_pos, fun ⟨_, h⟩ => size_pos_of_mem h⟩

theorem exists_mem_of_size_eq_add_one {l : Array α} (h : l.size = n + 1) : ∃ a, a ∈ l := by
  cases l
  simpa using List.exists_mem_of_length_eq_add_one h

theorem size_pos {l : Array α} : 0 < l.size ↔ l ≠ #[] :=
  Nat.pos_iff_ne_zero.trans (not_congr size_eq_zero)

theorem size_eq_one {l : Array α} : l.size = 1 ↔ ∃ a, l = #[a] := by
  cases l
  simpa using List.length_eq_one

/-! ### push -/

@[simp] theorem push_ne_empty {a : α} {xs : Array α} : xs.push a ≠ #[] := by
  cases xs
  simp

@[simp] theorem push_ne_self {a : α} {xs : Array α} : xs.push a ≠ xs := by
  cases xs
  simp

@[simp] theorem ne_push_self {a : α} {xs : Array α} : xs ≠ xs.push a := by
  rw [ne_eq, eq_comm]
  simp

theorem back_eq_of_push_eq {a b : α} {xs ys : Array α} (h : xs.push a = ys.push b) : a = b := by
  cases xs
  cases ys
  simp only [List.push_toArray, mk.injEq] at h
  replace h := List.append_inj_right' h (by simp)
  simpa using h

theorem pop_eq_of_push_eq {a b : α} {xs ys : Array α} (h : xs.push a = ys.push b) : xs = ys := by
  cases xs
  cases ys
  simp at h
  replace h := List.append_inj_left' h (by simp)
  simp [h]

theorem push_inj_left {a : α} {xs ys : Array α} : xs.push a = ys.push a ↔ xs = ys :=
  ⟨pop_eq_of_push_eq, fun h => by simp [h]⟩

theorem push_inj_right {a b : α} {xs : Array α} : xs.push a = xs.push b ↔ a = b :=
  ⟨back_eq_of_push_eq, fun h => by simp [h]⟩

theorem push_eq_push {a b : α} {xs ys : Array α} : xs.push a = ys.push b ↔ a = b ∧ xs = ys := by
  constructor
  · intro h
    exact ⟨back_eq_of_push_eq h, pop_eq_of_push_eq h⟩
  · rintro ⟨rfl, rfl⟩
    rfl

theorem push_eq_append_singleton (as : Array α) (x) : as.push x = as ++ #[x] := rfl

theorem exists_push_of_ne_empty {xs : Array α} (h : xs ≠ #[]) :
    ∃ (ys : Array α) (a : α), xs = ys.push a := by
  rcases xs with ⟨xs⟩
  simp only [ne_eq, mk.injEq] at h
  exact ⟨(xs.take (xs.length - 1)).toArray, xs.getLast h, by simp⟩

theorem ne_empty_iff_exists_push {xs : Array α} :
    xs ≠ #[] ↔ ∃ (ys : Array α) (a : α), xs = ys.push a :=
  ⟨exists_push_of_ne_empty, fun ⟨_, _, eq⟩ => eq.symm ▸ push_ne_empty⟩

theorem exists_push_of_size_pos {xs : Array α} (h : 0 < xs.size) :
    ∃ (ys : Array α) (a : α), xs = ys.push a := by
  replace h : xs ≠ #[] := size_pos.mp h
  exact exists_push_of_ne_empty h

theorem size_pos_iff_exists_push {xs : Array α} :
    0 < xs.size ↔ ∃ (ys : Array α) (a : α), xs = ys.push a :=
  ⟨exists_push_of_size_pos, fun ⟨_, _, eq⟩ => by simp [eq]⟩

theorem exists_push_of_size_eq_add_one {xs : Array α} (h : xs.size = n + 1) :
    ∃ (ys : Array α) (a : α), xs = ys.push a :=
  exists_push_of_size_pos (by simp [h])

theorem singleton_inj : #[a] = #[b] ↔ a = b := by
  simp

/-! ### mkArray -/

@[simp] theorem size_mkArray (n : Nat) (v : α) : (mkArray n v).size = n :=
  List.length_replicate ..

@[simp] theorem toList_mkArray : (mkArray n a).toList = List.replicate n a := by
  simp only [mkArray]

@[simp] theorem mkArray_zero : mkArray 0 a = #[] := rfl

theorem mkArray_succ : mkArray (n + 1) a = (mkArray n a).push a := by
  apply toList_inj.1
  simp [List.replicate_succ']

@[simp] theorem getElem_mkArray (n : Nat) (v : α) (h : i < (mkArray n v).size) :
    (mkArray n v)[i] = v := by simp [← getElem_toList]

theorem getElem?_mkArray (n : Nat) (v : α) (i : Nat) :
    (mkArray n v)[i]? = if i < n then some v else none := by
  simp [getElem?_def]

/-! ## L[i] and L[i]? -/

@[simp] theorem getElem?_eq_none_iff {a : Array α} : a[i]? = none ↔ a.size ≤ i := by
  by_cases h : i < a.size
  · simp [getElem?_pos, h]
  · rw [getElem?_neg a i h]
    simp_all

@[simp] theorem none_eq_getElem?_iff {a : Array α} {i : Nat} : none = a[i]? ↔ a.size ≤ i := by
  simp [eq_comm (a := none)]

theorem getElem?_eq_none {a : Array α} (h : a.size ≤ i) : a[i]? = none := by
  simp [getElem?_eq_none_iff, h]

@[simp] theorem getElem?_eq_getElem {a : Array α} {i : Nat} (h : i < a.size) : a[i]? = some a[i] :=
  getElem?_pos ..

theorem getElem?_eq_some_iff {a : Array α} : a[i]? = some b ↔ ∃ h : i < a.size, a[i] = b := by
  simp [getElem?_def]

theorem some_eq_getElem?_iff {a : Array α} : some b = a[i]? ↔ ∃ h : i < a.size, a[i] = b := by
  rw [eq_comm, getElem?_eq_some_iff]

@[simp] theorem some_getElem_eq_getElem?_iff (a : Array α) (i : Nat) (h : i < a.size) :
    (some a[i] = a[i]?) ↔ True := by
  simp [h]

@[simp] theorem getElem?_eq_some_getElem_iff (a : Array α) (i : Nat) (h : i < a.size) :
    (a[i]? = some a[i]) ↔ True := by
  simp [h]

theorem getElem_eq_iff {a : Array α} {i : Nat} {h : i < a.size} : a[i] = x ↔ a[i]? = some x := by
  simp only [getElem?_eq_some_iff]
  exact ⟨fun w => ⟨h, w⟩, fun h => h.2⟩

theorem getElem_eq_getElem?_get (a : Array α) (i : Nat) (h : i < a.size) :
    a[i] = a[i]?.get (by simp [getElem?_eq_getElem, h]) := by
  simp [getElem_eq_iff]

theorem getD_getElem? (a : Array α) (i : Nat) (d : α) :
    a[i]?.getD d = if p : i < a.size then a[i]'p else d := by
  if h : i < a.size then
    simp [h, getElem?_def]
  else
    have p : i ≥ a.size := Nat.le_of_not_gt h
    simp [getElem?_eq_none p, h]

@[simp] theorem getElem?_empty {i : Nat} : (#[] : Array α)[i]? = none := rfl

theorem getElem_push_lt (a : Array α) (x : α) (i : Nat) (h : i < a.size) :
    have : i < (a.push x).size := by simp [*, Nat.lt_succ_of_le, Nat.le_of_lt]
    (a.push x)[i] = a[i] := by
  simp only [push, ← getElem_toList, List.concat_eq_append, List.getElem_append_left, h]

@[simp] theorem getElem_push_eq (a : Array α) (x : α) : (a.push x)[a.size] = x := by
  simp only [push, ← getElem_toList, List.concat_eq_append]
  rw [List.getElem_append_right] <;> simp [← getElem_toList, Nat.zero_lt_one]

theorem getElem_push (a : Array α) (x : α) (i : Nat) (h : i < (a.push x).size) :
    (a.push x)[i] = if h : i < a.size then a[i] else x := by
  by_cases h' : i < a.size
  · simp [getElem_push_lt, h']
  · simp at h
    simp [getElem_push_lt, Nat.le_antisymm (Nat.le_of_lt_succ h) (Nat.ge_of_not_lt h')]

theorem getElem?_push {a : Array α} {x} : (a.push x)[i]? = if i = a.size then some x else a[i]? := by
  simp [getElem?_def, getElem_push]
  (repeat' split) <;> first | rfl | omega

@[simp] theorem getElem?_push_size {a : Array α} {x} : (a.push x)[a.size]? = some x := by
  simp [getElem?_push]

@[simp] theorem getElem_singleton (a : α) (h : i < 1) : #[a][i] = a :=
  match i, h with
  | 0, _ => rfl

theorem getElem?_singleton (a : α) (i : Nat) : #[a][i]? = if i = 0 then some a else none := by
  simp [List.getElem?_singleton]

theorem ext_getElem? {l₁ l₂ : Array α} (h : ∀ i : Nat, l₁[i]? = l₂[i]?) : l₁ = l₂ := by
  rcases l₁ with ⟨l₁⟩
  rcases l₂ with ⟨l₂⟩
  simpa using List.ext_getElem? (by simpa using h)

/-! ### mem -/

theorem not_mem_empty (a : α) : ¬ a ∈ #[] := by simp

@[simp] theorem mem_push {a : Array α} {x y : α} : x ∈ a.push y ↔ x ∈ a ∨ x = y := by
  simp only [mem_def]
  simp

theorem mem_push_self {a : Array α} {x : α} : x ∈ a.push x :=
  mem_push.2 (Or.inr rfl)

theorem eq_push_append_of_mem {xs : Array α} {x : α} (h : x ∈ xs) :
    ∃ (as bs : Array α), xs = as.push x ++ bs ∧ x ∉ as:= by
  rcases xs with ⟨xs⟩
  obtain ⟨as, bs, h, w⟩ := List.eq_append_cons_of_mem (mem_def.1 h)
  simp only at h
  obtain rfl := h
  exact ⟨as.toArray, bs.toArray, by simp, by simpa using w⟩

theorem mem_push_of_mem {a : Array α} {x : α} (y : α) (h : x ∈ a) : x ∈ a.push y :=
  mem_push.2 (Or.inl h)

theorem exists_mem_of_ne_empty (l : Array α) (h : l ≠ #[]) : ∃ x, x ∈ l := by
  simpa using List.exists_mem_of_ne_nil l.toList (by simpa using h)

theorem eq_empty_iff_forall_not_mem {l : Array α} : l = #[] ↔ ∀ a, a ∉ l := by
  cases l
  simp [List.eq_nil_iff_forall_not_mem]

@[simp] theorem mem_dite_empty_left {x : α} [Decidable p] {l : ¬ p → Array α} :
    (x ∈ if h : p then #[] else l h) ↔ ∃ h : ¬ p, x ∈ l h := by
  split <;> simp_all

@[simp] theorem mem_dite_empty_right {x : α} [Decidable p] {l : p → Array α} :
    (x ∈ if h : p then l h else #[]) ↔ ∃ h : p, x ∈ l h := by
  split <;> simp_all

@[simp] theorem mem_ite_empty_left {x : α} [Decidable p] {l : Array α} :
    (x ∈ if p then #[] else l) ↔ ¬ p ∧ x ∈ l := by
  split <;> simp_all

@[simp] theorem mem_ite_empty_right {x : α} [Decidable p] {l : Array α} :
    (x ∈ if p then l else #[]) ↔ p ∧ x ∈ l := by
  split <;> simp_all

theorem eq_of_mem_singleton (h : a ∈ #[b]) : a = b := by
  simpa using h

@[simp] theorem mem_singleton {a b : α} : a ∈ #[b] ↔ a = b :=
  ⟨eq_of_mem_singleton, (by simp [·])⟩

theorem forall_mem_push {p : α → Prop} {xs : Array α} {a : α} :
    (∀ x, x ∈ xs.push a → p x) ↔ p a ∧ ∀ x, x ∈ xs → p x := by
  cases xs
  simp [or_comm, forall_eq_or_imp]

theorem forall_mem_ne {a : α} {l : Array α} : (∀ a' : α, a' ∈ l → ¬a = a') ↔ a ∉ l :=
  ⟨fun h m => h _ m rfl, fun h _ m e => h (e.symm ▸ m)⟩

theorem forall_mem_ne' {a : α} {l : Array α} : (∀ a' : α, a' ∈ l → ¬a' = a) ↔ a ∉ l :=
  ⟨fun h m => h _ m rfl, fun h _ m e => h (e.symm ▸ m)⟩

theorem exists_mem_empty (p : α → Prop) : ¬ (∃ x, ∃ _ : x ∈ #[], p x) := nofun

theorem forall_mem_empty (p : α → Prop) : ∀ (x) (_ : x ∈ #[]), p x := nofun

theorem exists_mem_push {p : α → Prop} {a : α} {xs : Array α} :
    (∃ x, ∃ _ : x ∈ xs.push a, p x) ↔ p a ∨ ∃ x, ∃ _ : x ∈ xs, p x := by
  simp only [mem_push, exists_prop]
  constructor
  · rintro ⟨x, (h | rfl), h'⟩
    · exact .inr ⟨x, h, h'⟩
    · exact .inl h'
  · rintro (h | ⟨x, h, h'⟩)
    · exact ⟨a, by simp, h⟩
    · exact ⟨x, .inl h, h'⟩

theorem forall_mem_singleton {p : α → Prop} {a : α} : (∀ (x) (_ : x ∈ #[a]), p x) ↔ p a := by
  simp only [mem_singleton, forall_eq]

theorem mem_empty_iff (a : α) : a ∈ (#[] : Array α) ↔ False := by simp

theorem mem_singleton_self (a : α) : a ∈ #[a] := by simp

theorem mem_of_mem_push_of_mem {a b : α} {l : Array α} : a ∈ l.push b → b ∈ l → a ∈ l := by
  cases l
  simp only [List.push_toArray, mem_toArray, List.mem_append, List.mem_singleton]
  rintro (h | rfl)
  · intro _
    exact h
  · exact id

theorem eq_or_ne_mem_of_mem {a b : α} {l : Array α} (h' : a ∈ l.push b) :
    a = b ∨ (a ≠ b ∧ a ∈ l) := by
  if h : a = b then
    exact .inl h
  else
    simp only [mem_push, h, or_false] at h'
    exact .inr ⟨h, h'⟩

theorem ne_empty_of_mem {a : α} {l : Array α} (h : a ∈ l) : l ≠ #[] := by
  cases l
  simp [List.ne_nil_of_mem (by simpa using h)]

theorem mem_of_ne_of_mem {a y : α} {l : Array α} (h₁ : a ≠ y) (h₂ : a ∈ l.push y) : a ∈ l := by
  simpa [h₁] using h₂

theorem ne_of_not_mem_push {a b : α} {l : Array α} (h : a ∉ l.push b) : a ≠ b := by
  simp only [mem_push, not_or] at h
  exact h.2

theorem not_mem_of_not_mem_push {a b : α} {l : Array α} (h : a ∉ l.push b) : a ∉ l := by
  simp only [mem_push, not_or] at h
  exact h.1

theorem not_mem_push_of_ne_of_not_mem {a y : α} {l : Array α} : a ≠ y → a ∉ l → a ∉ l.push y :=
  mt ∘ mem_of_ne_of_mem

theorem ne_and_not_mem_of_not_mem_push {a y : α} {l : Array α} : a ∉ l.push y → a ≠ y ∧ a ∉ l := by
  simp +contextual

theorem getElem_of_mem {a} {l : Array α} (h : a ∈ l) : ∃ (i : Nat) (h : i < l.size), l[i]'h = a := by
  cases l
  simp [List.getElem_of_mem (by simpa using h)]

theorem getElem?_of_mem {a} {l : Array α} (h : a ∈ l) : ∃ i : Nat, l[i]? = some a :=
  let ⟨n, _, e⟩ := getElem_of_mem h; ⟨n, e ▸ getElem?_eq_getElem _⟩

theorem mem_of_getElem {l : Array α} {i : Nat} {h} {a : α} (e : l[i] = a) : a ∈ l := by
  subst e
  simp

theorem mem_of_getElem? {l : Array α} {i : Nat} {a : α} (e : l[i]? = some a) : a ∈ l :=
  let ⟨_, e⟩ := getElem?_eq_some_iff.1 e; e ▸ getElem_mem ..

theorem mem_iff_getElem {a} {l : Array α} : a ∈ l ↔ ∃ (i : Nat) (h : i < l.size), l[i]'h = a :=
  ⟨getElem_of_mem, fun ⟨_, _, e⟩ => e ▸ getElem_mem ..⟩

theorem mem_iff_getElem? {a} {l : Array α} : a ∈ l ↔ ∃ i : Nat, l[i]? = some a := by
  simp [getElem?_eq_some_iff, mem_iff_getElem]

theorem forall_getElem {l : Array α} {p : α → Prop} :
    (∀ (i : Nat) h, p (l[i]'h)) ↔ ∀ a, a ∈ l → p a := by
  cases l; simp [List.forall_getElem]

/-! ### isEmpty -/

@[simp] theorem isEmpty_toList {l : Array α} : l.toList.isEmpty = l.isEmpty := by
  rcases l with ⟨_ | _⟩ <;> simp

theorem isEmpty_iff {l : Array α} : l.isEmpty ↔ l = #[] := by
  cases l <;> simp

theorem isEmpty_eq_false_iff_exists_mem {xs : Array α} :
    xs.isEmpty = false ↔ ∃ x, x ∈ xs := by
  cases xs
  simpa using List.isEmpty_eq_false_iff_exists_mem

theorem isEmpty_iff_size_eq_zero {l : Array α} : l.isEmpty ↔ l.size = 0 := by
  rw [isEmpty_iff, size_eq_zero]

@[simp] theorem isEmpty_eq_true {l : Array α} : l.isEmpty ↔ l = #[] := by
  cases l <;> simp

@[simp] theorem isEmpty_eq_false {l : Array α} : l.isEmpty = false ↔ l ≠ #[] := by
  cases l <;> simp

/-! ### Decidability of bounded quantifiers -/

instance {xs : Array α} {p : α → Prop} [DecidablePred p] :
    Decidable (∀ x, x ∈ xs → p x) :=
  decidable_of_iff (∀ (i : Nat) h, p (xs[i]'h)) (by
    simp only [mem_iff_getElem, forall_exists_index]
    exact
      ⟨by rintro w _ i h rfl; exact w i h, fun w i h => w _ i h rfl⟩)

instance {xs : Array α} {p : α → Prop} [DecidablePred p] :
    Decidable (∃ x, x ∈ xs ∧ p x) :=
  decidable_of_iff (∃ (i : Nat), ∃ (h : i < xs.size), p (xs[i]'h)) (by
    simp [mem_iff_getElem]
    exact
      ⟨by rintro ⟨i, h, w⟩; exact ⟨_, ⟨i, h, rfl⟩, w⟩, fun ⟨_, ⟨i, h, rfl⟩, w⟩ => ⟨i, h, w⟩⟩)

/-! ### any / all -/

theorem anyM_eq_anyM_loop [Monad m] (p : α → m Bool) (as : Array α) (start stop) :
    anyM p as start stop = anyM.loop p as (min stop as.size) (Nat.min_le_right ..) start := by
  simp only [anyM, Nat.min_def]; split <;> rfl

theorem anyM_stop_le_start [Monad m] (p : α → m Bool) (as : Array α) (start stop)
    (h : min stop as.size ≤ start) : anyM p as start stop = pure false := by
  rw [anyM_eq_anyM_loop, anyM.loop, dif_neg (Nat.not_lt.2 h)]

theorem anyM_loop_cons [Monad m] (p : α → m Bool) (a : α) (as : List α) (stop start : Nat)
    (h : stop + 1 ≤ (a :: as).length) :
    anyM.loop p ⟨a :: as⟩ (stop + 1) h (start + 1) =
      anyM.loop p ⟨as⟩ stop (by simpa using h) start := by
  rw [anyM.loop]
  conv => rhs; rw [anyM.loop]
  split <;> rename_i h'
  · simp only [Nat.add_lt_add_iff_right] at h'
    rw [dif_pos h', anyM_loop_cons]
    simp
  · rw [dif_neg]
    omega

@[simp] theorem anyM_toList [Monad m] (p : α → m Bool) (as : Array α) :
    as.toList.anyM p = as.anyM p :=
  match as with
  | ⟨[]⟩  => rfl
  | ⟨a :: as⟩ => by
    simp only [List.anyM, anyM, size_toArray, List.length_cons, Nat.le_refl, ↓reduceDIte]
    rw [anyM.loop, dif_pos (by omega)]
    congr 1
    funext b
    split
    · simp
    · simp only [Bool.false_eq_true, ↓reduceIte]
      rw [anyM_loop_cons]
      simpa [anyM] using anyM_toList p ⟨as⟩

-- Auxiliary for `any_iff_exists`.
theorem anyM_loop_iff_exists {p : α → Bool} {as : Array α} {start stop} (h : stop ≤ as.size) :
    anyM.loop (m := Id) p as stop h start = true ↔
      ∃ (i : Nat) (_ : i < as.size), start ≤ i ∧ i < stop ∧ p as[i] = true := by
  unfold anyM.loop
  split <;> rename_i h₁
  · dsimp
    split <;> rename_i h₂
    · simp only [true_iff]
      refine ⟨start, by omega, by omega, by omega, h₂⟩
    · rw [anyM_loop_iff_exists]
      constructor
      · rintro ⟨i, hi, ge, lt, h⟩
        have : start ≠ i := by rintro rfl; omega
        exact ⟨i, by omega, by omega, lt, h⟩
      · rintro ⟨i, hi, ge, lt, h⟩
        have : start ≠ i := by rintro rfl; erw [h] at h₂; simp_all
        exact ⟨i, by omega, by omega, lt, h⟩
  · simp
    omega
termination_by stop - start

-- This could also be proved from `SatisfiesM_anyM_iff_exists` in `Batteries.Data.Array.Init.Monadic`
theorem any_iff_exists {p : α → Bool} {as : Array α} {start stop} :
    as.any p start stop ↔ ∃ (i : Nat) (_ : i < as.size), start ≤ i ∧ i < stop ∧ p as[i] := by
  dsimp [any, anyM, Id.run]
  split
  · rw [anyM_loop_iff_exists]
  · rw [anyM_loop_iff_exists]
    constructor
    · rintro ⟨i, hi, ge, _, h⟩
      exact ⟨i, by omega, by omega, by omega, h⟩
    · rintro ⟨i, hi, ge, _, h⟩
      exact ⟨i, by omega, by omega, by omega, h⟩

@[simp] theorem any_eq_true {p : α → Bool} {as : Array α} :
    as.any p = true ↔ ∃ (i : Nat) (_ : i < as.size), p as[i] := by
  simp [any_iff_exists]

@[simp] theorem any_eq_false {p : α → Bool} {as : Array α} :
    as.any p = false ↔ ∀ (i : Nat) (_ : i < as.size), ¬p as[i] := by
  rw [Bool.eq_false_iff, Ne, any_eq_true]
  simp

@[simp] theorem any_toList {p : α → Bool} (as : Array α) : as.toList.any p = as.any p := by
  rw [Bool.eq_iff_iff, any_eq_true, List.any_eq_true]
  simp only [List.mem_iff_getElem, getElem_toList]
  exact ⟨fun ⟨_, ⟨i, w, rfl⟩, h⟩ => ⟨i, w, h⟩, fun ⟨i, w, h⟩ => ⟨_, ⟨i, w, rfl⟩, h⟩⟩

theorem allM_eq_not_anyM_not [Monad m] [LawfulMonad m] (p : α → m Bool) (as : Array α) :
    allM p as = (! ·) <$> anyM ((! ·) <$> p ·) as := by
  dsimp [allM, anyM]
  simp

@[simp] theorem allM_toList [Monad m] [LawfulMonad m] (p : α → m Bool) (as : Array α) :
    as.toList.allM p = as.allM p := by
  rw [allM_eq_not_anyM_not]
  rw [← anyM_toList]
  rw [List.allM_eq_not_anyM_not]

theorem all_eq_not_any_not (p : α → Bool) (as : Array α) (start stop) :
    as.all p start stop = !(as.any (!p ·) start stop) := by
  dsimp [all, allM]
  rfl

theorem all_iff_forall {p : α → Bool} {as : Array α} {start stop} :
    as.all p start stop ↔ ∀ (i : Nat) (_ : i < as.size), start ≤ i ∧ i < stop → p as[i] := by
  rw [all_eq_not_any_not]
  suffices ¬(as.any (!p ·) start stop = true) ↔
      ∀ (i : Nat) (_ : i < as.size), start ≤ i ∧ i < stop → p as[i] by
    simp_all
  simp only [any_iff_exists, Bool.not_eq_eq_eq_not, Bool.not_true, not_exists, not_and,
    Bool.not_eq_false, and_imp]

@[simp] theorem all_eq_true {p : α → Bool} {as : Array α} :
    as.all p = true ↔ ∀ (i : Nat) (_ : i < as.size), p as[i] := by
  simp [all_iff_forall]

@[simp] theorem all_eq_false {p : α → Bool} {as : Array α} :
    as.all p = false ↔ ∃ (i : Nat) (_ : i < as.size), ¬p as[i] := by
  rw [Bool.eq_false_iff, Ne, all_eq_true]
  simp

@[simp] theorem all_toList {p : α → Bool} (as : Array α) : as.toList.all p = as.all p := by
  rw [Bool.eq_iff_iff, all_eq_true, List.all_eq_true]
  simp only [List.mem_iff_getElem, getElem_toList]
  constructor
  · intro w i h
    exact w as[i] ⟨i, h, getElem_toList h⟩
  · rintro w x ⟨i, h, rfl⟩
    exact w i h

theorem all_eq_true_iff_forall_mem {l : Array α} : l.all p ↔ ∀ x, x ∈ l → p x := by
  simp only [← all_toList, List.all_eq_true, mem_def]

/-- Variant of `anyM_toArray` with a side condition on `stop`. -/
@[simp] theorem _root_.List.anyM_toArray' [Monad m] [LawfulMonad m] (p : α → m Bool) (l : List α)
    (h : stop = l.toArray.size) :
    l.toArray.anyM p 0 stop = l.anyM p := by
  subst h
  rw [← anyM_toList]

/-- Variant of `any_toArray` with a side condition on `stop`. -/
@[simp] theorem _root_.List.any_toArray' (p : α → Bool) (l : List α) (h : stop = l.toArray.size) :
    l.toArray.any p 0 stop = l.any p := by
  subst h
  rw [any_toList]

/-- Variant of `allM_toArray` with a side condition on `stop`. -/
@[simp] theorem _root_.List.allM_toArray' [Monad m] [LawfulMonad m] (p : α → m Bool) (l : List α)
    (h : stop = l.toArray.size) :
    l.toArray.allM p 0 stop = l.allM p := by
  subst h
  rw [← allM_toList]

/-- Variant of `all_toArray` with a side condition on `stop`. -/
@[simp] theorem _root_.List.all_toArray' (p : α → Bool) (l : List α) (h : stop = l.toArray.size) :
    l.toArray.all p 0 stop = l.all p := by
  subst h
  rw [all_toList]

theorem _root_.List.anyM_toArray [Monad m] [LawfulMonad m] (p : α → m Bool) (l : List α) :
    l.toArray.anyM p = l.anyM p := by
  rw [← anyM_toList]

theorem _root_.List.any_toArray (p : α → Bool) (l : List α) : l.toArray.any p = l.any p := by
  rw [any_toList]

theorem _root_.List.allM_toArray [Monad m] [LawfulMonad m] (p : α → m Bool) (l : List α) :
    l.toArray.allM p = l.allM p := by
  rw [← allM_toList]

theorem _root_.List.all_toArray (p : α → Bool) (l : List α) : l.toArray.all p = l.all p := by
  rw [all_toList]

/-- Variant of `any_eq_true` in terms of membership rather than an array index. -/
theorem any_eq_true' {p : α → Bool} {as : Array α} :
    as.any p = true ↔ (∃ x, x ∈ as ∧ p x) := by
  cases as
  simp

/-- Variant of `any_eq_false` in terms of membership rather than an array index. -/
theorem any_eq_false' {p : α → Bool} {as : Array α} :
    as.any p = false ↔ ∀ x, x ∈ as → ¬p x := by
  rw [Bool.eq_false_iff, Ne, any_eq_true']
  simp

/-- Variant of `all_eq_true` in terms of membership rather than an array index. -/
theorem all_eq_true' {p : α → Bool} {as : Array α} :
    as.all p = true ↔ (∀ x, x ∈ as → p x) := by
  cases as
  simp

/-- Variant of `all_eq_false` in terms of membership rather than an array index. -/
theorem all_eq_false' {p : α → Bool} {as : Array α} :
    as.all p = false ↔ ∃ x, x ∈ as ∧ ¬p x := by
  rw [Bool.eq_false_iff, Ne, all_eq_true']
  simp

theorem any_eq {xs : Array α} {p : α → Bool} : xs.any p = decide (∃ i : Nat, ∃ h, p (xs[i]'h)) := by
  by_cases h : xs.any p
  · simp_all [any_eq_true]
  · simp_all [any_eq_false]

/-- Variant of `any_eq` in terms of membership rather than an array index. -/
theorem any_eq' {xs : Array α} {p : α → Bool} : xs.any p = decide (∃ x, x ∈ xs ∧ p x) := by
  by_cases h : xs.any p
  · simp_all [any_eq_true', -any_eq_true]
  · simp only [Bool.not_eq_true] at h
    simp only [h]
    simp only [any_eq_false'] at h
    simpa using h

theorem all_eq {xs : Array α} {p : α → Bool} : xs.all p = decide (∀ i, (_ : i < xs.size) → p xs[i]) := by
  by_cases h : xs.all p
  · simp_all [all_eq_true]
  · simp only [Bool.not_eq_true] at h
    simp only [h]
    simp only [all_eq_false] at h
    simpa using h

/-- Variant of `all_eq` in terms of membership rather than an array index. -/
theorem all_eq' {xs : Array α} {p : α → Bool} : xs.all p = decide (∀ x, x ∈ xs → p x) := by
  by_cases h : xs.all p
  · simp_all [all_eq_true', -all_eq_true]
  · simp only [Bool.not_eq_true] at h
    simp only [h]
    simp only [all_eq_false'] at h
    simpa using h

theorem decide_exists_mem {xs : Array α} {p : α → Prop} [DecidablePred p] :
    decide (∃ x, x ∈ xs ∧ p x) = xs.any p := by
  simp [any_eq']

theorem decide_forall_mem {xs : Array α} {p : α → Prop} [DecidablePred p] :
    decide (∀ x, x ∈ xs → p x) = xs.all p := by
  simp [all_eq']

@[simp] theorem _root_.List.contains_toArray [BEq α] {l : List α} {a : α} :
    l.toArray.contains a = l.contains a := by
  simp [Array.contains, List.any_beq]

theorem _root_.List.elem_toArray [BEq α] {l : List α} {a : α} :
    Array.elem a l.toArray = List.elem a l := by
  simp [Array.elem]

theorem any_beq [BEq α] {xs : Array α} {a : α} : (xs.any fun x => a == x) = xs.contains a := by
  cases xs
  simp [List.any_beq]

/-- Variant of `any_beq` with `==` reversed. -/
theorem any_beq' [BEq α] [PartialEquivBEq α] {xs : Array α} :
    (xs.any fun x => x == a) = xs.contains a := by
  simp only [BEq.comm, any_beq]

theorem all_bne [BEq α] {xs : Array α} : (xs.all fun x => a != x) = !xs.contains a := by
  cases xs
  simp [List.all_bne]

/-- Variant of `all_bne` with `!=` reversed. -/
theorem all_bne' [BEq α] [PartialEquivBEq α] {xs : Array α} :
    (xs.all fun x => x != a) = !xs.contains a := by
  simp only [bne_comm, all_bne]

theorem mem_of_contains_eq_true [BEq α] [LawfulBEq α] {a : α} {as : Array α} : as.contains a = true → a ∈ as := by
  cases as
  simp

@[deprecated mem_of_contains_eq_true (since := "2024-12-12")]
abbrev mem_of_elem_eq_true := @mem_of_contains_eq_true

theorem contains_eq_true_of_mem [BEq α] [LawfulBEq α] {a : α} {as : Array α} (h : a ∈ as) : as.contains a = true := by
  cases as
  simpa using h

@[deprecated contains_eq_true_of_mem (since := "2024-12-12")]
abbrev elem_eq_true_of_mem := @contains_eq_true_of_mem

instance [BEq α] [LawfulBEq α] (a : α) (as : Array α) : Decidable (a ∈ as) :=
  decidable_of_decidable_of_iff (Iff.intro mem_of_contains_eq_true contains_eq_true_of_mem)

@[simp] theorem elem_eq_contains [BEq α] {a : α} {l : Array α} :
    elem a l = l.contains a := by
  simp [elem]

theorem elem_iff [BEq α] [LawfulBEq α] {a : α} {as : Array α} :
    elem a as = true ↔ a ∈ as := ⟨mem_of_contains_eq_true, contains_eq_true_of_mem⟩

theorem contains_iff [BEq α] [LawfulBEq α] {a : α} {as : Array α} :
    as.contains a = true ↔ a ∈ as := ⟨mem_of_contains_eq_true, contains_eq_true_of_mem⟩

theorem elem_eq_mem [BEq α] [LawfulBEq α] (a : α) (as : Array α) :
    elem a as = decide (a ∈ as) := by rw [Bool.eq_iff_iff, elem_iff, decide_eq_true_iff]

@[simp] theorem contains_eq_mem [BEq α] [LawfulBEq α] (a : α) (as : Array α) :
    as.contains a = decide (a ∈ as) := by rw [← elem_eq_contains, elem_eq_mem]

/-- Variant of `any_push` with a side condition on `stop`. -/
@[simp] theorem any_push' [BEq α] {as : Array α} {a : α} {p : α → Bool} (h : stop = as.size + 1) :
    (as.push a).any p 0 stop = (as.any p || p a) := by
  cases as
  rw [List.push_toArray]
  simp [h]

theorem any_push [BEq α] {as : Array α} {a : α} {p : α → Bool} :
    (as.push a).any p = (as.any p || p a) :=
  any_push' (by simp)

/-- Variant of `all_push` with a side condition on `stop`. -/
@[simp] theorem all_push' [BEq α] {as : Array α} {a : α} {p : α → Bool} (h : stop = as.size + 1) :
    (as.push a).all p 0 stop = (as.all p && p a) := by
  cases as
  rw [List.push_toArray]
  simp [h]

theorem all_push [BEq α] {as : Array α} {a : α} {p : α → Bool} :
    (as.push a).all p = (as.all p && p a) :=
  all_push' (by simp)

@[simp] theorem contains_push [BEq α] {l : Array α} {a : α} {b : α} :
    (l.push a).contains b = (l.contains b || b == a) := by
  simp [contains]

/-! ### set -/

@[simp] theorem getElem_set_self (a : Array α) (i : Nat) (h : i < a.size) (v : α) {j : Nat}
      (eq : i = j) (p : j < (a.set i v).size) :
    (a.set i v)[j]'p = v := by
  cases a
  simp
  simp [set, ← getElem_toList, ←eq]

@[deprecated getElem_set_self (since := "2024-12-11")]
abbrev getElem_set_eq := @getElem_set_self

@[simp] theorem getElem?_set_self (a : Array α) (i : Nat) (h : i < a.size) (v : α) :
    (a.set i v)[i]? = v := by simp [getElem?_eq_getElem, h]

@[deprecated getElem?_set_self (since := "2024-12-11")]
abbrev getElem?_set_eq := @getElem?_set_self

@[simp] theorem getElem_set_ne (a : Array α) (i : Nat) (h' : i < a.size) (v : α) {j : Nat}
    (pj : j < (a.set i v).size) (h : i ≠ j) :
    (a.set i v)[j]'pj = a[j]'(size_set a i v _ ▸ pj) := by
  simp only [set, ← getElem_toList, List.getElem_set_ne h]

@[simp] theorem getElem?_set_ne (a : Array α) (i : Nat) (h : i < a.size) {j : Nat} (v : α)
    (ne : i ≠ j) : (a.set i v)[j]? = a[j]? := by
  by_cases h : j < a.size <;> simp [getElem?_eq_getElem, getElem?_eq_none, Nat.ge_of_not_lt, ne, h]

theorem getElem_set (a : Array α) (i : Nat) (h' : i < a.size) (v : α) (j : Nat)
    (h : j < (a.set i v).size) :
    (a.set i v)[j]'h = if i = j then v else a[j]'(size_set a i v _ ▸ h) := by
  by_cases p : i = j <;> simp [p]

theorem getElem?_set (a : Array α) (i : Nat) (h : i < a.size) (v : α) (j : Nat) :
    (a.set i v)[j]? = if i = j then some v else a[j]? := by
  split <;> simp_all

@[simp] theorem set_getElem_self {as : Array α} {i : Nat} (h : i < as.size) :
    as.set i as[i] = as := by
  cases as
  simp

@[simp] theorem set_eq_empty_iff {as : Array α} (n : Nat) (a : α) (h) :
     as.set n a = #[] ↔ as = #[] := by
  cases as <;> cases n <;> simp [set]

theorem set_comm (a b : α)
    {i j : Nat} (as : Array α) {hi : i < as.size} {hj : j < (as.set i a).size} (h : i ≠ j) :
    (as.set i a).set j b = (as.set j b (by simpa using hj)).set i a (by simpa using hi) := by
  cases as
  simp [List.set_comm _ _ _ h]

@[simp]
theorem set_set (a b : α) (as : Array α) (i : Nat) (h : i < as.size) :
    (as.set i a).set i b (by simpa using h) = as.set i b := by
  cases as
  simp

theorem mem_set (as : Array α) (i : Nat) (h : i < as.size) (a : α) :
    a ∈ as.set i a := by
  simp [mem_iff_getElem]
  exact ⟨i, (by simpa using h), by simp⟩

theorem mem_or_eq_of_mem_set
    {as : Array α} {i : Nat} {a b : α} {w : i < as.size} (h : a ∈ as.set i b) : a ∈ as ∨ a = b := by
  cases as
  simpa using List.mem_or_eq_of_mem_set (by simpa using h)

/-! ### setIfInBounds -/

@[simp] theorem set!_eq_setIfInBounds : @set! = @setIfInBounds := rfl

@[deprecated set!_eq_setIfInBounds (since := "2024-12-12")]
abbrev set!_is_setIfInBounds := @set!_eq_setIfInBounds

@[simp] theorem size_setIfInBounds (as : Array α) (index : Nat) (val : α) :
    (as.setIfInBounds index val).size = as.size := by
  if h : index < as.size  then
    simp [setIfInBounds, h]
  else
    simp [setIfInBounds, h]

theorem getElem_setIfInBounds (as : Array α) (i : Nat) (v : α) (j : Nat)
    (hj : j < (as.setIfInBounds i v).size) :
    (as.setIfInBounds i v)[j]'hj = if i = j then v else as[j]'(by simpa using hj) := by
  simp only [setIfInBounds]
  split
  · simp [getElem_set]
  · simp only [size_setIfInBounds] at hj
    rw [if_neg]
    omega

@[simp] theorem getElem_setIfInBounds_self (as : Array α) {i : Nat} (v : α) (h : _) :
    (as.setIfInBounds i v)[i]'h = v := by
  simp at h
  simp only [setIfInBounds, h, ↓reduceDIte, getElem_set_self]

@[deprecated getElem_setIfInBounds_self (since := "2024-12-11")]
abbrev getElem_setIfInBounds_eq := @getElem_setIfInBounds_self

@[simp] theorem getElem_setIfInBounds_ne (as : Array α) {i : Nat} (v : α) {j : Nat}
    (hj : j < (as.setIfInBounds i v).size) (h : i ≠ j) :
    (as.setIfInBounds i v)[j]'hj = as[j]'(by simpa using hj) := by
  simp [getElem_setIfInBounds, h]

theorem getElem?_setIfInBounds {as : Array α} {i j : Nat} {a : α}  :
    (as.setIfInBounds i a)[j]? = if i = j then if i < as.size then some a else none else as[j]? := by
  cases as
  simp [List.getElem?_set]

theorem getElem?_setIfInBounds_self (as : Array α) {i : Nat} (v : α) :
    (as.setIfInBounds i v)[i]? = if i < as.size then some v else none := by
  simp [getElem?_setIfInBounds]

@[simp]
theorem getElem?_setIfInBounds_self_of_lt (as : Array α) {i : Nat} (v : α) (h : i < as.size) :
    (as.setIfInBounds i v)[i]? = some v := by
  simp [getElem?_setIfInBounds, h]

@[deprecated getElem?_setIfInBounds_self (since := "2024-12-11")]
abbrev getElem?_setIfInBounds_eq := @getElem?_setIfInBounds_self

@[simp] theorem getElem?_setIfInBounds_ne {as : Array α} {i j : Nat} (h : i ≠ j) {a : α}  :
    (as.setIfInBounds i a)[j]? = as[j]? := by
  simp [getElem?_setIfInBounds, h]

theorem setIfInBounds_eq_of_size_le {l : Array α} {n : Nat} (h : l.size ≤ n) {a : α} :
    l.setIfInBounds n a = l := by
  cases l
  simp [List.set_eq_of_length_le (by simpa using h)]

@[simp] theorem setIfInBounds_eq_empty_iff {as : Array α} (n : Nat) (a : α) :
     as.setIfInBounds n a = #[] ↔ as = #[] := by
  cases as <;> cases n <;> simp

theorem setIfInBounds_comm (a b : α)
    {i j : Nat} (as : Array α) (h : i ≠ j) :
    (as.setIfInBounds i a).setIfInBounds j b = (as.setIfInBounds j b).setIfInBounds i a := by
  cases as
  simp [List.set_comm _ _ _ h]

@[simp]
theorem setIfInBounds_setIfInBounds (a b : α) (as : Array α) (i : Nat) :
    (as.setIfInBounds i a).setIfInBounds i b = as.setIfInBounds i b := by
  cases as
  simp

theorem mem_setIfInBounds (as : Array α) (i : Nat) (h : i < as.size) (a : α) :
    a ∈ as.setIfInBounds i a := by
  simp [mem_iff_getElem]
  exact ⟨i, (by simpa using h), by simp⟩

theorem mem_or_eq_of_mem_setIfInBounds
    {as : Array α} {i : Nat} {a b : α} (h : a ∈ as.setIfInBounds i b) : a ∈ as ∨ a = b := by
  cases as
  simpa using List.mem_or_eq_of_mem_set (by simpa using h)

/-- Simplifies a normal form from `get!` -/
@[simp] theorem getD_get?_setIfInBounds (a : Array α) (i : Nat) (v d : α) :
    (setIfInBounds a i v)[i]?.getD d = if i < a.size then v else d := by
  by_cases h : i < a.size <;>
    simp [setIfInBounds, Nat.not_lt_of_le, h,  getD_getElem?]

@[simp] theorem toList_setIfInBounds (a : Array α) (i x) :
    (a.setIfInBounds i x).toList = a.toList.set i x := by
  simp only [setIfInBounds]
  split <;> rename_i h
  · simp
  · simp [List.set_eq_of_length_le (by simpa using h)]

/-! ### BEq -/

@[simp] theorem beq_empty_iff [BEq α] {xs : Array α} : (xs == #[]) = xs.isEmpty := by
  cases xs
  simp

@[simp] theorem empty_beq_iff [BEq α] {xs : Array α} : (#[] == xs) = xs.isEmpty := by
  cases xs
  simp

@[simp] theorem push_beq_push [BEq α] {a b : α} {v : Array α} {w : Array α} :
    (v.push a == w.push b) = (v == w && a == b) := by
  cases v
  cases w
  simp

theorem size_eq_of_beq [BEq α] {xs ys : Array α} (h : xs == ys) : xs.size = ys.size := by
  cases xs
  cases ys
  simp [List.length_eq_of_beq (by simpa using h)]

@[simp] theorem mkArray_beq_mkArray [BEq α] {a b : α} {n : Nat} :
    (mkArray n a == mkArray n b) = (n == 0 || a == b) := by
  cases n with
  | zero => simp
  | succ n =>
    rw [mkArray_succ, mkArray_succ, push_beq_push, mkArray_beq_mkArray]
    rw [Bool.eq_iff_iff]
    simp +contextual

private theorem beq_of_beq_singleton [BEq α] {a b : α} : #[a] == #[b] → a == b := by
  intro h
  have : isEqv #[a] #[b] BEq.beq = true := h
  simp [isEqv, isEqvAux] at this
  assumption

@[simp] theorem reflBEq_iff [BEq α] : ReflBEq (Array α) ↔ ReflBEq α := by
  constructor
  · intro h
    constructor
    intro a
    apply beq_of_beq_singleton
    simp
  · intro h
    constructor
    apply Array.isEqv_self_beq

@[simp] theorem lawfulBEq_iff [BEq α] : LawfulBEq (Array α) ↔ LawfulBEq α := by
  constructor
  · intro h
    constructor
    · intro a b h
      apply singleton_inj.1
      apply eq_of_beq
      simpa [instBEq, isEqv, isEqvAux]
    · intro a
      apply beq_of_beq_singleton
      simp
  · intro h
    constructor
    · intro a b h
      obtain ⟨hs, hi⟩ := isEqv_iff_rel.mp h
      ext i h₁ h₂
      · exact hs
      · simpa using hi _ h₁
    · intro a
      apply Array.isEqv_self_beq

/-! ### isEqv -/

@[simp] theorem isEqv_eq [DecidableEq α] {l₁ l₂ : Array α} : l₁.isEqv l₂ (· == ·) = (l₁ = l₂) := by
  cases l₁
  cases l₂
  simp

/-! ### map -/

theorem mapM_eq_foldlM [Monad m] [LawfulMonad m] (f : α → m β) (arr : Array α) :
    arr.mapM f = arr.foldlM (fun bs a => bs.push <$> f a) #[] := by
  rw [mapM, aux, ← foldlM_toList]; rfl
where
  aux (i r) :
      mapM.map f arr i r = (arr.toList.drop i).foldlM (fun bs a => bs.push <$> f a) r := by
    unfold mapM.map; split
    · rw [← List.getElem_cons_drop_succ_eq_drop ‹_›]
      simp only [aux (i + 1), map_eq_pure_bind, length_toList, List.foldlM_cons, bind_assoc,
        pure_bind]
      rfl
    · rw [List.drop_of_length_le (Nat.ge_of_not_lt ‹_›)]; rfl
  termination_by arr.size - i
  decreasing_by decreasing_trivial_pre_omega

@[simp] theorem toList_map (f : α → β) (arr : Array α) : (arr.map f).toList = arr.toList.map f := by
  rw [map, mapM_eq_foldlM]
  apply congrArg toList (foldl_toList (fun bs a => push bs (f a)) #[] arr).symm |>.trans
  have H (l arr) : List.foldl (fun bs a => push bs (f a)) arr l = ⟨arr.toList ++ l.map f⟩ := by
    induction l generalizing arr <;> simp [*]
  simp [H]

@[simp] theorem _root_.List.map_toArray (f : α → β) (l : List α) :
    l.toArray.map f = (l.map f).toArray := by
  apply ext'
  simp

@[simp] theorem size_map (f : α → β) (arr : Array α) : (arr.map f).size = arr.size := by
  simp only [← length_toList]
  simp

@[simp] theorem getElem_map (f : α → β) (a : Array α) (i : Nat) (hi : i < (a.map f).size) :
    (a.map f)[i] = f (a[i]'(by simpa using hi)) := by
  cases a
  simp

@[simp] theorem getElem?_map (f : α → β) (as : Array α) (i : Nat) :
    (as.map f)[i]? = as[i]?.map f := by
  simp [getElem?_def]

@[simp] theorem mapM_empty [Monad m] (f : α → m β) : mapM f #[] = pure #[] := by
  rw [mapM, mapM.map]; rfl

@[simp] theorem map_empty (f : α → β) : map f #[] = #[] := mapM_empty f

@[simp] theorem map_push {f : α → β} {as : Array α} {x : α} :
    (as.push x).map f = (as.map f).push (f x) := by
  ext
  · simp
  · simp only [getElem_map, getElem_push, size_map]
    split <;> rfl

@[simp] theorem map_id_fun : map (id : α → α) = id := by
  funext l
  induction l <;> simp_all

/-- `map_id_fun'` differs from `map_id_fun` by representing the identity function as a lambda, rather than `id`. -/
@[simp] theorem map_id_fun' : map (fun (a : α) => a) = id := map_id_fun

-- This is not a `@[simp]` lemma because `map_id_fun` will apply.
theorem map_id (l : Array α) : map (id : α → α) l = l := by
  cases l <;> simp_all

/-- `map_id'` differs from `map_id` by representing the identity function as a lambda, rather than `id`. -/
-- This is not a `@[simp]` lemma because `map_id_fun'` will apply.
theorem map_id' (l : Array α) : map (fun (a : α) => a) l = l := map_id l

/-- Variant of `map_id`, with a side condition that the function is pointwise the identity. -/
theorem map_id'' {f : α → α} (h : ∀ x, f x = x) (l : Array α) : map f l = l := by
  simp [show f = id from funext h]

theorem map_singleton (f : α → β) (a : α) : map f #[a] = #[f a] := rfl

-- We use a lower priority here as there are more specific lemmas in downstream libraries
-- which should be able to fire first.
@[simp 500] theorem mem_map {f : α → β} {l : Array α} : b ∈ l.map f ↔ ∃ a, a ∈ l ∧ f a = b := by
  simp only [mem_def, toList_map, List.mem_map]

theorem exists_of_mem_map (h : b ∈ map f l) : ∃ a, a ∈ l ∧ f a = b := mem_map.1 h

theorem mem_map_of_mem (f : α → β) (h : a ∈ l) : f a ∈ map f l := mem_map.2 ⟨_, h, rfl⟩

theorem forall_mem_map {f : α → β} {l : Array α} {P : β → Prop} :
    (∀ (i) (_ : i ∈ l.map f), P i) ↔ ∀ (j) (_ : j ∈ l), P (f j) := by
  simp

@[simp] theorem map_eq_empty_iff {f : α → β} {l : Array α} : map f l = #[] ↔ l = #[] := by
  cases l
  simp

theorem eq_empty_of_map_eq_empty {f : α → β} {l : Array α} (h : map f l = #[]) : l = #[] :=
  map_eq_empty_iff.mp h

@[simp] theorem map_inj_left {f g : α → β} : map f l = map g l ↔ ∀ a ∈ l, f a = g a := by
  cases l <;> simp_all

theorem map_inj_right {f : α → β} (w : ∀ x y, f x = f y → x = y) : map f l = map f l' ↔ l = l' := by
  cases l
  cases l'
  simp [List.map_inj_right w]

theorem map_congr_left (h : ∀ a ∈ l, f a = g a) : map f l = map g l :=
  map_inj_left.2 h

theorem map_inj : map f = map g ↔ f = g := by
  constructor
  · intro h; ext a; replace h := congrFun h #[a]; simpa using h
  · intro h; subst h; rfl

theorem map_eq_push_iff {f : α → β} {l : Array α} {l₂ : Array β} {b : β} :
    map f l = l₂.push b ↔ ∃ l₁ a, l = l₁.push a ∧ map f l₁ = l₂ ∧ f a = b := by
  rcases l with ⟨l⟩
  rcases l₂ with ⟨l₂⟩
  simp only [List.map_toArray, List.push_toArray, mk.injEq, List.map_eq_append_iff]
  constructor
  · rintro ⟨l₁, l₂, rfl, rfl, h⟩
    simp only [List.map_eq_singleton_iff] at h
    obtain ⟨a, rfl, rfl⟩ := h
    refine ⟨l₁.toArray, a, by simp⟩
  · rintro ⟨⟨l₁⟩, a, h₁, h₂, rfl⟩
    refine ⟨l₁, [a], by simp_all⟩

@[simp] theorem map_eq_singleton_iff {f : α → β} {l : Array α} {b : β} :
    map f l = #[b] ↔ ∃ a, l = #[a] ∧ f a = b := by
  cases l
  simp

theorem map_eq_map_iff {f g : α → β} {l : Array α} :
    map f l = map g l ↔ ∀ a ∈ l, f a = g a := by
  cases l <;> simp_all

theorem map_eq_iff : map f l = l' ↔ ∀ i : Nat, l'[i]? = l[i]?.map f := by
  cases l
  cases l'
  simp [List.map_eq_iff]

theorem map_eq_foldl (f : α → β) (l : Array α) :
    map f l = foldl (fun bs a => bs.push (f a)) #[] l := by
  simpa using mapM_eq_foldlM (m := Id) f l

@[simp] theorem map_set {f : α → β} {l : Array α} {i : Nat} {h : i < l.size} {a : α} :
    (l.set i a).map f = (l.map f).set i (f a) (by simpa using h) := by
  cases l
  simp

@[simp] theorem map_setIfInBounds {f : α → β} {l : Array α} {i : Nat} {a : α} :
    (l.setIfInBounds i a).map f = (l.map f).setIfInBounds i (f a) := by
  cases l
  simp

@[simp] theorem map_pop {f : α → β} {l : Array α} : l.pop.map f = (l.map f).pop := by
  cases l
  simp

@[simp] theorem back?_map {f : α → β} {l : Array α} : (l.map f).back? = l.back?.map f := by
  cases l
  simp

@[simp] theorem map_map {f : α → β} {g : β → γ} {as : Array α} :
    (as.map f).map g = as.map (g ∘ f) := by
  cases as; simp

theorem mapM_eq_mapM_toList [Monad m] [LawfulMonad m] (f : α → m β) (arr : Array α) :
    arr.mapM f = List.toArray <$> (arr.toList.mapM f) := by
  rw [mapM_eq_foldlM, ← foldlM_toList, ← List.foldrM_reverse]
  conv => rhs; rw [← List.reverse_reverse arr.toList]
  induction arr.toList.reverse with
  | nil => simp
  | cons a l ih => simp [ih]

@[simp] theorem toList_mapM [Monad m] [LawfulMonad m] (f : α → m β) (arr : Array α) :
    toList <$> arr.mapM f = arr.toList.mapM f := by
  simp [mapM_eq_mapM_toList]

@[deprecated "Use `mapM_eq_foldlM` instead" (since := "2025-01-08")]
theorem mapM_map_eq_foldl (as : Array α) (f : α → β) (i) :
    mapM.map (m := Id) f as i b = as.foldl (start := i) (fun r a => r.push (f a)) b := by
  unfold mapM.map
  split <;> rename_i h
  · simp only [Id.bind_eq]
    dsimp [foldl, Id.run, foldlM]
    rw [mapM_map_eq_foldl, dif_pos (by omega), foldlM.loop, dif_pos h]
    -- Calling `split` here gives a bad goal.
    have : size as - i = Nat.succ (size as - i - 1) := by omega
    rw [this]
    simp [foldl, foldlM, Id.run, Nat.sub_add_eq]
  · dsimp [foldl, Id.run, foldlM]
    rw [dif_pos (by omega), foldlM.loop, dif_neg h]
    rfl
termination_by as.size - i

/--
Use this as `induction ass using array₂_induction` on a hypothesis of the form `ass : Array (Array α)`.
The hypothesis `ass` will be replaced with a hypothesis `ass : List (List α)`,
and former appearances of `ass` in the goal will be replaced with `(ass.map List.toArray).toArray`.
-/
-- We can't use `@[cases_eliminator]` here as
-- `Lean.Meta.getCustomEliminator?` only looks at the top-level constant.
theorem array₂_induction (P : Array (Array α) → Prop) (of : ∀ (xss : List (List α)), P (xss.map List.toArray).toArray)
    (ass : Array (Array α)) : P ass := by
  specialize of (ass.toList.map toList)
  simpa [← toList_map, Function.comp_def, map_id] using of

/--
Use this as `induction ass using array₃_induction` on a hypothesis of the form `ass : Array (Array (Array α))`.
The hypothesis `ass` will be replaced with a hypothesis `ass : List (List (List α))`,
and former appearances of `ass` in the goal will be replaced with
`((ass.map (fun xs => xs.map List.toArray)).map List.toArray).toArray`.
-/
theorem array₃_induction (P : Array (Array (Array α)) → Prop)
    (of : ∀ (xss : List (List (List α))), P ((xss.map (fun xs => xs.map List.toArray)).map List.toArray).toArray)
    (ass : Array (Array (Array α))) : P ass := by
  specialize of ((ass.toList.map toList).map (fun as => as.map toList))
  simpa [← toList_map, Function.comp_def, map_id] using of

/-! ### filter -/

@[congr]
theorem filter_congr {as bs : Array α} (h : as = bs)
    {f : α → Bool} {g : α → Bool} (h' : f = g) {start stop start' stop' : Nat}
    (h₁ : start = start') (h₂ : stop = stop') :
    filter f as start stop = filter g bs start' stop' := by
  congr

@[simp] theorem toList_filter' (p : α → Bool) (l : Array α) (h : stop = l.size) :
    (l.filter p 0 stop).toList = l.toList.filter p := by
  subst h
  dsimp only [filter]
  rw [← foldl_toList]
  generalize l.toList = l
  suffices ∀ a, (List.foldl (fun r a => if p a = true then push r a else r) a l).toList =
      a.toList ++ List.filter p l by
    simpa using this #[]
  induction l with simp
  | cons => split <;> simp [*]

theorem toList_filter (p : α → Bool) (l : Array α) :
    (l.filter p).toList = l.toList.filter p := by
  simp

@[simp] theorem _root_.List.filter_toArray' (p : α → Bool) (l : List α) (h : stop = l.length) :
    l.toArray.filter p 0 stop = (l.filter p).toArray := by
  apply ext'
  simp [h]

theorem _root_.List.filter_toArray (p : α → Bool) (l : List α) :
    l.toArray.filter p = (l.filter p).toArray := by
  simp

@[simp] theorem filter_push_of_pos {p : α → Bool} {a : α} {l : Array α}
    (h : p a) (w : stop = l.size + 1):
    (l.push a).filter p 0 stop = (l.filter p).push a := by
  subst w
  rcases l with ⟨l⟩
  simp [h]

@[simp] theorem filter_push_of_neg {p : α → Bool} {a : α} {l : Array α}
    (h : ¬p a) (w : stop = l.size + 1) :
    (l.push a).filter p 0 stop = l.filter p := by
  subst w
  rcases l with ⟨l⟩
  simp [h]

theorem filter_push {p : α → Bool} {a : α} {l : Array α} :
    (l.push a).filter p = if p a then (l.filter p).push a else l.filter p := by
  split <;> simp [*]

theorem size_filter_le (p : α → Bool) (l : Array α) :
    (l.filter p).size ≤ l.size := by
  rcases l with ⟨l⟩
  simpa using List.length_filter_le p l

@[simp] theorem filter_eq_self {p : α → Bool} {l : Array α} :
    filter p l = l ↔ ∀ a ∈ l, p a := by
  rcases l with ⟨l⟩
  simp

@[simp] theorem filter_size_eq_size {p : α → Bool} {l : Array α} :
    (filter p l).size = l.size ↔ ∀ a ∈ l, p a := by
  rcases l with ⟨l⟩
  simp

@[simp] theorem mem_filter {p : α → Bool} {l : Array α} {a : α} :
    a ∈ filter p l ↔ a ∈ l ∧ p a := by
  rcases l with ⟨l⟩
  simp

@[simp] theorem filter_eq_empty_iff {p : α → Bool} {l : Array α} :
    filter p l = #[] ↔ ∀ a, a ∈ l → ¬p a := by
  rcases l with ⟨l⟩
  simp

theorem forall_mem_filter {p : α → Bool} {l : Array α} {P : α → Prop} :
    (∀ (i) (_ : i ∈ l.filter p), P i) ↔ ∀ (j) (_ : j ∈ l), p j → P j := by
  simp

@[simp] theorem filter_filter (q) (l : Array α) :
    filter p (filter q l) = filter (fun a => p a && q a) l := by
  apply ext'
  simp only [toList_filter, List.filter_filter]

theorem foldl_filter (p : α → Bool) (f : β → α → β) (l : Array α) (init : β) :
    (l.filter p).foldl f init = l.foldl (fun x y => if p y then f x y else x) init := by
  rcases l with ⟨l⟩
  rw [List.filter_toArray]
  simp [List.foldl_filter]

theorem foldr_filter (p : α → Bool) (f : α → β → β) (l : Array α) (init : β) :
    (l.filter p).foldr f init = l.foldr (fun x y => if p x then f x y else y) init := by
  rcases l with ⟨l⟩
  rw [List.filter_toArray]
  simp [List.foldr_filter]

theorem filter_map (f : β → α) (l : Array β) : filter p (map f l) = map f (filter (p ∘ f) l) := by
  rcases l with ⟨l⟩
  simp [List.filter_map]

theorem map_filter_eq_foldl (f : α → β) (p : α → Bool) (l : Array α) :
    map f (filter p l) = foldl (fun y x => bif p x then y.push (f x) else y) #[] l := by
  rcases l with ⟨l⟩
  apply ext'
  simp only [size_toArray, List.filter_toArray', List.map_toArray, List.foldl_toArray']
  rw [← List.reverse_reverse l]
  generalize l.reverse = l
  simp only [List.filter_reverse, List.map_reverse, List.foldl_reverse]
  induction l with
  | nil => rfl
  | cons x l ih =>
    simp only [List.filter_cons, List.foldr_cons]
    split <;> simp_all

@[simp] theorem filter_append {p : α → Bool} (l₁ l₂ : Array α) :
    filter p (l₁ ++ l₂) = filter p l₁ ++ filter p l₂ := by
  rcases l₁ with ⟨l₁⟩
  rcases l₂ with ⟨l₂⟩
  simp [List.filter_append]

theorem filter_eq_append_iff {p : α → Bool} :
    filter p l = L₁ ++ L₂ ↔ ∃ l₁ l₂, l = l₁ ++ l₂ ∧ filter p l₁ = L₁ ∧ filter p l₂ = L₂ := by
  rcases l with ⟨l⟩
  rcases L₁ with ⟨L₁⟩
  rcases L₂ with ⟨L₂⟩
  simp only [size_toArray, List.filter_toArray', List.append_toArray, mk.injEq,
    List.filter_eq_append_iff]
  constructor
  · rintro ⟨l₁, l₂, rfl, rfl, rfl⟩
    refine ⟨l₁.toArray, l₂.toArray, by simp⟩
  · rintro ⟨⟨l₁⟩, ⟨l₂⟩, h₁, h₂, h₃⟩
    refine ⟨l₁, l₂, by simp_all⟩

theorem filter_eq_push_iff {p : α → Bool} {l l' : Array α} {a : α} :
    filter p l = l'.push a ↔
      ∃ l₁ l₂, l = l₁.push a ++ l₂ ∧ filter p l₁ = l' ∧ p a ∧ (∀ x, x ∈ l₂ → ¬p x) := by
  rcases l with ⟨l⟩
  rcases l' with ⟨l'⟩
  simp only [size_toArray, List.filter_toArray', List.push_toArray, mk.injEq, Bool.not_eq_true]
  rw [← List.reverse_inj]
  simp only [← List.filter_reverse]
  simp only [List.reverse_append, List.reverse_cons, List.reverse_nil, List.nil_append,
    List.singleton_append]
  rw [List.filter_eq_cons_iff]
  constructor
  · rintro ⟨l₁, l₂, h₁, h₂, h₃, h₄⟩
    refine ⟨l₂.reverse.toArray, l₁.reverse.toArray, by simp_all⟩
  · rintro ⟨⟨l₁⟩, ⟨l₂⟩, h₁, h₂, h₃, h₄⟩
    refine ⟨l₂.reverse, l₁.reverse, by simp_all⟩

theorem mem_of_mem_filter {a : α} {l} (h : a ∈ filter p l) : a ∈ l :=
  (mem_filter.mp h).1

/-! ### filterMap -/

@[congr]
theorem filterMap_congr {as bs : Array α} (h : as = bs)
    {f : α → Option β} {g : α → Option β} (h' : f = g) {start stop start' stop' : Nat}
    (h₁ : start = start') (h₂ : stop = stop') :
    filterMap f as start stop = filterMap g bs start' stop' := by
  congr

@[simp] theorem toList_filterMap' (f : α → Option β) (l : Array α) (w : stop = l.size) :
    (l.filterMap f 0 stop).toList = l.toList.filterMap f := by
  subst w
  dsimp only [filterMap, filterMapM]
  rw [← foldlM_toList]
  generalize l.toList = l
  have this : ∀ a : Array β, (Id.run (List.foldlM (m := Id) ?_ a l)).toList =
    a.toList ++ List.filterMap f l := ?_
  exact this #[]
  induction l
  · simp_all [Id.run]
  · simp_all [Id.run, List.filterMap_cons]
    split <;> simp_all

theorem toList_filterMap (f : α → Option β) (l : Array α) :
    (l.filterMap f).toList = l.toList.filterMap f := by
  simp [toList_filterMap']


@[simp] theorem _root_.List.filterMap_toArray' (f : α → Option β) (l : List α) (h : stop = l.length) :
    l.toArray.filterMap f 0 stop = (l.filterMap f).toArray := by
  apply ext'
  simp [h]

theorem _root_.List.filterMap_toArray (f : α → Option β) (l : List α) :
    l.toArray.filterMap f = (l.filterMap f).toArray := by
  simp

@[simp] theorem filterMap_push_none {f : α → Option β} {a : α} {l : Array α}
    (h : f a = none) (w : stop = l.size + 1) :
    filterMap f (l.push a) 0 stop = filterMap f l := by
  subst w
  rcases l with ⟨l⟩
  simp [h]

@[simp] theorem filterMap_push_some {f : α → Option β} {a : α} {l : Array α} {b : β}
    (h : f a = some b) (w : stop = l.size + 1) :
    filterMap f (l.push a) 0 stop = (filterMap f l).push b := by
  subst w
  rcases l with ⟨l⟩
  simp [h]

@[simp] theorem filterMap_eq_map (f : α → β) : filterMap (some ∘ f) = map f := by
  funext l
  cases l
  simp

theorem filterMap_some_fun : filterMap (some : α → Option α) = id := by
  funext l
  cases l
  simp

@[simp] theorem filterMap_some (l : Array α) : filterMap some l = l := by
  cases l
  simp

theorem map_filterMap_some_eq_filterMap_isSome (f : α → Option β) (l : Array α) :
    (l.filterMap f).map some = (l.map f).filter fun b => b.isSome := by
  cases l
  simp [List.map_filterMap_some_eq_filter_map_isSome]

theorem size_filterMap_le (f : α → Option β) (l : Array α) :
    (filterMap f l).size ≤ l.size := by
  cases l
  simp [List.length_filterMap_le]

@[simp] theorem filterMap_size_eq_size {l} :
    (filterMap f l).size = l.size ↔ ∀ a, a ∈ l → (f a).isSome := by
  cases l
  simp [List.filterMap_length_eq_length]

@[simp]
theorem filterMap_eq_filter (p : α → Bool) :
    filterMap (Option.guard (p ·)) = filter p := by
  funext l
  cases l
  simp

theorem filterMap_filterMap (f : α → Option β) (g : β → Option γ) (l : Array α) :
    filterMap g (filterMap f l) = filterMap (fun x => (f x).bind g) l := by
  cases l
  simp [List.filterMap_filterMap]

theorem map_filterMap (f : α → Option β) (g : β → γ) (l : Array α) :
    map g (filterMap f l) = filterMap (fun x => (f x).map g) l := by
  cases l
  simp [List.map_filterMap]

@[simp] theorem filterMap_map (f : α → β) (g : β → Option γ) (l : Array α) :
    filterMap g (map f l) = filterMap (g ∘ f) l := by
  cases l
  simp [List.filterMap_map]

theorem filter_filterMap (f : α → Option β) (p : β → Bool) (l : Array α) :
    filter p (filterMap f l) = filterMap (fun x => (f x).filter p) l := by
  cases l
  simp [List.filter_filterMap]

theorem filterMap_filter (p : α → Bool) (f : α → Option β) (l : Array α) :
    filterMap f (filter p l) = filterMap (fun x => if p x then f x else none) l := by
  cases l
  simp [List.filterMap_filter]

@[simp] theorem mem_filterMap {f : α → Option β} {l : Array α} {b : β} :
    b ∈ filterMap f l ↔ ∃ a, a ∈ l ∧ f a = some b := by
  simp only [mem_def, toList_filterMap, List.mem_filterMap]

theorem forall_mem_filterMap {f : α → Option β} {l : Array α} {P : β → Prop} :
    (∀ (i) (_ : i ∈ filterMap f l), P i) ↔ ∀ (j) (_ : j ∈ l) (b), f j = some b → P b := by
  simp only [mem_filterMap, forall_exists_index, and_imp]
  rw [forall_comm]
  apply forall_congr'
  intro a
  rw [forall_comm]

@[simp] theorem filterMap_append {α β : Type _} (l l' : Array α) (f : α → Option β) :
    filterMap f (l ++ l') = filterMap f l ++ filterMap f l' := by
  cases l
  cases l'
  simp

theorem map_filterMap_of_inv (f : α → Option β) (g : β → α) (H : ∀ x : α, (f x).map g = some x)
    (l : Array α) : map g (filterMap f l) = l := by simp only [map_filterMap, H, filterMap_some, id]

theorem forall_none_of_filterMap_eq_empty (h : filterMap f xs = #[]) : ∀ x ∈ xs, f x = none := by
  cases xs
  simpa using h

@[simp] theorem filterMap_eq_nil_iff {l} : filterMap f l = #[] ↔ ∀ a, a ∈ l → f a = none := by
  cases l
  simp

theorem filterMap_eq_push_iff {f : α → Option β} {l : Array α} {l' : Array β} {b : β} :
    filterMap f l = l'.push b ↔ ∃ l₁ a l₂,
      l = l₁.push a ++ l₂ ∧ filterMap f l₁ = l' ∧ f a = some b ∧ (∀ x, x ∈ l₂ → f x = none) := by
  rcases l with ⟨l⟩
  rcases l' with ⟨l'⟩
  simp only [size_toArray, List.filterMap_toArray', List.push_toArray, mk.injEq]
  rw [← List.reverse_inj]
  simp only [← List.filterMap_reverse]
  simp only [List.reverse_append, List.reverse_cons, List.reverse_nil, List.nil_append,
    List.singleton_append]
  rw [List.filterMap_eq_cons_iff]
  constructor
  · rintro ⟨l₁, a, l₂, h₁, h₂, h₃, h₄⟩
    refine ⟨l₂.reverse.toArray, a, l₁.reverse.toArray, by simp_all⟩
  · rintro ⟨⟨l₁⟩, a, ⟨l₂⟩, h₁, h₂, h₃, h₄⟩
    refine ⟨l₂.reverse, a, l₁.reverse, by simp_all⟩

/-! ### singleton -/

@[simp] theorem singleton_def (v : α) : Array.singleton v = #[v] := rfl

/-! ### append -/

@[simp] theorem size_append (as bs : Array α) : (as ++ bs).size = as.size + bs.size := by
  simp only [size, toList_append, List.length_append]

@[simp] theorem append_push {as bs : Array α} {a : α} : as ++ bs.push a = (as ++ bs).push a := by
  cases as
  cases bs
  simp

theorem toArray_append {xs : List α} {ys : Array α} :
    xs.toArray ++ ys = (xs ++ ys.toList).toArray := by
  rcases ys with ⟨ys⟩
  simp

@[simp] theorem toArray_eq_append_iff {xs : List α} {as bs : Array α} :
    xs.toArray = as ++ bs ↔ xs = as.toList ++ bs.toList := by
  cases as
  cases bs
  simp

@[simp] theorem append_eq_toArray_iff {as bs : Array α} {xs : List α} :
    as ++ bs = xs.toArray ↔ as.toList ++ bs.toList = xs := by
  cases as
  cases bs
  simp

theorem singleton_eq_toArray_singleton (a : α) : #[a] = [a].toArray := rfl

@[simp] theorem empty_append_fun : ((#[] : Array α) ++ ·) = id := by
  funext ⟨l⟩
  simp

@[simp] theorem mem_append {a : α} {s t : Array α} : a ∈ s ++ t ↔ a ∈ s ∨ a ∈ t := by
  simp only [mem_def, toList_append, List.mem_append]

theorem mem_append_left {a : α} {l₁ : Array α} (l₂ : Array α) (h : a ∈ l₁) : a ∈ l₁ ++ l₂ :=
  mem_append.2 (Or.inl h)

theorem mem_append_right {a : α} (l₁ : Array α) {l₂ : Array α} (h : a ∈ l₂) : a ∈ l₁ ++ l₂ :=
  mem_append.2 (Or.inr h)

theorem not_mem_append {a : α} {s t : Array α} (h₁ : a ∉ s) (h₂ : a ∉ t) : a ∉ s ++ t :=
  mt mem_append.1 $ not_or.mpr ⟨h₁, h₂⟩

/--
See also `eq_push_append_of_mem`, which proves a stronger version
in which the initial array must not contain the element.
-/
theorem append_of_mem {a : α} {l : Array α} (h : a ∈ l) : ∃ s t : Array α, l = s.push a ++ t := by
  obtain ⟨s, t, w⟩ := List.append_of_mem (l := l.toList) (by simpa using h)
  replace w := congrArg List.toArray w
  refine ⟨s.toArray, t.toArray, by simp_all⟩

theorem mem_iff_append {a : α} {l : Array α} : a ∈ l ↔ ∃ s t : Array α, l = s.push a ++ t :=
  ⟨append_of_mem, fun ⟨s, t, e⟩ => e ▸ by simp⟩

theorem forall_mem_append {p : α → Prop} {l₁ l₂ : Array α} :
    (∀ (x) (_ : x ∈ l₁ ++ l₂), p x) ↔ (∀ (x) (_ : x ∈ l₁), p x) ∧ (∀ (x) (_ : x ∈ l₂), p x) := by
  simp only [mem_append, or_imp, forall_and]

theorem getElem_append {as bs : Array α} (h : i < (as ++ bs).size) :
    (as ++ bs)[i] = if h' : i < as.size then as[i] else bs[i - as.size]'(by simp at h; omega) := by
  cases as; cases bs
  simp [List.getElem_append]

theorem getElem_append_left {as bs : Array α} {h : i < (as ++ bs).size} (hlt : i < as.size) :
    (as ++ bs)[i] = as[i] := by
  simp only [← getElem_toList]
  have h' : i < (as.toList ++ bs.toList).length := by rwa [← length_toList, toList_append] at h
  conv => rhs; rw [← List.getElem_append_left (bs := bs.toList) (h' := h')]
  apply List.get_of_eq; rw [toList_append]

theorem getElem_append_right {as bs : Array α} {h : i < (as ++ bs).size} (hle : as.size ≤ i) :
    (as ++ bs)[i] = bs[i - as.size]'(Nat.sub_lt_left_of_lt_add hle (size_append .. ▸ h)) := by
  simp only [← getElem_toList]
  have h' : i < (as.toList ++ bs.toList).length := by rwa [← length_toList, toList_append] at h
  conv => rhs; rw [← List.getElem_append_right (h₁ := hle) (h₂ := h')]
  apply List.get_of_eq; rw [toList_append]

theorem getElem?_append_left {as bs : Array α} {i : Nat} (hn : i < as.size) :
    (as ++ bs)[i]? = as[i]? := by
  have hn' : i < (as ++ bs).size := Nat.lt_of_lt_of_le hn <|
    size_append .. ▸ Nat.le_add_right ..
  simp_all [getElem?_eq_getElem, getElem_append]

theorem getElem?_append_right {as bs : Array α} {i : Nat} (h : as.size ≤ i) :
    (as ++ bs)[i]? = bs[i - as.size]? := by
  cases as
  cases bs
  simp at h
  simp [List.getElem?_append_right, h]

theorem getElem?_append {as bs : Array α} {i : Nat} :
    (as ++ bs)[i]? = if i < as.size then as[i]? else bs[i - as.size]? := by
  split <;> rename_i h
  · exact getElem?_append_left h
  · exact getElem?_append_right (by simpa using h)

/-- Variant of `getElem_append_left` useful for rewriting from the small array to the big array. -/
theorem getElem_append_left' (l₂ : Array α) {l₁ : Array α} {i : Nat} (hi : i < l₁.size) :
    l₁[i] = (l₁ ++ l₂)[i]'(by simpa using Nat.lt_add_right l₂.size hi) := by
  rw [getElem_append_left] <;> simp

/-- Variant of `getElem_append_right` useful for rewriting from the small array to the big array. -/
theorem getElem_append_right' (l₁ : Array α) {l₂ : Array α} {i : Nat} (hi : i < l₂.size) :
    l₂[i] = (l₁ ++ l₂)[i + l₁.size]'(by simpa [Nat.add_comm] using Nat.add_lt_add_left hi _) := by
  rw [getElem_append_right] <;> simp [*, Nat.le_add_left]

theorem getElem_of_append {l l₁ l₂ : Array α} (eq : l = l₁.push a ++ l₂) (h : l₁.size = i) :
    l[i]'(eq ▸ h ▸ by simp_arith) = a := Option.some.inj <| by
  rw [← getElem?_eq_getElem, eq, getElem?_append_left (by simp; omega), ← h]
  simp

@[simp] theorem append_singleton {a : α} {as : Array α} : as ++ #[a] = as.push a := rfl

theorem push_eq_append {a : α} {as : Array α} : as.push a = as ++ #[a] := rfl

theorem append_inj {s₁ s₂ t₁ t₂ : Array α} (h : s₁ ++ t₁ = s₂ ++ t₂) (hl : s₁.size = s₂.size) :
    s₁ = s₂ ∧ t₁ = t₂ := by
  rcases s₁ with ⟨s₁⟩
  rcases s₂ with ⟨s₂⟩
  rcases t₁ with ⟨t₁⟩
  rcases t₂ with ⟨t₂⟩
  simpa using List.append_inj (by simpa using h) (by simpa using hl)

theorem append_inj_right {s₁ s₂ t₁ t₂ : Array α}
    (h : s₁ ++ t₁ = s₂ ++ t₂) (hl : s₁.size = s₂.size) : t₁ = t₂ :=
  (append_inj h hl).right

theorem append_inj_left {s₁ s₂ t₁ t₂ : Array α}
    (h : s₁ ++ t₁ = s₂ ++ t₂) (hl : s₁.size = s₂.size) : s₁ = s₂ :=
  (append_inj h hl).left

/-- Variant of `append_inj` instead requiring equality of the sizes of the second arrays. -/
theorem append_inj' {s₁ s₂ t₁ t₂ : Array α} (h : s₁ ++ t₁ = s₂ ++ t₂) (hl : t₁.size = t₂.size) :
    s₁ = s₂ ∧ t₁ = t₂ :=
  append_inj h <| @Nat.add_right_cancel _ t₁.size _ <| by
    let hap := congrArg size h; simp only [size_append, ← hl] at hap; exact hap

/-- Variant of `append_inj_right` instead requiring equality of the sizes of the second arrays. -/
theorem append_inj_right' {s₁ s₂ t₁ t₂ : Array α}
    (h : s₁ ++ t₁ = s₂ ++ t₂) (hl : t₁.size = t₂.size) : t₁ = t₂ :=
  (append_inj' h hl).right

/-- Variant of `append_inj_left` instead requiring equality of the sizes of the second arrays. -/
theorem append_inj_left' {s₁ s₂ t₁ t₂ : Array α}
    (h : s₁ ++ t₁ = s₂ ++ t₂) (hl : t₁.size = t₂.size) : s₁ = s₂ :=
  (append_inj' h hl).left

theorem append_right_inj {t₁ t₂ : Array α} (s) : s ++ t₁ = s ++ t₂ ↔ t₁ = t₂ :=
  ⟨fun h => append_inj_right h rfl, congrArg _⟩

theorem append_left_inj {s₁ s₂ : Array α} (t) : s₁ ++ t = s₂ ++ t ↔ s₁ = s₂ :=
  ⟨fun h => append_inj_left' h rfl, congrArg (· ++ _)⟩

@[simp] theorem append_left_eq_self {x y : Array α} : x ++ y = y ↔ x = #[] := by
  rw [← append_left_inj (s₁ := x), empty_append]

@[simp] theorem self_eq_append_left {x y : Array α} : y = x ++ y ↔ x = #[] := by
  rw [eq_comm, append_left_eq_self]

@[simp] theorem append_right_eq_self {x y : Array α} : x ++ y = x ↔ y = #[] := by
  rw [← append_right_inj (t₁ := y), append_empty]

@[simp] theorem self_eq_append_right {x y : Array α} : x = x ++ y ↔ y = #[] := by
  rw [eq_comm, append_right_eq_self]

@[simp] theorem append_eq_empty_iff : p ++ q = #[] ↔ p = #[] ∧ q = #[] := by
  cases p <;> simp

@[simp] theorem empty_eq_append_iff : #[] = a ++ b ↔ a = #[] ∧ b = #[] := by
  rw [eq_comm, append_eq_empty_iff]

theorem append_ne_empty_of_left_ne_empty {s : Array α} (h : s ≠ #[]) (t : Array α) :
    s ++ t ≠ #[] := by
  simp_all

theorem append_ne_empty_of_right_ne_empty (s : Array α) : t ≠ #[] → s ++ t ≠ #[] := by
  simp_all

theorem append_eq_push_iff {a b c : Array α} {x : α} :
    a ++ b = c.push x ↔ (b = #[] ∧ a = c.push x) ∨ (∃ b', b = b'.push x ∧ c = a ++ b') := by
  rcases a with ⟨a⟩
  rcases b with ⟨b⟩
  rcases c with ⟨c⟩
  simp only [List.append_toArray, List.push_toArray, mk.injEq, List.append_eq_append_iff,
    toArray_eq_append_iff]
  constructor
  · rintro (⟨a', rfl, rfl⟩ | ⟨b', rfl, h⟩)
    · right; exact ⟨⟨a'⟩, by simp⟩
    · rw [List.singleton_eq_append_iff] at h
      obtain (⟨rfl, rfl⟩ | ⟨rfl, rfl⟩) := h
      · right; exact ⟨#[], by simp⟩
      · left; simp
  · rintro (⟨rfl, rfl⟩ | ⟨b', h, rfl⟩)
    · right; exact ⟨[x], by simp⟩
    · left; refine ⟨b'.toList, ?_⟩
      replace h := congrArg Array.toList h
      simp_all

theorem push_eq_append_iff {a b c : Array α} {x : α} :
    c.push x = a ++ b ↔ (b = #[] ∧ a = c.push x) ∨ (∃ b', b = b'.push x ∧ c = a ++ b') := by
  rw [eq_comm, append_eq_push_iff]

theorem append_eq_singleton_iff {a b : Array α} {x : α} :
    a ++ b = #[x] ↔ (a = #[] ∧ b = #[x]) ∨ (a = #[x] ∧ b = #[]) := by
  rcases a with ⟨a⟩
  rcases b with ⟨b⟩
  simp only [List.append_toArray, mk.injEq, List.append_eq_singleton_iff, toArray_eq_append_iff]

theorem singleton_eq_append_iff {a b : Array α} {x : α} :
    #[x] = a ++ b ↔ (a = #[] ∧ b = #[x]) ∨ (a = #[x] ∧ b = #[]) := by
  rw [eq_comm, append_eq_singleton_iff]

theorem append_eq_append_iff {a b c d : Array α} :
    a ++ b = c ++ d ↔ (∃ a', c = a ++ a' ∧ b = a' ++ d) ∨ ∃ c', a = c ++ c' ∧ d = c' ++ b := by
  rcases a with ⟨a⟩
  rcases b with ⟨b⟩
  rcases c with ⟨c⟩
  rcases d with ⟨d⟩
  simp only [List.append_toArray, mk.injEq, List.append_eq_append_iff, toArray_eq_append_iff]
  constructor
  · rintro (⟨a', rfl, rfl⟩ | ⟨c', rfl, rfl⟩)
    · left; exact ⟨⟨a'⟩, by simp⟩
    · right; exact ⟨⟨c'⟩, by simp⟩
  · rintro (⟨a', rfl, rfl⟩ | ⟨c', rfl, rfl⟩)
    · left; exact ⟨a'.toList, by simp⟩
    · right; exact ⟨c'.toList, by simp⟩

theorem set_append {s t : Array α} {i : Nat} {x : α} (h : i < (s ++ t).size) :
    (s ++ t).set i x =
      if h' : i < s.size then
        s.set i x ++ t
      else
        s ++ t.set (i - s.size) x (by simp at h; omega) := by
  rcases s with ⟨s⟩
  rcases t with ⟨t⟩
  simp only [List.append_toArray, List.set_toArray, List.set_append]
  split <;> simp

@[simp] theorem set_append_left {s t : Array α} {i : Nat} {x : α} (h : i < s.size) :
    (s ++ t).set i x (by simp; omega) = s.set i x ++ t := by
  simp [set_append, h]

@[simp] theorem set_append_right {s t : Array α} {i : Nat} {x : α}
    (h' : i < (s ++ t).size) (h : s.size ≤ i) :
    (s ++ t).set i x = s ++ t.set (i - s.size) x (by simp at h'; omega) := by
  rw [set_append, dif_neg (by omega)]

theorem setIfInBounds_append {s t : Array α} {i : Nat} {x : α} :
    (s ++ t).setIfInBounds i x =
      if i < s.size then
        s.setIfInBounds i x ++ t
      else
        s ++ t.setIfInBounds (i - s.size) x := by
  rcases s with ⟨s⟩
  rcases t with ⟨t⟩
  simp only [List.append_toArray, List.setIfInBounds_toArray, List.set_append]
  split <;> simp

@[simp] theorem setIfInBounds_append_left {s t : Array α} {i : Nat} {x : α} (h : i < s.size) :
    (s ++ t).setIfInBounds i x = s.setIfInBounds i x ++ t := by
  simp [setIfInBounds_append, h]

@[simp] theorem setIfInBounds_append_right {s t : Array α} {i : Nat} {x : α} (h : s.size ≤ i) :
    (s ++ t).setIfInBounds i x = s ++ t.setIfInBounds (i - s.size) x := by
  rw [setIfInBounds_append, if_neg (by omega)]

theorem filterMap_eq_append_iff {f : α → Option β} :
    filterMap f l = L₁ ++ L₂ ↔ ∃ l₁ l₂, l = l₁ ++ l₂ ∧ filterMap f l₁ = L₁ ∧ filterMap f l₂ = L₂ := by
  rcases l with ⟨l⟩
  rcases L₁ with ⟨L₁⟩
  rcases L₂ with ⟨L₂⟩
  simp only [size_toArray, List.filterMap_toArray', List.append_toArray, mk.injEq,
    List.filterMap_eq_append_iff, toArray_eq_append_iff]
  constructor
  · rintro ⟨l₁, l₂, rfl, rfl, rfl⟩
    exact ⟨⟨l₁⟩, ⟨l₂⟩, by simp⟩
  · rintro ⟨⟨l₁⟩, ⟨l₂⟩, rfl, h₁, h₂⟩
    exact ⟨l₁, l₂, by simp_all⟩

theorem append_eq_filterMap_iff {f : α → Option β} :
    L₁ ++ L₂ = filterMap f l ↔
      ∃ l₁ l₂, l = l₁ ++ l₂ ∧ filterMap f l₁ = L₁ ∧ filterMap f l₂ = L₂ := by
  rw [eq_comm, filterMap_eq_append_iff]

@[simp] theorem map_append (f : α → β) (l₁ l₂ : Array α) :
    map f (l₁ ++ l₂) = map f l₁ ++ map f l₂ := by
  cases l₁
  cases l₂
  simp

theorem map_eq_append_iff {f : α → β} :
    map f l = L₁ ++ L₂ ↔ ∃ l₁ l₂, l = l₁ ++ l₂ ∧ map f l₁ = L₁ ∧ map f l₂ = L₂ := by
  rw [← filterMap_eq_map, filterMap_eq_append_iff]

theorem append_eq_map_iff {f : α → β} :
    L₁ ++ L₂ = map f l ↔ ∃ l₁ l₂, l = l₁ ++ l₂ ∧ map f l₁ = L₁ ∧ map f l₂ = L₂ := by
  rw [eq_comm, map_eq_append_iff]

/-! ### flatten -/

@[simp] theorem flatten_empty : (#[] : Array (Array α)).flatten = #[] := by simp [flatten]; rfl

@[simp] theorem toList_flatten {l : Array (Array α)} :
    l.flatten.toList = (l.toList.map toList).flatten := by
  dsimp [flatten]
  simp only [← foldl_toList]
  generalize l.toList = l
  have : ∀ a : Array α, (List.foldl ?_ a l).toList = a.toList ++ ?_ := ?_
  exact this #[]
  induction l with
  | nil => simp
  | cons h => induction h.toList <;> simp [*]

@[simp] theorem flatten_map_toArray (l : List (List α)) :
    (l.toArray.map List.toArray).flatten = l.flatten.toArray := by
  apply ext'
  simp [Function.comp_def]

@[simp] theorem flatten_toArray_map (l : List (List α)) :
    (l.map List.toArray).toArray.flatten = l.flatten.toArray := by
  rw [← flatten_map_toArray]
  simp

theorem flatten_toArray (l : List (Array α)) :
    l.toArray.flatten = (l.map Array.toList).flatten.toArray := by
  apply ext'
  simp

@[simp] theorem size_flatten (L : Array (Array α)) : L.flatten.size = (L.map size).sum := by
  cases L using array₂_induction
  simp [Function.comp_def]

@[simp] theorem flatten_singleton (l : Array α) : #[l].flatten = l := by simp [flatten]; rfl

theorem mem_flatten : ∀ {L : Array (Array α)}, a ∈ L.flatten ↔ ∃ l, l ∈ L ∧ a ∈ l := by
  simp only [mem_def, toList_flatten, List.mem_flatten, List.mem_map]
  intro l
  constructor
  · rintro ⟨_, ⟨s, m, rfl⟩, h⟩
    exact ⟨s, m, h⟩
  · rintro ⟨s, h₁, h₂⟩
    refine ⟨s.toList, ⟨⟨s, h₁, rfl⟩, h₂⟩⟩

@[simp] theorem flatten_eq_empty_iff {L : Array (Array α)} : L.flatten = #[] ↔ ∀ l ∈ L, l = #[] := by
  induction L using array₂_induction
  simp

@[simp] theorem empty_eq_flatten_iff {L : Array (Array α)} : #[] = L.flatten ↔ ∀ l ∈ L, l = #[] := by
  rw [eq_comm, flatten_eq_empty_iff]

theorem flatten_ne_empty_iff {xs : Array (Array α)} : xs.flatten ≠ #[] ↔ ∃ x, x ∈ xs ∧ x ≠ #[] := by
  simp

theorem exists_of_mem_flatten : a ∈ flatten L → ∃ l, l ∈ L ∧ a ∈ l := mem_flatten.1

theorem mem_flatten_of_mem (lL : l ∈ L) (al : a ∈ l) : a ∈ flatten L := mem_flatten.2 ⟨l, lL, al⟩

theorem forall_mem_flatten {p : α → Prop} {L : Array (Array α)} :
    (∀ (x) (_ : x ∈ flatten L), p x) ↔ ∀ (l) (_ : l ∈ L) (x) (_ : x ∈ l), p x := by
  simp only [mem_flatten, forall_exists_index, and_imp]
  constructor <;> (intros; solve_by_elim)

theorem flatten_eq_flatMap {L : Array (Array α)} : flatten L = L.flatMap id := by
  induction L using array₂_induction
  rw [flatten_toArray_map, List.flatten_eq_flatMap]
  simp [List.flatMap_map]

@[simp] theorem map_flatten (f : α → β) (L : Array (Array α)) :
    (flatten L).map f = (map (map f) L).flatten := by
  induction L using array₂_induction with
  | of xss =>
    simp only [flatten_toArray_map, List.map_toArray, List.map_flatten, List.map_map,
      Function.comp_def]
    rw [← Function.comp_def, ← List.map_map, flatten_toArray_map]

@[simp] theorem filterMap_flatten (f : α → Option β) (L : Array (Array α)) :
    filterMap f (flatten L) = flatten (map (filterMap f) L) := by
  induction L using array₂_induction
  simp only [flatten_toArray_map, size_toArray, List.length_flatten, List.filterMap_toArray',
    List.filterMap_flatten, List.map_toArray, List.map_map, Function.comp_def]
  rw [← Function.comp_def, ← List.map_map, flatten_toArray_map]

@[simp] theorem filter_flatten (p : α → Bool) (L : Array (Array α)) :
    filter p (flatten L) = flatten (map (filter p) L) := by
  induction L using array₂_induction
  simp only [flatten_toArray_map, size_toArray, List.length_flatten, List.filter_toArray',
    List.filter_flatten, List.map_toArray, List.map_map, Function.comp_def]
  rw [← Function.comp_def, ← List.map_map, flatten_toArray_map]

theorem flatten_filter_not_isEmpty {L : Array (Array α)} :
    flatten (L.filter fun l => !l.isEmpty) = L.flatten := by
  induction L using array₂_induction
  simp [List.filter_map, Function.comp_def, List.flatten_filter_not_isEmpty]

theorem flatten_filter_ne_empty [DecidablePred fun l : Array α => l ≠ #[]] {L : Array (Array α)} :
    flatten (L.filter fun l => l ≠ #[]) = L.flatten := by
  simp only [ne_eq, ← isEmpty_iff, Bool.not_eq_true, Bool.decide_eq_false,
    flatten_filter_not_isEmpty]

@[simp] theorem flatten_append (L₁ L₂ : Array (Array α)) :
    flatten (L₁ ++ L₂) = flatten L₁ ++ flatten L₂ := by
  induction L₁ using array₂_induction
  induction L₂ using array₂_induction
  simp [← List.map_append]

theorem flatten_push (L : Array (Array α)) (l : Array α) :
    flatten (L.push l) = flatten L ++ l := by
  induction L using array₂_induction
  rcases l with ⟨l⟩
  have this : [l.toArray] = [l].map List.toArray := by simp
  simp only [List.push_toArray, flatten_toArray_map, List.append_toArray]
  rw [this, ← List.map_append, flatten_toArray_map]
  simp

theorem flatten_flatten {L : Array (Array (Array α))} : flatten (flatten L) = flatten (map flatten L) := by
  induction L using array₃_induction with
  | of xss =>
    rw [flatten_toArray_map]
    have : (xss.map (fun xs => xs.map List.toArray)).flatten = xss.flatten.map List.toArray := by
      induction xss with
      | nil => simp
      | cons xs xss ih =>
        simp only [List.map_cons, List.flatten_cons, ih, List.map_append]
    rw [this, flatten_toArray_map, List.flatten_flatten, ← List.map_toArray, Array.map_map,
      ← List.map_toArray, map_map, Function.comp_def]
    simp only [Function.comp_apply, flatten_toArray_map]
    rw [List.map_toArray, ← Function.comp_def, ← List.map_map, flatten_toArray_map]

theorem flatten_eq_push_iff {xs : Array (Array α)} {ys : Array α} {y : α} :
    xs.flatten = ys.push y ↔
      ∃ (as : Array (Array α)) (bs : Array α) (cs : Array (Array α)),
        xs = as.push (bs.push y) ++ cs ∧ (∀ l, l ∈ cs → l = #[]) ∧ ys = as.flatten ++ bs := by
  induction xs using array₂_induction with
  | of xs =>
    rcases ys with ⟨ys⟩
    rw [flatten_toArray_map, List.push_toArray, mk.injEq, List.flatten_eq_append_iff]
    constructor
    · rintro (⟨as, bs, rfl, rfl, h⟩ | ⟨as, bs, c, cs, ds, rfl, rfl, h⟩)
      · rw [List.singleton_eq_flatten_iff] at h
        obtain ⟨xs, ys, rfl, h₁, h₂⟩ := h
        exact ⟨((as ++ xs).map List.toArray).toArray, #[], (ys.map List.toArray).toArray, by simp,
          by simpa using h₂, by rw [flatten_toArray_map]; simpa⟩
      · rw [List.singleton_eq_append_iff] at h
        obtain (⟨h₁, h₂⟩ | ⟨h₁, h₂⟩) := h
        · simp at h₁
        · simp at h₁ h₂
          obtain ⟨rfl, rfl⟩ := h₁
          exact ⟨(as.map List.toArray).toArray, bs.toArray, (ds.map List.toArray).toArray, by simpa⟩
    · rintro ⟨as, bs, cs, h₁, h₂, h₃⟩
      replace h₁ := congrArg (List.map Array.toList) (congrArg Array.toList h₁)
      simp [Function.comp_def] at h₁
      subst h₁
      replace h₃ := congrArg Array.toList h₃
      simp at h₃
      subst h₃
      right
      exact ⟨(as.map Array.toList).toList, bs.toList, y, [], (cs.map Array.toList).toList, by simpa⟩

theorem push_eq_flatten_iff {xs : Array (Array α)} {ys : Array α} {y : α} :
    ys.push y = xs.flatten ↔
      ∃ (as : Array (Array α)) (bs : Array α) (cs : Array (Array α)),
        xs = as.push (bs.push y) ++ cs ∧ (∀ l, l ∈ cs → l = #[]) ∧ ys = as.flatten ++ bs := by
  rw [eq_comm, flatten_eq_push_iff]

-- For now we omit `flatten_eq_append_iff`,
-- because it is not easily obtainable from `List.flatten_eq_append_iff`.
-- theorem flatten_eq_append_iff {xs : Array (Array α)} {ys zs : Array α} :
--     xs.flatten = ys ++ zs ↔
--       (∃ as bs, xs = as ++ bs ∧ ys = as.flatten ∧ zs = bs.flatten) ∨
--         ∃ (as : Array (Array α)) (bs : Array α) (c : α) (cs : Array α) (ds : Array (Array α)),
--           xs = as.push ((bs.push c ++ cs)) ++ ds ∧ ys = as.flatten ++ bs.push c ∧
--           zs = cs ++ ds.flatten := by sorry


/-- Two arrays of subarrays are equal iff their flattens coincide, as well as the sizes of the
subarrays. -/
theorem eq_iff_flatten_eq {L L' : Array (Array α)} :
    L = L' ↔ L.flatten = L'.flatten ∧ map size L = map size L' := by
  cases L using array₂_induction with
  | of L =>
    cases L' using array₂_induction with
    | of L' =>
      simp [Function.comp_def, ← List.eq_iff_flatten_eq]
      rw [List.map_inj_right]
      simp +contextual

/-! ### flatMap -/

theorem flatMap_def (l : Array α) (f : α → Array β) : l.flatMap f = flatten (map f l) := by
  rcases l with ⟨l⟩
  simp [flatten_toArray, Function.comp_def, List.flatMap_def]

theorem flatMap_toList (l : Array α) (f : α → List β) :
    l.toList.flatMap f = (l.flatMap (fun a => (f a).toArray)).toList := by
  rcases l with ⟨l⟩
  simp

@[simp] theorem toList_flatMap (l : Array α) (f : α → Array β) :
    (l.flatMap f).toList = l.toList.flatMap fun a => (f a).toList := by
  rcases l with ⟨l⟩
  simp

@[simp] theorem flatMap_id (l : Array (Array α)) : l.flatMap id = l.flatten := by simp [flatMap_def]

@[simp] theorem flatMap_id' (l : Array (Array α)) : l.flatMap (fun a => a) = l.flatten := by simp [flatMap_def]

@[simp]
theorem size_flatMap (l : Array α) (f : α → Array β) :
    (l.flatMap f).size = sum (map (fun a => (f a).size) l) := by
  rcases l with ⟨l⟩
  simp [Function.comp_def]

@[simp] theorem mem_flatMap {f : α → Array β} {b} {l : Array α} : b ∈ l.flatMap f ↔ ∃ a, a ∈ l ∧ b ∈ f a := by
  simp [flatMap_def, mem_flatten]
  exact ⟨fun ⟨_, ⟨a, h₁, rfl⟩, h₂⟩ => ⟨a, h₁, h₂⟩, fun ⟨a, h₁, h₂⟩ => ⟨_, ⟨a, h₁, rfl⟩, h₂⟩⟩

theorem exists_of_mem_flatMap {b : β} {l : Array α} {f : α → Array β} :
    b ∈ l.flatMap f → ∃ a, a ∈ l ∧ b ∈ f a := mem_flatMap.1

theorem mem_flatMap_of_mem {b : β} {l : Array α} {f : α → Array β} {a} (al : a ∈ l) (h : b ∈ f a) :
    b ∈ l.flatMap f := mem_flatMap.2 ⟨a, al, h⟩

@[simp]
theorem flatMap_eq_empty_iff {l : Array α} {f : α → Array β} : l.flatMap f = #[] ↔ ∀ x ∈ l, f x = #[] := by
  rw [flatMap_def, flatten_eq_empty_iff]
  simp

theorem forall_mem_flatMap {p : β → Prop} {l : Array α} {f : α → Array β} :
    (∀ (x) (_ : x ∈ l.flatMap f), p x) ↔ ∀ (a) (_ : a ∈ l) (b) (_ : b ∈ f a), p b := by
  simp only [mem_flatMap, forall_exists_index, and_imp]
  constructor <;> (intros; solve_by_elim)

theorem flatMap_singleton (f : α → Array β) (x : α) : #[x].flatMap f = f x := by
  simp

@[simp] theorem flatMap_singleton' (l : Array α) : (l.flatMap fun x => #[x]) = l := by
  rcases l with ⟨l⟩
  simp

@[simp] theorem flatMap_append (xs ys : Array α) (f : α → Array β) :
    (xs ++ ys).flatMap f = xs.flatMap f ++ ys.flatMap f := by
  rcases xs with ⟨xs⟩
  rcases ys with ⟨ys⟩
  simp

theorem flatMap_assoc {α β} (l : Array α) (f : α → Array β) (g : β → Array γ) :
    (l.flatMap f).flatMap g = l.flatMap fun x => (f x).flatMap g := by
  rcases l with ⟨l⟩
  simp [List.flatMap_assoc, ← toList_flatMap]

theorem map_flatMap (f : β → γ) (g : α → Array β) (l : Array α) :
     (l.flatMap g).map f = l.flatMap fun a => (g a).map f := by
  rcases l with ⟨l⟩
  simp [List.map_flatMap]

theorem flatMap_map (f : α → β) (g : β → Array γ) (l : Array α) :
    (map f l).flatMap g = l.flatMap (fun a => g (f a)) := by
  rcases l with ⟨l⟩
  simp [List.flatMap_map]

theorem map_eq_flatMap {α β} (f : α → β) (l : Array α) : map f l = l.flatMap fun x => #[f x] := by
  simp only [← map_singleton]
  rw [← flatMap_singleton' l, map_flatMap, flatMap_singleton']

theorem filterMap_flatMap {β γ} (l : Array α) (g : α → Array β) (f : β → Option γ) :
    (l.flatMap g).filterMap f = l.flatMap fun a => (g a).filterMap f := by
  rcases l with ⟨l⟩
  simp [List.filterMap_flatMap]

theorem filter_flatMap (l : Array α) (g : α → Array β) (f : β → Bool) :
    (l.flatMap g).filter f = l.flatMap fun a => (g a).filter f := by
  rcases l with ⟨l⟩
  simp [List.filter_flatMap]

theorem flatMap_eq_foldl (f : α → Array β) (l : Array α) :
    l.flatMap f = l.foldl (fun acc a => acc ++ f a) #[] := by
  rcases l with ⟨l⟩
  simp only [List.flatMap_toArray, List.flatMap_eq_foldl, size_toArray, List.foldl_toArray']
  suffices ∀ l', (List.foldl (fun acc a => acc ++ (f a).toList) l' l).toArray =
      List.foldl (fun acc a => acc ++ f a) l'.toArray l by
    simpa using this []
  induction l with
  | nil => simp
  | cons a l ih =>
    intro l'
    simp [ih ((l' ++ (f a).toList)), toArray_append]

/-! ### mkArray -/

@[simp] theorem mkArray_one : mkArray 1 a = #[a] := rfl

/-- Variant of `mkArray_succ` that prepends `a` at the beginning of the array. -/
theorem mkArray_succ' : mkArray (n + 1) a = #[a] ++ mkArray n a := by
  apply Array.ext'
  simp [List.replicate_succ]

@[simp] theorem mem_mkArray {a b : α} {n} : b ∈ mkArray n a ↔ n ≠ 0 ∧ b = a := by
  unfold mkArray
  simp only [mem_toArray, List.mem_replicate]

theorem eq_of_mem_mkArray {a b : α} {n} (h : b ∈ mkArray n a) : b = a := (mem_mkArray.1 h).2

theorem forall_mem_mkArray {p : α → Prop} {a : α} {n} :
    (∀ b, b ∈ mkArray n a → p b) ↔ n = 0 ∨ p a := by
  cases n <;> simp [mem_mkArray]

@[simp] theorem mkArray_succ_ne_empty (n : Nat) (a : α) : mkArray (n+1) a ≠ #[] := by
  simp [mkArray_succ]

@[simp] theorem mkArray_eq_empty_iff {n : Nat} (a : α) : mkArray n a = #[] ↔ n = 0 := by
  cases n <;> simp

@[simp] theorem getElem?_mkArray_of_lt {n : Nat} {m : Nat} (h : m < n) : (mkArray n a)[m]? = some a := by
  simp [getElem?_mkArray, h]

@[simp] theorem mkArray_inj : mkArray n a = mkArray m b ↔ n = m ∧ (n = 0 ∨ a = b) := by
  rw [← toList_inj]
  simp

theorem eq_mkArray_of_mem {a : α} {l : Array α} (h : ∀ (b) (_ : b ∈ l), b = a) : l = mkArray l.size a := by
  rw [← toList_inj]
  simpa using List.eq_replicate_of_mem (by simpa using h)

theorem eq_mkArray_iff {a : α} {n} {l : Array α} :
    l = mkArray n a ↔ l.size = n ∧ ∀ (b) (_ : b ∈ l), b = a := by
  rw [← toList_inj]
  simpa using List.eq_replicate_iff (l := l.toList)

theorem map_eq_mkArray_iff {l : Array α} {f : α → β} {b : β} :
    l.map f = mkArray l.size b ↔ ∀ x ∈ l, f x = b := by
  simp [eq_mkArray_iff]

@[simp] theorem map_const (l : Array α) (b : β) : map (Function.const α b) l = mkArray l.size b :=
  map_eq_mkArray_iff.mpr fun _ _ => rfl

@[simp] theorem map_const_fun (x : β) : map (Function.const α x) = (mkArray ·.size x) := by
  funext l
  simp

/-- Variant of `map_const` using a lambda rather than `Function.const`. -/
-- This can not be a `@[simp]` lemma because it would fire on every `List.map`.
theorem map_const' (l : Array α) (b : β) : map (fun _ => b) l = mkArray l.size b :=
  map_const l b

@[simp] theorem set_mkArray_self : (mkArray n a).set i a h = mkArray n a := by
  apply Array.ext'
  simp

@[simp] theorem setIfInBounds_mkArray_self : (mkArray n a).setIfInBounds i a = mkArray n a := by
  apply Array.ext'
  simp

@[simp] theorem mkArray_append_mkArray : mkArray n a ++ mkArray m a = mkArray (n + m) a := by
  apply Array.ext'
  simp

theorem append_eq_mkArray_iff {l₁ l₂ : Array α} {a : α} :
    l₁ ++ l₂ = mkArray n a ↔
      l₁.size + l₂.size = n ∧ l₁ = mkArray l₁.size a ∧ l₂ = mkArray l₂.size a := by
  simp [← toList_inj, List.append_eq_replicate_iff]

theorem mkArray_eq_append_iff {l₁ l₂ : Array α} {a : α} :
    mkArray n a = l₁ ++ l₂ ↔
      l₁.size + l₂.size = n ∧ l₁ = mkArray l₁.size a ∧ l₂ = mkArray l₂.size a := by
  rw [eq_comm, append_eq_mkArray_iff]

@[simp] theorem map_mkArray : (mkArray n a).map f = mkArray n (f a) := by
  apply Array.ext'
  simp

theorem filter_mkArray (w : stop = n) :
    (mkArray n a).filter p 0 stop = if p a then mkArray n a else #[] := by
  apply Array.ext'
  simp only [w, toList_filter', toList_mkArray, List.filter_replicate]
  split <;> simp_all

@[simp] theorem filter_mkArray_of_pos (w : stop = n) (h : p a) :
    (mkArray n a).filter p 0 stop = mkArray n a := by
  simp [filter_mkArray, h, w]

@[simp] theorem filter_mkArray_of_neg (w : stop = n) (h : ¬ p a) :
    (mkArray n a).filter p 0 stop = #[] := by
  simp [filter_mkArray, h, w]

theorem filterMap_mkArray {f : α → Option β} (w : stop = n := by simp) :
    (mkArray n a).filterMap f 0 stop = match f a with | none => #[] | .some b => mkArray n b := by
  apply Array.ext'
  simp only [w, size_mkArray, toList_filterMap', toList_mkArray, List.filterMap_replicate]
  split <;> simp_all

-- This is not a useful `simp` lemma because `b` is unknown.
theorem filterMap_mkArray_of_some {f : α → Option β} (h : f a = some b) :
    (mkArray n a).filterMap f = mkArray n b := by
  simp [filterMap_mkArray, h]

@[simp] theorem filterMap_mkArray_of_isSome {f : α → Option β} (h : (f a).isSome) :
    (mkArray n a).filterMap f = mkArray n (Option.get _ h) := by
  match w : f a, h with
  | some b, _ => simp [filterMap_mkArray, h, w]

@[simp] theorem filterMap_mkArray_of_none {f : α → Option β} (h : f a = none) :
    (mkArray n a).filterMap f = #[] := by
  simp [filterMap_mkArray, h]

@[simp] theorem flatten_mkArray_empty : (mkArray n (#[] : Array α)).flatten = #[] := by
  rw [← toList_inj]
  simp

@[simp] theorem flatten_mkArray_singleton : (mkArray n #[a]).flatten = mkArray n a := by
  rw [← toList_inj]
  simp

@[simp] theorem flatten_mkArray_mkArray : (mkArray n (mkArray m a)).flatten = mkArray (n * m) a := by
  rw [← toList_inj]
  simp

theorem flatMap_mkArray {β} (f : α → Array β) : (mkArray n a).flatMap f = (mkArray n (f a)).flatten := by
  rw [← toList_inj]
  simp [flatMap_toList, List.flatMap_replicate]

@[simp] theorem isEmpty_mkArray : (mkArray n a).isEmpty = decide (n = 0) := by
  rw [← List.toArray_replicate, List.isEmpty_toArray]
  simp

@[simp] theorem sum_mkArray_nat (n : Nat) (a : Nat) : (mkArray n a).sum = n * a := by
  rw [← List.toArray_replicate, List.sum_toArray]
  simp

/-! ### Preliminaries about `swap` needed for `reverse`. -/

theorem getElem?_swap (a : Array α) (i j : Nat) (hi hj) (k : Nat) : (a.swap i j hi hj)[k]? =
    if j = k then some a[i] else if i = k then some a[j] else a[k]? := by
  simp [swap_def, getElem?_set]

/-! ### reverse -/

@[simp] theorem size_reverse (a : Array α) : a.reverse.size = a.size := by
  let rec go (as : Array α) (i j) : (reverse.loop as i j).size = as.size := by
    rw [reverse.loop]
    if h : i < j then
      simp [(go · (i+1) ⟨j-1, ·⟩), h]
    else simp [h]
    termination_by j - i
  simp only [reverse]; split <;> simp [go]

@[simp] theorem toList_reverse (a : Array α) : a.reverse.toList = a.toList.reverse := by
  let rec go (as : Array α) (i j hj)
      (h : i + j + 1 = a.size) (h₂ : as.size = a.size)
      (H : ∀ k, as.toList[k]? = if i ≤ k ∧ k ≤ j then a.toList[k]? else a.toList.reverse[k]?)
      (k : Nat) : (reverse.loop as i ⟨j, hj⟩).toList[k]? = a.toList.reverse[k]? := by
    rw [reverse.loop]; dsimp only; split <;> rename_i h₁
    · match j with | j+1 => ?_
      simp only [Nat.add_sub_cancel]
      rw [(go · (i+1) j)]
      · rwa [Nat.add_right_comm i]
      · simp [size_swap, h₂]
      · intro k
        rw [getElem?_toList, getElem?_swap]
        simp only [H, ← getElem_toList, ← List.getElem?_eq_getElem, Nat.le_of_lt h₁,
          ← getElem?_toList]
        split <;> rename_i h₂
        · simp only [← h₂, Nat.not_le.2 (Nat.lt_succ_self _), Nat.le_refl, and_false]
          exact (List.getElem?_reverse' (j+1) i (Eq.trans (by simp_arith) h)).symm
        split <;> rename_i h₃
        · simp only [← h₃, Nat.not_le.2 (Nat.lt_succ_self _), Nat.le_refl, false_and]
          exact (List.getElem?_reverse' i (j+1) (Eq.trans (by simp_arith) h)).symm
        simp only [Nat.succ_le, Nat.lt_iff_le_and_ne.trans (and_iff_left h₃),
          Nat.lt_succ.symm.trans (Nat.lt_iff_le_and_ne.trans (and_iff_left (Ne.symm h₂)))]
    · rw [H]; split <;> rename_i h₂
      · cases Nat.le_antisymm (Nat.not_lt.1 h₁) (Nat.le_trans h₂.1 h₂.2)
        cases Nat.le_antisymm h₂.1 h₂.2
        exact (List.getElem?_reverse' _ _ h).symm
      · rfl
    termination_by j - i
  simp only [reverse]
  split
  · match a with | ⟨[]⟩ | ⟨[_]⟩ => rfl
  · have := Nat.sub_add_cancel (Nat.le_of_not_le ‹_›)
    refine List.ext_getElem? <| go _ _ _ _ (by simp [this]) rfl fun k => ?_
    split
    · rfl
    · rename_i h
      simp only [← show k < _ + 1 ↔ _ from Nat.lt_succ (n := a.size - 1), this, Nat.zero_le,
        true_and, Nat.not_lt] at h
      rw [List.getElem?_eq_none_iff.2 ‹_›, List.getElem?_eq_none_iff.2 (a.toList.length_reverse ▸ ‹_›)]

@[simp] theorem _root_.List.reverse_toArray (l : List α) : l.toArray.reverse = l.reverse.toArray := by
  apply ext'
  simp only [toList_reverse]

@[simp] theorem reverse_push (as : Array α) (a : α) : (as.push a).reverse = #[a] ++ as.reverse := by
  cases as
  simp

@[simp] theorem mem_reverse {x : α} {as : Array α} : x ∈ as.reverse ↔ x ∈ as := by
  cases as
  simp

@[simp] theorem getElem_reverse (as : Array α) (i : Nat) (hi : i < as.reverse.size) :
    (as.reverse)[i] = as[as.size - 1 - i]'(by simp at hi; omega) := by
  cases as
  simp

@[simp] theorem reverse_eq_empty_iff {xs : Array α} : xs.reverse = #[] ↔ xs = #[] := by
  cases xs
  simp

theorem reverse_ne_empty_iff {xs : Array α} : xs.reverse ≠ #[] ↔ xs ≠ #[] :=
  not_congr reverse_eq_empty_iff

/-- Variant of `getElem?_reverse` with a hypothesis giving the linear relation between the indices. -/
theorem getElem?_reverse' {l : Array α} (i j) (h : i + j + 1 = l.size) : l.reverse[i]? = l[j]? := by
  rcases l with ⟨l⟩
  simp at h
  simp only [List.reverse_toArray, List.getElem?_toArray]
  rw [List.getElem?_reverse' (l := l) _ _ h]

@[simp]
theorem getElem?_reverse {l : Array α} {i} (h : i < l.size) :
    l.reverse[i]? = l[l.size - 1 - i]? := by
  cases l
  simp_all

@[simp] theorem reverse_reverse (as : Array α) : as.reverse.reverse = as := by
  cases as
  simp

theorem reverse_eq_iff {as bs : Array α} : as.reverse = bs ↔ as = bs.reverse := by
  constructor <;> (rintro rfl; simp)

@[simp] theorem reverse_inj {xs ys : Array α} : xs.reverse = ys.reverse ↔ xs = ys := by
  simp [reverse_eq_iff]

@[simp] theorem reverse_eq_push_iff {xs : Array α} {ys : Array α} {a : α} :
    xs.reverse = ys.push a ↔ xs = #[a] ++ ys.reverse := by
  rw [reverse_eq_iff, reverse_push]

@[simp] theorem map_reverse (f : α → β) (l : Array α) : l.reverse.map f = (l.map f).reverse := by
  cases l <;> simp [*]

@[simp] theorem filter_reverse (p : α → Bool) (l : Array α) : (l.reverse.filter p) = (l.filter p).reverse := by
  cases l
  simp

@[simp] theorem filterMap_reverse (f : α → Option β) (l : Array α) : (l.reverse.filterMap f) = (l.filterMap f).reverse := by
  cases l
  simp

@[simp] theorem reverse_append (as bs : Array α) : (as ++ bs).reverse = bs.reverse ++ as.reverse := by
  cases as
  cases bs
  simp

@[simp] theorem reverse_eq_append_iff {xs ys zs : Array α} :
    xs.reverse = ys ++ zs ↔ xs = zs.reverse ++ ys.reverse := by
  cases xs
  cases ys
  cases zs
  simp

/-- Reversing a flatten is the same as reversing the order of parts and reversing all parts. -/
theorem reverse_flatten (L : Array (Array α)) :
    L.flatten.reverse = (L.map reverse).reverse.flatten := by
  cases L using array₂_induction
  simp [flatten_toArray, List.reverse_flatten, Function.comp_def]

/-- Flattening a reverse is the same as reversing all parts and reversing the flattened result. -/
theorem flatten_reverse (L : Array (Array α)) :
    L.reverse.flatten = (L.map reverse).flatten.reverse := by
  cases L using array₂_induction
  simp [flatten_toArray, List.flatten_reverse, Function.comp_def]

theorem reverse_flatMap {β} (l : Array α) (f : α → Array β) :
    (l.flatMap f).reverse = l.reverse.flatMap (reverse ∘ f) := by
  cases l
  simp [List.reverse_flatMap, Function.comp_def]

theorem flatMap_reverse {β} (l : Array α) (f : α → Array β) :
    (l.reverse.flatMap f) = (l.flatMap (reverse ∘ f)).reverse := by
  cases l
  simp [List.flatMap_reverse, Function.comp_def]

@[simp] theorem reverse_mkArray (n) (a : α) : reverse (mkArray n a) = mkArray n a := by
  rw [← toList_inj]
  simp

/-! ### extract -/

theorem extract_loop_zero (as bs : Array α) (start : Nat) : extract.loop as 0 start bs = bs := by
  rw [extract.loop]; split <;> rfl

theorem extract_loop_succ (as bs : Array α) (size start : Nat) (h : start < as.size) :
    extract.loop as (size+1) start bs = extract.loop as size (start+1) (bs.push as[start]) := by
  rw [extract.loop, dif_pos h]; rfl

theorem extract_loop_of_ge (as bs : Array α) (size start : Nat) (h : start ≥ as.size) :
    extract.loop as size start bs = bs := by
  rw [extract.loop, dif_neg (Nat.not_lt_of_ge h)]

theorem extract_loop_eq_aux (as bs : Array α) (size start : Nat) :
    extract.loop as size start bs = bs ++ extract.loop as size start #[] := by
  induction size using Nat.recAux generalizing start bs with
  | zero => rw [extract_loop_zero, extract_loop_zero, append_empty]
  | succ size ih =>
    if h : start < as.size then
      rw [extract_loop_succ (h:=h), ih (bs.push _), push_eq_append_singleton]
      rw [extract_loop_succ (h:=h), ih (#[].push _), push_eq_append_singleton, empty_append]
      rw [append_assoc]
    else
      rw [extract_loop_of_ge (h:=Nat.le_of_not_lt h)]
      rw [extract_loop_of_ge (h:=Nat.le_of_not_lt h)]
      rw [append_empty]

theorem extract_loop_eq (as bs : Array α) (size start : Nat) (h : start + size ≤ as.size) :
  extract.loop as size start bs = bs ++ as.extract start (start + size) := by
  simp only [extract, Nat.sub_eq, mkEmpty_eq]
  rw [extract_loop_eq_aux, Nat.min_eq_left h, Nat.add_sub_cancel_left]

theorem size_extract_loop (as bs : Array α) (size start : Nat) :
    (extract.loop as size start bs).size = bs.size + min size (as.size - start) := by
  induction size using Nat.recAux generalizing start bs with
  | zero => rw [extract_loop_zero, Nat.zero_min, Nat.add_zero]
  | succ size ih =>
    if h : start < as.size then
      rw [extract_loop_succ (h:=h), ih, size_push, Nat.add_assoc, ←Nat.add_min_add_left,
        Nat.sub_succ, Nat.one_add, Nat.one_add, Nat.succ_pred_eq_of_pos (Nat.sub_pos_of_lt h)]
    else
      have h := Nat.le_of_not_gt h
      rw [extract_loop_of_ge (h:=h), Nat.sub_eq_zero_of_le h, Nat.min_zero, Nat.add_zero]

@[simp] theorem size_extract (as : Array α) (start stop : Nat) :
    (as.extract start stop).size = min stop as.size - start := by
  simp only [extract, Nat.sub_eq, mkEmpty_eq]
  rw [size_extract_loop, size_empty, Nat.zero_add, Nat.sub_min_sub_right, Nat.min_assoc,
    Nat.min_self]

theorem getElem_extract_loop_lt_aux (as bs : Array α) (size start : Nat) (hlt : i < bs.size) :
    i < (extract.loop as size start bs).size := by
  rw [size_extract_loop]
  apply Nat.lt_of_lt_of_le hlt
  exact Nat.le_add_right ..

theorem getElem_extract_loop_lt (as bs : Array α) (size start : Nat) (hlt : i < bs.size)
    (h := getElem_extract_loop_lt_aux as bs size start hlt) :
    (extract.loop as size start bs)[i] = bs[i] := by
  apply Eq.trans _ (getElem_append_left (bs:=extract.loop as size start #[]) hlt)
  · rw [size_append]; exact Nat.lt_of_lt_of_le hlt (Nat.le_add_right ..)
  · congr; rw [extract_loop_eq_aux]

theorem getElem_extract_loop_ge_aux (as bs : Array α) (size start : Nat) (hge : i ≥ bs.size)
    (h : i < (extract.loop as size start bs).size) : start + i - bs.size < as.size := by
  have h : i < bs.size + (as.size - start) := by
      apply Nat.lt_of_lt_of_le h
      rw [size_extract_loop]
      apply Nat.add_le_add_left
      exact Nat.min_le_right ..
  rw [Nat.add_sub_assoc hge]
  apply Nat.add_lt_of_lt_sub'
  exact Nat.sub_lt_left_of_lt_add hge h

theorem getElem_extract_loop_ge (as bs : Array α) (size start : Nat) (hge : i ≥ bs.size)
    (h : i < (extract.loop as size start bs).size)
    (h' := getElem_extract_loop_ge_aux as bs size start hge h) :
    (extract.loop as size start bs)[i] = as[start + i - bs.size] := by
  induction size using Nat.recAux generalizing start bs with
  | zero =>
    rw [size_extract_loop, Nat.zero_min, Nat.add_zero] at h
    omega
  | succ size ih =>
    have : start < as.size := by
      apply Nat.lt_of_le_of_lt (Nat.le_add_right start (i - bs.size))
      rwa [← Nat.add_sub_assoc hge]
    have : i < (extract.loop as size (start+1) (bs.push as[start])).size := by
      rwa [← extract_loop_succ]
    have heq : (extract.loop as (size+1) start bs)[i] =
        (extract.loop as size (start+1) (bs.push as[start]))[i] := by
      congr 1; rw [extract_loop_succ]
    rw [heq]
    if hi : bs.size = i then
      cases hi
      have h₁ : bs.size < (bs.push as[start]).size := by rw [size_push]; exact Nat.lt_succ_self ..
      have h₂ : bs.size < (extract.loop as size (start+1) (bs.push as[start])).size := by
        rw [size_extract_loop]; apply Nat.lt_of_lt_of_le h₁; exact Nat.le_add_right ..
      have h : (extract.loop as size (start + 1) (push bs as[start]))[bs.size] = as[start] := by
        rw [getElem_extract_loop_lt as (bs.push as[start]) size (start+1) h₁ h₂, getElem_push_eq]
      rw [h]; congr; rw [Nat.add_sub_cancel]
    else
      have hge : bs.size + 1 ≤ i := Nat.lt_of_le_of_ne hge hi
      rw [ih (bs.push as[start]) (start+1) ((size_push ..).symm ▸ hge)]
      congr 1; rw [size_push, Nat.add_right_comm, Nat.add_sub_add_right]

theorem getElem_extract_aux {as : Array α} {start stop : Nat} (h : i < (as.extract start stop).size) :
    start + i < as.size := by
  rw [size_extract] at h; apply Nat.add_lt_of_lt_sub'; apply Nat.lt_of_lt_of_le h
  apply Nat.sub_le_sub_right; apply Nat.min_le_right

@[simp] theorem getElem_extract {as : Array α} {start stop : Nat}
    (h : i < (as.extract start stop).size) :
    (as.extract start stop)[i] = as[start + i]'(getElem_extract_aux h) :=
  show (extract.loop as (min stop as.size - start) start #[])[i]
    = as[start + i]'(getElem_extract_aux h) by rw [getElem_extract_loop_ge]; rfl; exact Nat.zero_le _

theorem getElem?_extract {as : Array α} {start stop : Nat} :
    (as.extract start stop)[i]? = if i < min stop as.size - start then as[start + i]? else none := by
  simp only [getElem?_def, size_extract, getElem_extract]
  split
  · split
    · rfl
    · omega
  · rfl

@[congr] theorem extract_congr {as bs : Array α}
    (w : as = bs) (h : start = start') (h' : stop = stop') :
    as.extract start stop = bs.extract start' stop' := by
  subst w h h'
  rfl

@[simp] theorem toList_extract (as : Array α) (start stop : Nat) :
    (as.extract start stop).toList = as.toList.extract start stop := by
  apply List.ext_getElem
  · simp only [length_toList, size_extract, List.length_take, List.length_drop]
    omega
  · intros n h₁ h₂
    simp

@[simp] theorem extract_size (as : Array α) : as.extract 0 as.size = as := by
  apply ext
  · rw [size_extract, Nat.min_self, Nat.sub_zero]
  · intros; rw [getElem_extract]; congr; rw [Nat.zero_add]

@[deprecated extract_size (since := "2025-01-19")]
abbrev extract_all := @extract_size

theorem extract_empty_of_stop_le_start (as : Array α) {start stop : Nat} (h : stop ≤ start) :
    as.extract start stop = #[] := by
  simp only [extract, Nat.sub_eq, mkEmpty_eq]
  rw [←Nat.sub_min_sub_right, Nat.sub_eq_zero_of_le h, Nat.zero_min, extract_loop_zero]

theorem extract_empty_of_size_le_start (as : Array α) {start stop : Nat} (h : as.size ≤ start) :
    as.extract start stop = #[] := by
  simp only [extract, Nat.sub_eq, mkEmpty_eq]
  rw [←Nat.sub_min_sub_right, Nat.sub_eq_zero_of_le h, Nat.min_zero, extract_loop_zero]

@[simp] theorem extract_empty (start stop : Nat) : (#[] : Array α).extract start stop = #[] :=
  extract_empty_of_size_le_start _ (Nat.zero_le _)

@[simp] theorem _root_.List.extract_toArray (l : List α) (start stop : Nat) :
    l.toArray.extract start stop = (l.extract start stop).toArray := by
  apply ext'
  simp

/-! ### foldlM and foldrM -/

theorem foldlM_start_stop {m} [Monad m] (l : Array α) (f : β → α → m β) (b) (start stop : Nat) :
    l.foldlM f b start stop = (l.extract start stop).foldlM f b := by
  unfold foldlM
  simp only [Nat.sub_zero, size_extract, Nat.le_refl, ↓reduceDIte]
  suffices foldlM.loop f l (min stop l.size) (by omega) (min stop l.size - start) start b =
      foldlM.loop f (l.extract start stop) (min stop l.size - start) (by simp) (min stop l.size - start) 0 b by
    split
    · have : min stop l.size = stop := by omega
      simp_all
    · have : min stop l.size = l.size := by omega
      simp_all
  revert b
  suffices ∀ (b : β) (i k) (w : i + k = min stop l.size - start),
    foldlM.loop f l (min stop l.size) (by omega) i (start + k) b =
      foldlM.loop f (l.extract start stop) (min stop l.size - start) (by simp) i k b by
    intro b
    simpa using this b (min stop l.size - start) 0 (by omega)
  intro b i k w
  induction i generalizing b k with
  | zero =>
    simp only [Nat.zero_add] at w
    subst k
    simp [foldlM.loop]
  | succ i ih =>
    unfold foldlM.loop
    rw [dif_pos (by omega), dif_pos (by omega)]
    split <;> rename_i h
    · rfl
    · simp at h
      subst h
      simp only [getElem_extract]
      congr
      funext b
      specialize ih b (k + 1) (by omega)
      simp [← Nat.add_assoc] at ih
      rw [ih]

theorem foldrM_start_stop {m} [Monad m] (l : Array α) (f : α → β → m β) (b) (start stop : Nat) :
    l.foldrM f b start stop = (l.extract stop start).foldrM f b := by
  unfold foldrM
  simp only [size_extract, Nat.le_refl, ↓reduceDIte]
  suffices stop ≤ min start l.size →
      foldrM.fold f l stop (min start l.size) (by omega) b =
        foldrM.fold f (l.extract stop start) 0 (min start l.size - stop) (by simp) b by
    split
    · split
      · rw [if_pos (by omega)]
        have h : min start l.size = start := by omega
        specialize this (by omega)
        simp_all
      · rw [if_neg (by omega)]
    · split
      · rw [if_pos (by omega)]
        have h : min start l.size = l.size := by omega
        specialize this (by omega)
        simp_all
      · rw [if_neg (by omega)]
  revert b
  suffices ∀ (b : β) (i) (w : stop + i ≤ min start l.size),
      foldrM.fold f l stop (stop + i) (by omega) b =
        foldrM.fold f (l.extract stop start) 0 i (by simp; omega) b by
    intro b w
    specialize this b (min start l.size - stop)
    have h : stop + (min start l.size - stop) = min start l.size := by omega
    simp_all
  intro b i w
  induction i generalizing b with
  | zero =>
    unfold foldrM.fold
    simp
  | succ i ih =>
    unfold foldrM.fold
    simp only [beq_iff_eq, Nat.add_right_eq_self, Nat.add_one_ne_zero, ↓reduceIte, Nat.add_eq,
      getElem_extract]
    congr
    funext b
    simp [ih b (by omega)]

@[congr] theorem foldlM_congr {m} [Monad m] {f g : β → α → m β} {b : β} {l l' : Array α}
    (w : l = l')
    (h : ∀ x y, f x y = g x y) (hstart : start = start') (hstop : stop = stop') :
    l.foldlM f b start stop = l'.foldlM g b start' stop' := by
  subst hstart hstop w
  rcases l with ⟨l⟩
  rw [foldlM_start_stop, List.extract_toArray]
  simp only [size_toArray, List.length_take, List.length_drop, List.foldlM_toArray']
  rw [foldlM_start_stop, List.extract_toArray]
  simp only [size_toArray, List.length_take, List.length_drop, List.foldlM_toArray']
  congr
  funext b a
  simp_all

@[congr] theorem foldrM_congr {m} [Monad m] {f g : α → β → m β} {b : β} {l l' : Array α}
    (w : l = l')
    (h : ∀ x y, f x y = g x y) (hstart : start = start') (hstop : stop = stop') :
    l.foldrM f b start stop = l'.foldrM g b start' stop' := by
  subst hstart hstop w
  rcases l with ⟨l⟩
  rw [foldrM_start_stop, List.extract_toArray]
  simp only [size_toArray, List.length_take, List.length_drop, List.foldrM_toArray']
  rw [foldrM_start_stop, List.extract_toArray]
  simp only [size_toArray, List.length_take, List.length_drop, List.foldrM_toArray']
  congr
  funext b a
  simp_all

/-- Variant of `foldlM_append` with a side condition for the `stop` argument. -/
@[simp] theorem foldlM_append' [Monad m] [LawfulMonad m] (f : β → α → m β) (b) (l l' : Array α)
    (w : stop = l.size + l'.size) :
    (l ++ l').foldlM f b 0 stop = l.foldlM f b >>= l'.foldlM f := by
  subst w
  rcases l with ⟨l⟩
  rcases l' with ⟨l'⟩
  simp

theorem foldlM_append [Monad m] [LawfulMonad m] (f : β → α → m β) (b) (l l' : Array α) :
    (l ++ l').foldlM f b = l.foldlM f b >>= l'.foldlM f := by
  simp

@[simp] theorem foldlM_loop_empty [Monad m] (f : β → α → m β) (init : β) (i j : Nat) :
    foldlM.loop f #[] s h i j init = pure init := by
  unfold foldlM.loop; split
  · split
    · rfl
    · simp at h
      omega
  · rfl

@[simp] theorem foldlM_empty [Monad m] (f : β → α → m β) (init : β) :
    foldlM f init #[] start stop = return init := by
  simp [foldlM]

@[simp] theorem foldrM_fold_empty [Monad m] (f : α → β → m β) (init : β) (i j : Nat) (h) :
    foldrM.fold f #[] i j h init = pure init := by
  unfold foldrM.fold
  split <;> rename_i h₁
  · rfl
  · split <;> rename_i h₂
    · rfl
    · simp at h₂

@[simp] theorem foldrM_empty [Monad m] (f : α → β → m β) (init : β) :
    foldrM f init #[] start stop = return init := by
  simp [foldrM]

/-- Variant of `foldlM_push` with a side condition for the `stop` argument. -/
@[simp] theorem foldlM_push' [Monad m] [LawfulMonad m] (l : Array α) (a : α) (f : β → α → m β) (b)
    (w : stop = l.size + 1) :
    (l.push a).foldlM f b 0 stop = l.foldlM f b >>= fun b => f b a := by
  subst w
  simp [← append_singleton]

theorem foldlM_push [Monad m] [LawfulMonad m] (l : Array α) (a : α) (f : β → α → m β) (b) :
    (l.push a).foldlM f b = l.foldlM f b >>= fun b => f b a := by
  simp

theorem foldl_eq_foldlM (f : β → α → β) (b) (l : Array α) :
    l.foldl f b start stop = l.foldlM (m := Id) f b start stop := by
  simp [foldl, Id.run]

theorem foldr_eq_foldrM (f : α → β → β) (b) (l : Array α) :
    l.foldr f b start stop = l.foldrM (m := Id) f b start stop := by
  simp [foldr, Id.run]

@[simp] theorem id_run_foldlM (f : β → α → Id β) (b) (l : Array α) :
    Id.run (l.foldlM f b start stop) = l.foldl f b start stop := (foldl_eq_foldlM f b l).symm

@[simp] theorem id_run_foldrM (f : α → β → Id β) (b) (l : Array α) :
    Id.run (l.foldrM f b start stop) = l.foldr f b start stop := (foldr_eq_foldrM f b l).symm

/-- Variant of `foldlM_reverse` with a side condition for the `stop` argument. -/
@[simp] theorem foldlM_reverse' [Monad m] (l : Array α) (f : β → α → m β) (b)
    (w : stop = l.size) :
    l.reverse.foldlM f b 0 stop = l.foldrM (fun x y => f y x) b := by
  subst w
  rcases l with ⟨l⟩
  simp [List.foldlM_reverse]

/-- Variant of `foldrM_reverse` with a side condition for the `start` argument. -/
@[simp] theorem foldrM_reverse' [Monad m] (l : Array α) (f : α → β → m β) (b)
    (w : start = l.size) :
    l.reverse.foldrM f b start 0 = l.foldlM (fun x y => f y x) b := by
  subst w
  rcases l with ⟨l⟩
  simp [List.foldrM_reverse]

theorem foldlM_reverse [Monad m] (l : Array α) (f : β → α → m β) (b) :
    l.reverse.foldlM f b = l.foldrM (fun x y => f y x) b := by
  simp

theorem foldrM_reverse [Monad m] (l : Array α) (f : α → β → m β) (b) :
    l.reverse.foldrM f b = l.foldlM (fun x y => f y x) b := by
  rcases l with ⟨l⟩
  simp

theorem foldrM_push [Monad m] (f : α → β → m β) (init : β) (arr : Array α) (a : α) :
    (arr.push a).foldrM f init = f a init >>= arr.foldrM f := by
  simp only [foldrM_eq_reverse_foldlM_toList, push_toList, List.reverse_append, List.reverse_cons,
    List.reverse_nil, List.nil_append, List.singleton_append, List.foldlM_cons, List.foldlM_reverse]

/--
Variant of `foldrM_push` with `h : start = arr.size + 1`
rather than `(arr.push a).size` as the argument.
-/
@[simp] theorem foldrM_push' [Monad m] (f : α → β → m β) (init : β) (arr : Array α) (a : α)
    {start} (h : start = arr.size + 1) :
    (arr.push a).foldrM f init start = f a init >>= arr.foldrM f := by
  simp [← foldrM_push, h]

/-! ### foldl / foldr -/

-- This proof is the pure version of `Array.SatisfiesM_foldlM` in Batteries,
-- reproduced to avoid a dependency on `SatisfiesM`.
theorem foldl_induction
    {as : Array α} (motive : Nat → β → Prop) {init : β} (h0 : motive 0 init) {f : β → α → β}
    (hf : ∀ i : Fin as.size, ∀ b, motive i.1 b → motive (i.1 + 1) (f b as[i])) :
    motive as.size (as.foldl f init) := by
  let rec go {i j b} (h₁ : j ≤ as.size) (h₂ : as.size ≤ i + j) (H : motive j b) :
    (motive as.size) (foldlM.loop (m := Id) f as as.size (Nat.le_refl _) i j b) := by
    unfold foldlM.loop; split
    · next hj =>
      split
      · cases Nat.not_le_of_gt (by simp [hj]) h₂
      · exact go hj (by rwa [Nat.succ_add] at h₂) (hf ⟨j, hj⟩ b H)
    · next hj => exact Nat.le_antisymm h₁ (Nat.ge_of_not_lt hj) ▸ H
  simpa [foldl, foldlM] using go (Nat.zero_le _) (Nat.le_refl _) h0

-- This proof is the pure version of `Array.SatisfiesM_foldrM` in Batteries,
-- reproduced to avoid a dependency on `SatisfiesM`.
theorem foldr_induction
    {as : Array α} (motive : Nat → β → Prop) {init : β} (h0 : motive as.size init) {f : α → β → β}
    (hf : ∀ i : Fin as.size, ∀ b, motive (i.1 + 1) b → motive i.1 (f as[i] b)) :
    motive 0 (as.foldr f init) := by
  let rec go {i b} (hi : i ≤ as.size) (H : motive i b) :
    (motive 0) (foldrM.fold (m := Id) f as 0 i hi b) := by
    unfold foldrM.fold; simp; split
    · next hi => exact (hi ▸ H)
    · next hi =>
      split; {simp at hi}
      · next i hi' =>
        exact go _ (hf ⟨i, hi'⟩ b H)
  simp [foldr, foldrM]; split; {exact go _ h0}
  · next h => exact (Nat.eq_zero_of_not_pos h ▸ h0)

@[congr]
theorem foldl_congr {as bs : Array α} (h₀ : as = bs) {f g : β → α → β} (h₁ : f = g)
     {a b : β} (h₂ : a = b) {start start' stop stop' : Nat} (h₃ : start = start') (h₄ : stop = stop') :
    as.foldl f a start stop = bs.foldl g b start' stop' := by
  congr

@[congr]
theorem foldr_congr {as bs : Array α} (h₀ : as = bs) {f g : α → β → β} (h₁ : f = g)
     {a b : β} (h₂ : a = b) {start start' stop stop' : Nat} (h₃ : start = start') (h₄ : stop = stop') :
    as.foldr f a start stop = bs.foldr g b start' stop' := by
  congr

theorem foldr_push (f : α → β → β) (init : β) (arr : Array α) (a : α) :
    (arr.push a).foldr f init = arr.foldr f (f a init) := foldrM_push ..

/--
Variant of `foldr_push` with the `h : start = arr.size + 1`
rather than `(arr.push a).size` as the argument.
-/
@[simp] theorem foldr_push' (f : α → β → β) (init : β) (arr : Array α) (a : α) {start}
    (h : start = arr.size + 1) : (arr.push a).foldr f init start = arr.foldr f (f a init) :=
  foldrM_push' _ _ _ _ h

@[simp] theorem foldl_push_eq_append (l l' : Array α) : l.foldl push l' = l' ++ l := by
  cases l
  cases l'
  simp

@[simp] theorem foldr_flip_push_eq_append (l l' : Array α) :
    l.foldr (fun x y => push y x) l' = l' ++ l.reverse := by
  cases l
  cases l'
  simp

theorem foldl_map' (f : β₁ → β₂) (g : α → β₂ → α) (l : Array β₁) (init : α) (w : stop = l.size) :
    (l.map f).foldl g init 0 stop = l.foldl (fun x y => g x (f y)) init := by
  subst w
  cases l; simp [List.foldl_map]

theorem foldr_map' (f : α₁ → α₂) (g : α₂ → β → β) (l : Array α₁) (init : β) (w : start = l.size) :
    (l.map f).foldr g init start 0 = l.foldr (fun x y => g (f x) y) init := by
  subst w
  cases l; simp [List.foldr_map]

theorem foldl_map (f : β₁ → β₂) (g : α → β₂ → α) (l : Array β₁) (init : α) :
    (l.map f).foldl g init = l.foldl (fun x y => g x (f y)) init := by
  cases l; simp [List.foldl_map]

theorem foldr_map (f : α₁ → α₂) (g : α₂ → β → β) (l : Array α₁) (init : β) :
    (l.map f).foldr g init = l.foldr (fun x y => g (f x) y) init := by
  cases l; simp [List.foldr_map]

theorem foldl_filterMap' (f : α → Option β) (g : γ → β → γ) (l : Array α) (init : γ)
    (w : stop = (l.filterMap f).size) :
    (l.filterMap f).foldl g init 0 stop = l.foldl (fun x y => match f y with | some b => g x b | none => x) init := by
  subst w
  cases l
  simp [List.foldl_filterMap]
  rfl

theorem foldr_filterMap' (f : α → Option β) (g : β → γ → γ) (l : Array α) (init : γ)
    (w : start = (l.filterMap f).size) :
    (l.filterMap f).foldr g init start 0 = l.foldr (fun x y => match f x with | some b => g b y | none => y) init := by
  subst w
  cases l
  simp [List.foldr_filterMap]
  rfl

theorem foldl_filterMap (f : α → Option β) (g : γ → β → γ) (l : Array α) (init : γ) :
    (l.filterMap f).foldl g init = l.foldl (fun x y => match f y with | some b => g x b | none => x) init := by
  simp [foldl_filterMap']

theorem foldr_filterMap (f : α → Option β) (g : β → γ → γ) (l : Array α) (init : γ) :
    (l.filterMap f).foldr g init = l.foldr (fun x y => match f x with | some b => g b y | none => y) init := by
  simp [foldr_filterMap']

theorem foldl_map_hom' (g : α → β) (f : α → α → α) (f' : β → β → β) (a : α) (l : Array α)
    (h : ∀ x y, f' (g x) (g y) = g (f x y)) (w : stop = l.size) :
    (l.map g).foldl f' (g a) 0 stop = g (l.foldl f a) := by
  subst w
  cases l
  simp
  rw [List.foldl_map_hom _ _ _ _ _ h]

theorem foldr_map_hom' (g : α → β) (f : α → α → α) (f' : β → β → β) (a : α) (l : Array α)
    (h : ∀ x y, f' (g x) (g y) = g (f x y)) (w : start = l.size) :
    (l.map g).foldr f' (g a) start 0 = g (l.foldr f a) := by
  subst w
  cases l
  simp
  rw [List.foldr_map_hom _ _ _ _ _ h]

theorem foldl_map_hom (g : α → β) (f : α → α → α) (f' : β → β → β) (a : α) (l : Array α)
    (h : ∀ x y, f' (g x) (g y) = g (f x y)) :
    (l.map g).foldl f' (g a) = g (l.foldl f a) := by
  cases l
  simp
  rw [List.foldl_map_hom _ _ _ _ _ h]

theorem foldr_map_hom (g : α → β) (f : α → α → α) (f' : β → β → β) (a : α) (l : Array α)
    (h : ∀ x y, f' (g x) (g y) = g (f x y)) :
    (l.map g).foldr f' (g a) = g (l.foldr f a) := by
  cases l
  simp
  rw [List.foldr_map_hom _ _ _ _ _ h]

/-- Variant of `foldrM_append` with a side condition for the `start` argument. -/
@[simp] theorem foldrM_append' [Monad m] [LawfulMonad m] (f : α → β → m β) (b) (l l' : Array α)
    (w : start = l.size + l'.size) :
    (l ++ l').foldrM f b start 0 = l'.foldrM f b >>= l.foldrM f := by
  subst w
  rcases l with ⟨l⟩
  rcases l' with ⟨l'⟩
  simp

theorem foldrM_append [Monad m] [LawfulMonad m] (f : α → β → m β) (b) (l l' : Array α) :
    (l ++ l').foldrM f b = l'.foldrM f b >>= l.foldrM f := by
  simp

@[simp] theorem foldl_append' {β : Type _} (f : β → α → β) (b) (l l' : Array α)
    (w : stop = l.size + l'.size) :
    (l ++ l').foldl f b 0 stop = l'.foldl f (l.foldl f b) := by
  subst w
  simp [foldl_eq_foldlM]

@[simp] theorem foldr_append' (f : α → β → β) (b) (l l' : Array α)
    (w : start = l.size + l'.size) :
    (l ++ l').foldr f b start 0 = l.foldr f (l'.foldr f b) := by
  subst w
  simp [foldr_eq_foldrM]

theorem foldl_append {β : Type _} (f : β → α → β) (b) (l l' : Array α) :
    (l ++ l').foldl f b = l'.foldl f (l.foldl f b) := by
  simp [foldl_eq_foldlM]

theorem foldr_append (f : α → β → β) (b) (l l' : Array α) :
    (l ++ l').foldr f b = l.foldr f (l'.foldr f b) := by
  simp [foldr_eq_foldrM]

@[simp] theorem foldl_flatten' (f : β → α → β) (b : β) (L : Array (Array α))
    (w : stop = L.flatten.size) :
    (flatten L).foldl f b 0 stop = L.foldl (fun b l => l.foldl f b) b := by
  subst w
  cases L using array₂_induction
  simp [List.foldl_flatten, List.foldl_map]

@[simp] theorem foldr_flatten' (f : α → β → β) (b : β) (L : Array (Array α))
    (w : start = L.flatten.size) :
    (flatten L).foldr f b start 0 = L.foldr (fun l b => l.foldr f b) b := by
  subst w
  cases L using array₂_induction
  simp [List.foldr_flatten, List.foldr_map]

theorem foldl_flatten (f : β → α → β) (b : β) (L : Array (Array α)) :
    (flatten L).foldl f b = L.foldl (fun b l => l.foldl f b) b := by
  cases L using array₂_induction
  simp [List.foldl_flatten, List.foldl_map]

theorem foldr_flatten (f : α → β → β) (b : β) (L : Array (Array α)) :
    (flatten L).foldr f b = L.foldr (fun l b => l.foldr f b) b := by
  cases L using array₂_induction
  simp [List.foldr_flatten, List.foldr_map]

/-- Variant of `foldl_reverse` with a side condition for the `stop` argument. -/
@[simp] theorem foldl_reverse' (l : Array α) (f : β → α → β) (b) (w : stop = l.size) :
    l.reverse.foldl f b 0 stop = l.foldr (fun x y => f y x) b := by
  simp [w, foldl_eq_foldlM, foldr_eq_foldrM]

/-- Variant of `foldr_reverse` with a side condition for the `start` argument. -/
@[simp] theorem foldr_reverse' (l : Array α) (f : α → β → β) (b) (w : start = l.size) :
    l.reverse.foldr f b start 0 = l.foldl (fun x y => f y x) b := by
  simp [w, foldl_eq_foldlM, foldr_eq_foldrM]

theorem foldl_reverse (l : Array α) (f : β → α → β) (b) :
    l.reverse.foldl f b = l.foldr (fun x y => f y x) b := by simp [foldl_eq_foldlM, foldr_eq_foldrM]

theorem foldr_reverse (l : Array α) (f : α → β → β) (b) :
    l.reverse.foldr f b = l.foldl (fun x y => f y x) b :=
  (foldl_reverse ..).symm.trans <| by simp

theorem foldl_eq_foldr_reverse (l : Array α) (f : β → α → β) (b) :
    l.foldl f b = l.reverse.foldr (fun x y => f y x) b := by simp

theorem foldr_eq_foldl_reverse (l : Array α) (f : α → β → β) (b) :
    l.foldr f b = l.reverse.foldl (fun x y => f y x) b := by simp

theorem foldl_assoc {op : α → α → α} [ha : Std.Associative op] {l : Array α} {a₁ a₂} :
     l.foldl op (op a₁ a₂) = op a₁ (l.foldl op a₂) := by
  rcases l with ⟨l⟩
  simp [List.foldl_assoc]

theorem foldr_assoc {op : α → α → α} [ha : Std.Associative op] {l : Array α} {a₁ a₂} :
    l.foldr op (op a₁ a₂) = op (l.foldr op a₁) a₂ := by
  rcases l with ⟨l⟩
  simp [List.foldr_assoc]

theorem foldl_hom (f : α₁ → α₂) (g₁ : α₁ → β → α₁) (g₂ : α₂ → β → α₂) (l : Array β) (init : α₁)
    (H : ∀ x y, g₂ (f x) y = f (g₁ x y)) : l.foldl g₂ (f init) = f (l.foldl g₁ init) := by
  cases l
  simp
  rw [List.foldl_hom _ _ _ _ _ H]

theorem foldr_hom (f : β₁ → β₂) (g₁ : α → β₁ → β₁) (g₂ : α → β₂ → β₂) (l : Array α) (init : β₁)
    (H : ∀ x y, g₂ x (f y) = f (g₁ x y)) : l.foldr g₂ (f init) = f (l.foldr g₁ init) := by
  cases l
  simp
  rw [List.foldr_hom _ _ _ _ _ H]

/--
We can prove that two folds over the same array are related (by some arbitrary relation)
if we know that the initial elements are related and the folding function, for each element of the array,
preserves the relation.
-/
theorem foldl_rel {l : Array α} {f g : β → α → β} {a b : β} (r : β → β → Prop)
    (h : r a b) (h' : ∀ (a : α), a ∈ l → ∀ (c c' : β), r c c' → r (f c a) (g c' a)) :
    r (l.foldl (fun acc a => f acc a) a) (l.foldl (fun acc a => g acc a) b) := by
  rcases l with ⟨l⟩
  simpa using List.foldl_rel r h (by simpa using h')

/--
We can prove that two folds over the same array are related (by some arbitrary relation)
if we know that the initial elements are related and the folding function, for each element of the array,
preserves the relation.
-/
theorem foldr_rel {l : Array α} {f g : α → β → β} {a b : β} (r : β → β → Prop)
    (h : r a b) (h' : ∀ (a : α), a ∈ l → ∀ (c c' : β), r c c' → r (f a c) (g a c')) :
    r (l.foldr (fun a acc => f a acc) a) (l.foldr (fun a acc => g a acc) b) := by
  rcases l with ⟨l⟩
  simpa using List.foldr_rel r h (by simpa using h')

@[simp] theorem foldl_add_const (l : Array α) (a b : Nat) :
    l.foldl (fun x _ => x + a) b = b + a * l.size := by
  rcases l with ⟨l⟩
  simp

@[simp] theorem foldr_add_const (l : Array α) (a b : Nat) :
    l.foldr (fun _ x => x + a) b = b + a * l.size := by
  rcases l with ⟨l⟩
  simp

/-! Content below this point has not yet been aligned with `List`. -/

/-! ### sum -/

theorem sum_eq_sum_toList [Add α] [Zero α] (as : Array α) : as.toList.sum = as.sum := by
  cases as
  simp [Array.sum, List.sum]

-- This is a duplicate of `List.toArray_toList`.
-- It's confusing to guess which namespace this theorem should live in,
-- so we provide both.
@[simp] theorem toArray_toList (a : Array α) : a.toList.toArray = a := rfl

@[deprecated size_toArray (since := "2024-12-11")]
theorem size_mk (as : List α) : (Array.mk as).size = as.length := by simp [size]

/-- A more efficient version of `arr.toList.reverse`. -/
@[inline] def toListRev (arr : Array α) : List α := arr.foldl (fun l t => t :: l) []

@[simp] theorem toListRev_eq (arr : Array α) : arr.toListRev = arr.toList.reverse := by
  rw [toListRev, ← foldl_toList, ← List.foldr_reverse, List.foldr_cons_nil]

@[simp] theorem appendList_nil (arr : Array α) : arr ++ ([] : List α) = arr := Array.ext' (by simp)

@[simp] theorem appendList_cons (arr : Array α) (a : α) (l : List α) :
    arr ++ (a :: l) = arr.push a ++ l := Array.ext' (by simp)

theorem foldl_toList_eq_flatMap (l : List α) (acc : Array β)
    (F : Array β → α → Array β) (G : α → List β)
    (H : ∀ acc a, (F acc a).toList = acc.toList ++ G a) :
    (l.foldl F acc).toList = acc.toList ++ l.flatMap G := by
  induction l generalizing acc <;> simp [*, List.flatMap]

theorem foldl_toList_eq_map (l : List α) (acc : Array β) (G : α → β) :
    (l.foldl (fun acc a => acc.push (G a)) acc).toList = acc.toList ++ l.map G := by
  induction l generalizing acc <;> simp [*]

/-! # uset -/

attribute [simp] uset

theorem size_uset (a : Array α) (v i h) : (uset a i v h).size = a.size := by simp

/-! # get -/

@[deprecated getElem?_eq_getElem (since := "2024-12-11")]
theorem getElem?_lt
    (a : Array α) {i : Nat} (h : i < a.size) : a[i]? = some a[i] := dif_pos h

@[deprecated getElem?_eq_none (since := "2024-12-11")]
theorem getElem?_ge
    (a : Array α) {i : Nat} (h : i ≥ a.size) : a[i]? = none := dif_neg (Nat.not_lt_of_le h)

@[simp] theorem get?_eq_getElem? (a : Array α) (i : Nat) : a.get? i = a[i]? := rfl

@[deprecated getElem?_eq_none (since := "2024-12-11")]
theorem getElem?_len_le (a : Array α) {i : Nat} (h : a.size ≤ i) : a[i]? = none := by
  simp [getElem?_eq_none, h]

@[deprecated getD_getElem? (since := "2024-12-11")] abbrev getD_get? := @getD_getElem?

@[simp] theorem getD_eq_get? (a : Array α) (i d) : a.getD i d = (a[i]?).getD d := by
  simp only [getD, get_eq_getElem, get?_eq_getElem?]; split <;> simp [getD_getElem?, *]

theorem get!_eq_getD [Inhabited α] (a : Array α) : a.get! n = a.getD n default := rfl

theorem get!_eq_getElem? [Inhabited α] (a : Array α) (i : Nat) :
    a.get! i = (a.get? i).getD default := by
  by_cases p : i < a.size <;>
  simp only [get!_eq_getD, getD_eq_get?, getD_getElem?, p, get?_eq_getElem?]

/-! # ofFn -/

@[simp] theorem size_ofFn_go {n} (f : Fin n → α) (i acc) :
    (ofFn.go f i acc).size = acc.size + (n - i) := by
  if hin : i < n then
    unfold ofFn.go
    have : 1 + (n - (i + 1)) = n - i :=
      Nat.sub_sub .. ▸ Nat.add_sub_cancel' (Nat.le_sub_of_add_le (Nat.add_comm .. ▸ hin))
    rw [dif_pos hin, size_ofFn_go f (i+1), size_push, Nat.add_assoc, this]
  else
    have : n - i = 0 := Nat.sub_eq_zero_of_le (Nat.le_of_not_lt hin)
    unfold ofFn.go
    simp [hin, this]
termination_by n - i

@[simp] theorem size_ofFn (f : Fin n → α) : (ofFn f).size = n := by simp [ofFn]

theorem getElem_ofFn_go (f : Fin n → α) (i) {acc k}
    (hki : k < n) (hin : i ≤ n) (hi : i = acc.size)
    (hacc : ∀ j, ∀ hj : j < acc.size, acc[j] = f ⟨j, Nat.lt_of_lt_of_le hj (hi ▸ hin)⟩) :
    haveI : acc.size + (n - acc.size) = n := Nat.add_sub_cancel' (hi ▸ hin)
    (ofFn.go f i acc)[k]'(by simp [*]) = f ⟨k, hki⟩ := by
  unfold ofFn.go
  if hin : i < n then
    have : 1 + (n - (i + 1)) = n - i :=
      Nat.sub_sub .. ▸ Nat.add_sub_cancel' (Nat.le_sub_of_add_le (Nat.add_comm .. ▸ hin))
    simp only [dif_pos hin]
    rw [getElem_ofFn_go f (i+1) _ hin (by simp [*]) (fun j hj => ?hacc)]
    cases (Nat.lt_or_eq_of_le <| Nat.le_of_lt_succ (by simpa using hj)) with
    | inl hj => simp [getElem_push, hj, hacc j hj]
    | inr hj => simp [getElem_push, *]
  else
    simp [hin, hacc k (Nat.lt_of_lt_of_le hki (Nat.le_of_not_lt (hi ▸ hin)))]
termination_by n - i

@[simp] theorem getElem_ofFn (f : Fin n → α) (i : Nat) (h) :
    (ofFn f)[i] = f ⟨i, size_ofFn f ▸ h⟩ :=
  getElem_ofFn_go _ _ _ (by simp) (by simp) nofun

theorem getElem?_ofFn (f : Fin n → α) (i : Nat) :
    (ofFn f)[i]? = if h : i < n then some (f ⟨i, h⟩) else none := by
  simp [getElem?_def]

@[simp] theorem ofFn_zero (f : Fin 0 → α) : ofFn f = #[] := rfl

theorem ofFn_succ (f : Fin (n+1) → α) :
    ofFn f = (ofFn (fun (i : Fin n) => f i.castSucc)).push (f ⟨n, by omega⟩) := by
  ext i h₁ h₂
  · simp
  · simp [getElem_push]
    split <;> rename_i h₃
    · rfl
    · congr
      simp at h₁ h₂
      omega

/-! # mem -/

@[simp] theorem mem_toList {a : α} {l : Array α} : a ∈ l.toList ↔ a ∈ l := mem_def.symm

theorem not_mem_nil (a : α) : ¬ a ∈ #[] := nofun

/-! # get lemmas -/

theorem lt_of_getElem {x : α} {a : Array α} {idx : Nat} {hidx : idx < a.size} (_ : a[idx] = x) :
    idx < a.size :=
  hidx

theorem getElem_fin_eq_getElem_toList (a : Array α) (i : Fin a.size) : a[i] = a.toList[i] := rfl

@[simp] theorem ugetElem_eq_getElem (a : Array α) {i : USize} (h : i.toNat < a.size) :
  a[i] = a[i.toNat] := rfl

theorem getElem?_size_le (a : Array α) (i : Nat) (h : a.size ≤ i) : a[i]? = none := by
  simp [getElem?_neg, h]

@[deprecated getElem?_size_le (since := "2024-10-21")] abbrev get?_len_le := @getElem?_size_le

theorem getElem_mem_toList (a : Array α) (h : i < a.size) : a[i] ∈ a.toList := by
  simp only [← getElem_toList, List.getElem_mem]

theorem get?_eq_get?_toList (a : Array α) (i : Nat) : a.get? i = a.toList.get? i := by
  simp [← getElem?_toList]

theorem get!_eq_get? [Inhabited α] (a : Array α) : a.get! n = (a.get? n).getD default := by
  simp only [get!_eq_getElem?, get?_eq_getElem?]

theorem back!_eq_back? [Inhabited α] (a : Array α) : a.back! = a.back?.getD default := by
  simp [back!, back?, getElem!_def, Option.getD]; rfl

@[simp] theorem back?_push (a : Array α) : (a.push x).back? = some x := by
  simp [back?, ← getElem?_toList]

@[simp] theorem back!_push [Inhabited α] (a : Array α) : (a.push x).back! = x := by
  simp [back!_eq_back?]

theorem mem_of_back? {xs : Array α} {a : α} (h : xs.back? = some a) : a ∈ xs := by
  cases xs
  simpa using List.mem_of_getLast? (by simpa using h)

@[deprecated mem_of_back? (since := "2024-10-21")] abbrev mem_of_back?_eq_some := @mem_of_back?

theorem getElem?_push_lt (a : Array α) (x : α) (i : Nat) (h : i < a.size) :
    (a.push x)[i]? = some a[i] := by
  rw [getElem?_pos, getElem_push_lt]

@[deprecated getElem?_push_lt (since := "2024-10-21")] abbrev get?_push_lt := @getElem?_push_lt

theorem getElem?_push_eq (a : Array α) (x : α) : (a.push x)[a.size]? = some x := by
  rw [getElem?_pos, getElem_push_eq]

@[deprecated getElem?_push_eq (since := "2024-10-21")] abbrev get?_push_eq := @getElem?_push_eq

@[deprecated getElem?_push (since := "2024-10-21")] abbrev get?_push := @getElem?_push

@[simp] theorem getElem?_size {a : Array α} : a[a.size]? = none := by
  simp only [getElem?_def, Nat.lt_irrefl, dite_false]

@[deprecated getElem?_size (since := "2024-10-21")] abbrev get?_size := @getElem?_size

@[deprecated getElem_set_self (since := "2025-01-17")]
theorem get_set_eq (a : Array α) (i : Nat) (v : α) (h : i < a.size) :
    (a.set i v h)[i]'(by simp [h]) = v := by
  simp only [set, ← getElem_toList, List.getElem_set_self]

theorem get?_set_eq (a : Array α) (i : Nat) (v : α) (h : i < a.size) :
    (a.set i v)[i]? = v := by simp [getElem?_pos, h]

@[simp] theorem get?_set_ne (a : Array α) (i : Nat) (h' : i < a.size) {j : Nat} (v : α)
    (h : i ≠ j) : (a.set i v)[j]? = a[j]? := by
  by_cases j < a.size <;> simp [getElem?_pos, getElem?_neg, *]

theorem get?_set (a : Array α) (i : Nat) (h : i < a.size) (j : Nat) (v : α) :
    (a.set i v)[j]? = if i = j then some v else a[j]? := by
  if h : i = j then subst j; simp [*] else simp [*]

theorem get_set (a : Array α) (i : Nat) (hi : i < a.size) (j : Nat) (hj : j < a.size) (v : α) :
    (a.set i v)[j]'(by simp [*]) = if i = j then v else a[j] := by
  if h : i = j then subst j; simp [*] else simp [*]

@[simp] theorem get_set_ne (a : Array α) (i : Nat) (hi : i < a.size) {j : Nat} (v : α) (hj : j < a.size)
    (h : i ≠ j) : (a.set i v)[j]'(by simp [*]) = a[j] := by
  simp only [set, ← getElem_toList, List.getElem_set_ne h]

@[simp] theorem swapAt_def (a : Array α) (i : Nat) (v : α) (hi) :
    a.swapAt i v hi = (a[i], a.set i v) := rfl

theorem size_swapAt (a : Array α) (i : Nat) (v : α) (hi) :
    (a.swapAt i v hi).2.size = a.size := by simp

@[simp]
theorem swapAt!_def (a : Array α) (i : Nat) (v : α) (h : i < a.size) :
    a.swapAt! i v = (a[i], a.set i v) := by simp [swapAt!, h]

@[simp] theorem size_swapAt! (a : Array α) (i : Nat) (v : α) :
    (a.swapAt! i v).2.size = a.size := by
  simp only [swapAt!]
  split
  · simp
  · rfl

@[simp] theorem toList_pop (a : Array α) : a.pop.toList = a.toList.dropLast := by simp [pop]

@[simp] theorem pop_empty : (#[] : Array α).pop = #[] := rfl

@[simp] theorem pop_push (a : Array α) : (a.push x).pop = a := by simp [pop]

@[simp] theorem getElem_pop (a : Array α) (i : Nat) (hi : i < a.pop.size) :
    a.pop[i] = a[i]'(Nat.lt_of_lt_of_le (a.size_pop ▸ hi) (Nat.sub_le _ _)) :=
  List.getElem_dropLast ..

theorem eq_push_pop_back!_of_size_ne_zero [Inhabited α] {as : Array α} (h : as.size ≠ 0) :
    as = as.pop.push as.back! := by
  apply ext
  · simp [Nat.sub_add_cancel (Nat.zero_lt_of_ne_zero h)]
  · intros i h h'
    if hlt : i < as.pop.size then
      rw [getElem_push_lt (h:=hlt), getElem_pop]
    else
      have heq : i = as.pop.size :=
        Nat.le_antisymm (size_pop .. ▸ Nat.le_pred_of_lt h) (Nat.le_of_not_gt hlt)
      cases heq
      rw [getElem_push_eq, back!]
      simp [← getElem!_pos]

theorem eq_push_of_size_ne_zero {as : Array α} (h : as.size ≠ 0) :
    ∃ (bs : Array α) (c : α), as = bs.push c :=
  let _ : Inhabited α := ⟨as[0]⟩
  ⟨as.pop, as.back!, eq_push_pop_back!_of_size_ne_zero h⟩

theorem size_eq_length_toList (as : Array α) : as.size = as.toList.length := rfl

@[simp] theorem size_swapIfInBounds (a : Array α) (i j) :
    (a.swapIfInBounds i j).size = a.size := by unfold swapIfInBounds; split <;> (try split) <;> simp [size_swap]

@[deprecated size_swapIfInBounds (since := "2024-11-24")] abbrev size_swap! := @size_swapIfInBounds

@[simp] theorem size_range {n : Nat} : (range n).size = n := by
  simp [range]

@[simp] theorem toList_range (n : Nat) : (range n).toList = List.range n := by
  apply List.ext_getElem <;> simp [range]

@[simp]
theorem getElem_range {n : Nat} {i : Nat} (h : i < (Array.range n).size) : (Array.range n)[i] = i := by
  simp [← getElem_toList]

<<<<<<< HEAD
theorem getElem?_range {n : Nat} {i : Nat} : (Array.range n)[i]? = if i < n then some i else none := by
  simp [getElem?_def, getElem_range]

@[simp] theorem size_range' {start size step} : (range' start size step).size = size := by
  simp [range']

@[simp] theorem toList_range' {start size step} :
     (range' start size step).toList = List.range' start size step := by
  apply List.ext_getElem <;> simp [range']

@[simp]
theorem getElem_range' {start size step : Nat} {i : Nat}
    (h : i < (Array.range' start size step).size) :
    (Array.range' start size step)[i] = start + step * i := by
  simp [← getElem_toList]

theorem getElem?_range' {start size step : Nat} {i : Nat} :
    (Array.range' start size step)[i]? = if i < size then some (start + step * i) else none := by
  simp [getElem?_def, getElem_range']

/-! ### take -/

@[simp] theorem size_take_loop (a : Array α) (n : Nat) : (take.loop n a).size = a.size - n := by
=======
/-! ### shrink -/

@[simp] theorem size_shrink_loop (a : Array α) (n : Nat) : (shrink.loop n a).size = a.size - n := by
>>>>>>> e922edfc
  induction n generalizing a with
  | zero => simp [shrink.loop]
  | succ n ih =>
    simp [shrink.loop, ih]
    omega

@[simp] theorem getElem_shrink_loop (a : Array α) (n : Nat) (i : Nat) (h : i < (shrink.loop n a).size) :
    (shrink.loop n a)[i] = a[i]'(by simp at h; omega) := by
  induction n generalizing a i with
  | zero => simp [shrink.loop]
  | succ n ih =>
    simp [shrink.loop, ih]

@[simp] theorem size_shrink (a : Array α) (n : Nat) : (a.shrink n).size = min n a.size  := by
  simp [shrink]
  omega

@[simp] theorem getElem_shrink (a : Array α) (n : Nat) (i : Nat) (h : i < (a.shrink n).size) :
    (a.shrink n)[i] = a[i]'(by simp at h; omega) := by
  simp [shrink]

@[simp] theorem toList_shrink (a : Array α) (n : Nat) : (a.shrink n).toList = a.toList.take n := by
  apply List.ext_getElem <;> simp

@[simp] theorem shrink_eq_take (a : Array α) (n : Nat) : a.shrink n = a.take n := by
  ext <;> simp

/-! ### forIn -/

@[simp] theorem forIn_toList [Monad m] (as : Array α) (b : β) (f : α → β → m (ForInStep β)) :
    forIn as.toList b f = forIn as b f := by
  cases as
  simp

@[simp] theorem forIn'_toList [Monad m] (as : Array α) (b : β) (f : (a : α) → a ∈ as.toList → β → m (ForInStep β)) :
    forIn' as.toList b f = forIn' as b (fun a m b => f a (mem_toList.mpr m) b) := by
  cases as
  simp

/-! ### map -/

@[deprecated "Use `toList_map` or `List.map_toArray` to characterize `Array.map`." (since := "2025-01-06")]
theorem map_induction (as : Array α) (f : α → β) (motive : Nat → Prop) (h0 : motive 0)
    (p : Fin as.size → β → Prop) (hs : ∀ i, motive i.1 → p i (f as[i]) ∧ motive (i+1)) :
    motive as.size ∧
      ∃ eq : (as.map f).size = as.size, ∀ i h, p ⟨i, h⟩ ((as.map f)[i]) := by
  have t := foldl_induction (as := as) (β := Array β)
    (motive := fun i arr => motive i ∧ arr.size = i ∧ ∀ i h2, p i arr[i.1])
    (init := #[]) (f := fun r a => r.push (f a)) ?_ ?_
  obtain ⟨m, eq, w⟩ := t
  · refine ⟨m, by simpa [map_eq_foldl] using eq, ?_⟩
    intro i h
    simp only [eq] at w
    specialize w ⟨i, h⟩ h
    simpa [map_eq_foldl] using w
  · exact ⟨h0, rfl, nofun⟩
  · intro i b ⟨m, ⟨eq, w⟩⟩
    refine ⟨?_, ?_, ?_⟩
    · exact (hs _ m).2
    · simp_all
    · intro j h
      simp at h ⊢
      by_cases h' : j < size b
      · rw [getElem_push]
        simp_all
      · rw [getElem_push, dif_neg h']
        simp only [show j = i by omega]
        exact (hs _ m).1

set_option linter.deprecated false in
@[deprecated "Use `toList_map` or `List.map_toArray` to characterize `Array.map`." (since := "2025-01-06")]
theorem map_spec (as : Array α) (f : α → β) (p : Fin as.size → β → Prop)
    (hs : ∀ i, p i (f as[i])) :
    ∃ eq : (as.map f).size = as.size, ∀ i h, p ⟨i, h⟩ ((as.map f)[i]) := by
  simpa using map_induction as f (fun _ => True) trivial p (by simp_all)

/-! ### modify -/

@[simp] theorem size_modify (a : Array α) (i : Nat) (f : α → α) : (a.modify i f).size = a.size := by
  unfold modify modifyM Id.run
  split <;> simp

theorem getElem_modify {as : Array α} {x i} (h : i < (as.modify x f).size) :
    (as.modify x f)[i] = if x = i then f (as[i]'(by simpa using h)) else as[i]'(by simpa using h) := by
  simp only [modify, modifyM, get_eq_getElem, Id.run, Id.pure_eq]
  split
  · simp only [Id.bind_eq, get_set _ _ _ _ (by simpa using h)]; split <;> simp [*]
  · rw [if_neg (mt (by rintro rfl; exact h) (by simp_all))]

@[simp] theorem toList_modify (as : Array α) (f : α → α) :
    (as.modify x f).toList = as.toList.modify f x := by
  apply List.ext_getElem
  · simp
  · simp [getElem_modify, List.getElem_modify]

theorem getElem_modify_self {as : Array α} {i : Nat} (f : α → α) (h : i < (as.modify i f).size) :
    (as.modify i f)[i] = f (as[i]'(by simpa using h)) := by
  simp [getElem_modify h]

theorem getElem_modify_of_ne {as : Array α} {i : Nat} (h : i ≠ j)
    (f : α → α) (hj : j < (as.modify i f).size) :
    (as.modify i f)[j] = as[j]'(by simpa using hj) := by
  simp [getElem_modify hj, h]

theorem getElem?_modify {as : Array α} {i : Nat} {f : α → α} {j : Nat} :
    (as.modify i f)[j]? = if i = j then as[j]?.map f else as[j]? := by
  simp only [getElem?_def, size_modify, getElem_modify, Option.map_dif]
  split <;> split <;> rfl

/-! ### contains -/

theorem contains_def [DecidableEq α] {a : α} {as : Array α} : as.contains a ↔ a ∈ as := by
  rw [mem_def, contains, ← any_toList, List.any_eq_true]; simp [and_comm]

instance [DecidableEq α] (a : α) (as : Array α) : Decidable (a ∈ as) :=
  decidable_of_iff _ contains_def

/-! ### swap -/

@[simp] theorem getElem_swap_right (a : Array α) {i j : Nat} {hi hj} :
    (a.swap i j hi hj)[j]'(by simpa using hj) = a[i] := by
  simp [swap_def, getElem_set]

@[simp] theorem getElem_swap_left (a : Array α) {i j : Nat} {hi hj} :
    (a.swap i j hi hj)[i]'(by simpa using hi) = a[j] := by
  simp +contextual [swap_def, getElem_set]

@[simp] theorem getElem_swap_of_ne (a : Array α) {i j : Nat} {hi hj} (hp : p < a.size)
    (hi' : p ≠ i) (hj' : p ≠ j) : (a.swap i j hi hj)[p]'(a.size_swap .. |>.symm ▸ hp) = a[p] := by
  simp [swap_def, getElem_set, hi'.symm, hj'.symm]

theorem getElem_swap' (a : Array α) (i j : Nat) {hi hj} (k : Nat) (hk : k < a.size) :
    (a.swap i j hi hj)[k]'(by simp_all) = if k = i then a[j] else if k = j then a[i] else a[k] := by
  split
  · simp_all only [getElem_swap_left]
  · split <;> simp_all

theorem getElem_swap (a : Array α) (i j : Nat) {hi hj} (k : Nat) (hk : k < (a.swap i j).size) :
    (a.swap i j hi hj)[k] = if k = i then a[j] else if k = j then a[i] else a[k]'(by simp_all) := by
  apply getElem_swap'

@[simp] theorem swap_swap (a : Array α) {i j : Nat} (hi hj) :
    (a.swap i j hi hj).swap i j ((a.size_swap ..).symm ▸ hi) ((a.size_swap ..).symm ▸ hj) = a := by
  apply ext
  · simp only [size_swap]
  · intros
    simp only [getElem_swap]
    split
    · simp_all
    · split <;> simp_all

theorem swap_comm (a : Array α) {i j : Nat} {hi hj} : a.swap i j hi hj = a.swap j i hj hi := by
  apply ext
  · simp only [size_swap]
  · intros
    simp only [getElem_swap]
    split
    · split <;> simp_all
    · split <;> simp_all

/-! ### eraseIdx -/

theorem eraseIdx_eq_eraseIdxIfInBounds {a : Array α} {i : Nat} (h : i < a.size) :
    a.eraseIdx i h = a.eraseIdxIfInBounds i := by
  simp [eraseIdxIfInBounds, h]

/-! ### isPrefixOf -/

@[simp] theorem isPrefixOf_toList [BEq α] {as bs : Array α} :
    as.toList.isPrefixOf bs.toList = as.isPrefixOf bs := by
  cases as
  cases bs
  simp

/-! ### zipWith -/

@[simp] theorem toList_zipWith (f : α → β → γ) (as : Array α) (bs : Array β) :
    (zipWith f as bs).toList = List.zipWith f as.toList bs.toList := by
  cases as
  cases bs
  simp

@[simp] theorem toList_zip (as : Array α) (bs : Array β) :
    (zip as bs).toList = List.zip as.toList bs.toList := by
  simp [zip, toList_zipWith, List.zip]

@[simp] theorem toList_zipWithAll (f : Option α → Option β → γ) (as : Array α) (bs : Array β) :
    (zipWithAll f as bs).toList = List.zipWithAll f as.toList bs.toList := by
  cases as
  cases bs
  simp

@[simp] theorem size_zipWith (as : Array α) (bs : Array β) (f : α → β → γ) :
    (zipWith f as bs).size = min as.size bs.size := by
  rw [size_eq_length_toList, toList_zipWith, List.length_zipWith]

@[simp] theorem size_zip (as : Array α) (bs : Array β) :
    (as.zip bs).size = min as.size bs.size :=
  as.size_zipWith bs Prod.mk

@[simp] theorem getElem_zipWith (as : Array α) (bs : Array β) (f : α → β → γ) (i : Nat)
    (hi : i < (zipWith f as bs).size) :
    (zipWith f as bs)[i] = f (as[i]'(by simp at hi; omega)) (bs[i]'(by simp at hi; omega)) := by
  cases as
  cases bs
  simp

/-! ### findSomeM?, findM?, findSome?, find? -/

@[simp] theorem findSomeM?_toList [Monad m] [LawfulMonad m] (p : α → m (Option β)) (as : Array α) :
    as.toList.findSomeM? p = as.findSomeM? p := by
  cases as
  simp

@[simp] theorem findM?_toList [Monad m] [LawfulMonad m] (p : α → m Bool) (as : Array α) :
    as.toList.findM? p = as.findM? p := by
  cases as
  simp

@[simp] theorem findSome?_toList (p : α → Option β) (as : Array α) :
    as.toList.findSome? p = as.findSome? p := by
  cases as
  simp

@[simp] theorem find?_toList (p : α → Bool) (as : Array α) :
    as.toList.find? p = as.find? p := by
  cases as
  simp

end Array

open Array

namespace List

/-!
### More theorems about `List.toArray`, followed by an `Array` operation.

Our goal is to have `simp` "pull `List.toArray` outwards" as much as possible.
-/

theorem toListRev_toArray (l : List α) : l.toArray.toListRev = l.reverse := by simp

@[simp] theorem take_toArray (l : List α) (n : Nat) : l.toArray.take n = (l.take n).toArray := by
  apply Array.ext <;> simp

@[simp] theorem mapM_toArray [Monad m] [LawfulMonad m] (f : α → m β) (l : List α) :
    l.toArray.mapM f = List.toArray <$> l.mapM f := by
  simp only [← mapM'_eq_mapM, mapM_eq_foldlM]
  suffices ∀ init : Array β,
      foldlM (fun bs a => bs.push <$> f a) init l.toArray = (init ++ toArray ·) <$> mapM' f l by
    simpa using this #[]
  intro init
  induction l generalizing init with
  | nil => simp
  | cons a l ih =>
    simp only [foldlM_toArray] at ih
    rw [size_toArray, mapM'_cons, foldlM_toArray]
    simp [ih]

theorem uset_toArray (l : List α) (i : USize) (a : α) (h : i.toNat < l.toArray.size) :
    l.toArray.uset i a h = (l.set i.toNat a).toArray := by simp

@[simp] theorem modify_toArray (f : α → α) (l : List α) :
    l.toArray.modify i f = (l.modify f i).toArray := by
  apply ext'
  simp

@[simp] theorem flatten_toArray (l : List (List α)) :
    (l.toArray.map List.toArray).flatten = l.flatten.toArray := by
  apply ext'
  simp [Function.comp_def]

@[simp] theorem toArray_range (n : Nat) : (range n).toArray = Array.range n := by
  apply ext'
  simp

@[simp] theorem toArray_ofFn (f : Fin n → α) : (ofFn f).toArray = Array.ofFn f := by
  ext <;> simp

end List

namespace Array

@[simp] theorem mapM_id {l : Array α} {f : α → Id β} : l.mapM f = l.map f := by
  induction l; simp_all

@[simp] theorem toList_ofFn (f : Fin n → α) : (Array.ofFn f).toList = List.ofFn f := by
  apply List.ext_getElem <;> simp

@[simp] theorem toList_takeWhile (p : α → Bool) (as : Array α) :
    (as.takeWhile p).toList = as.toList.takeWhile p := by
  induction as; simp

@[simp] theorem toList_eraseIdx (as : Array α) (i : Nat) (h : i < as.size) :
    (as.eraseIdx i h).toList = as.toList.eraseIdx i := by
  induction as
  simp

@[simp] theorem toList_eraseIdxIfInBounds (as : Array α) (i : Nat) :
    (as.eraseIdxIfInBounds i).toList = as.toList.eraseIdx i := by
  induction as
  simp

/-! ### flatten -/

@[simp] theorem flatten_toArray_map_toArray (xss : List (List α)) :
    (xss.map List.toArray).toArray.flatten = xss.flatten.toArray := by
  simp [flatten]
  suffices ∀ as, List.foldl (fun r a => r ++ a) as (List.map List.toArray xss) = as ++ xss.flatten.toArray by
    simpa using this #[]
  intro as
  induction xss generalizing as with
  | nil => simp
  | cons xs xss ih => simp [ih]

/-! ### findSomeRevM?, findRevM?, findSomeRev?, findRev? -/

@[simp] theorem findSomeRevM?_eq_findSomeM?_reverse
    [Monad m] [LawfulMonad m] (f : α → m (Option β)) (as : Array α) :
    as.findSomeRevM? f = as.reverse.findSomeM? f := by
  cases as
  rw [List.findSomeRevM?_toArray]
  simp

@[simp] theorem findRevM?_eq_findM?_reverse
    [Monad m] [LawfulMonad m] (f : α → m Bool) (as : Array α) :
    as.findRevM? f = as.reverse.findM? f := by
  cases as
  rw [List.findRevM?_toArray]
  simp

@[simp] theorem findSomeRev?_eq_findSome?_reverse (f : α → Option β) (as : Array α) :
    as.findSomeRev? f = as.reverse.findSome? f := by
  cases as
  simp [findSomeRev?, Id.run]

@[simp] theorem findRev?_eq_find?_reverse (f : α → Bool) (as : Array α) :
    as.findRev? f = as.reverse.find? f := by
  cases as
  simp [findRev?, Id.run]

/-! ### unzip -/

@[simp] theorem fst_unzip (as : Array (α × β)) : (Array.unzip as).fst = as.map Prod.fst := by
  simp only [unzip]
  rcases as with ⟨as⟩
  simp only [List.foldl_toArray']
  rw [← List.foldl_hom (f := Prod.fst) (g₂ := fun bs x => bs.push x.1) (H := by simp), ← List.foldl_map]
  simp

@[simp] theorem snd_unzip (as : Array (α × β)) : (Array.unzip as).snd = as.map Prod.snd := by
  simp only [unzip]
  rcases as with ⟨as⟩
  simp only [List.foldl_toArray']
  rw [← List.foldl_hom (f := Prod.snd) (g₂ := fun bs x => bs.push x.2) (H := by simp), ← List.foldl_map]
  simp

/-! ### take -/

@[simp] theorem take_size (a : Array α) : a.take a.size = a := by
  cases a
  simp

/-! ### countP and count -/

@[simp] theorem _root_.List.countP_toArray (l : List α) : countP p l.toArray = l.countP p := by
  simp [countP]
  induction l with
  | nil => rfl
  | cons head tail ih =>
    simp only [List.foldr_cons, ih, List.countP_cons]
    split <;> simp_all

@[simp] theorem countP_toList (as : Array α) : as.toList.countP p = countP p as := by
  cases as
  simp

@[simp] theorem _root_.List.count_toArray [BEq α] (l : List α) (a : α) : count a l.toArray = l.count a := by
  simp [count, List.count_eq_countP]

@[simp] theorem count_toList [BEq α] (as : Array α) (a : α) : as.toList.count a = as.count a := by
  cases as
  simp

end Array

namespace List

@[simp] theorem unzip_toArray (as : List (α × β)) :
    as.toArray.unzip = Prod.map List.toArray List.toArray as.unzip := by
  ext1 <;> simp

@[simp] theorem firstM_toArray [Alternative m] (as : List α) (f : α → m β) :
    as.toArray.firstM f = as.firstM f := by
  unfold Array.firstM
  suffices ∀ i, i ≤ as.length → firstM.go f as.toArray (as.length - i) = firstM f (as.drop (as.length - i)) by
    specialize this as.length
    simpa
  intro i
  induction i with
  | zero => simp [firstM.go]
  | succ i ih =>
    unfold firstM.go
    split <;> rename_i h
    · rw [drop_eq_getElem_cons h]
      intro h'
      specialize ih (by omega)
      have : as.length - (i + 1) + 1 = as.length - i := by omega
      simp_all [ih]
    · simp only [size_toArray, Nat.not_lt] at h
      have : as.length = 0 := by omega
      simp_all

end List

namespace Array

theorem toList_fst_unzip (as : Array (α × β)) :
    as.unzip.1.toList = as.toList.unzip.1 := by simp

theorem toList_snd_unzip (as : Array (α × β)) :
    as.unzip.2.toList = as.toList.unzip.2 := by simp

@[simp] theorem flatMap_empty {β} (f : α → Array β) : (#[] : Array α).flatMap f = #[] := rfl

theorem flatMap_toArray_cons {β} (f : α → Array β) (a : α) (as : List α) :
    (a :: as).toArray.flatMap f = f a ++ as.toArray.flatMap f := by
  simp [flatMap]
  suffices ∀ cs, List.foldl (fun bs a => bs ++ f a) (f a ++ cs) as =
      f a ++ List.foldl (fun bs a => bs ++ f a) cs as by
    erw [empty_append] -- Why doesn't this work via `simp`?
    simpa using this #[]
  intro cs
  induction as generalizing cs <;> simp_all

@[simp] theorem flatMap_toArray {β} (f : α → Array β) (as : List α) :
    as.toArray.flatMap f = (as.flatMap (fun a => (f a).toList)).toArray := by
  induction as with
  | nil => simp
  | cons a as ih =>
    apply ext'
    simp [ih, flatMap_toArray_cons]

end Array

/-! ### Deprecations -/

namespace List

@[deprecated back!_toArray (since := "2024-10-31")] abbrev back_toArray := @back!_toArray

@[deprecated setIfInBounds_toArray (since := "2024-11-24")] abbrev setD_toArray := @setIfInBounds_toArray

end List

namespace Array

@[deprecated foldl_toList_eq_flatMap (since := "2024-10-16")]
abbrev foldl_toList_eq_bind := @foldl_toList_eq_flatMap

@[deprecated foldl_toList_eq_flatMap (since := "2024-10-16")]
abbrev foldl_data_eq_bind := @foldl_toList_eq_flatMap

@[deprecated getElem_mem (since := "2024-10-17")]
abbrev getElem?_mem := @getElem_mem

@[deprecated getElem_fin_eq_getElem_toList (since := "2024-10-17")]
abbrev getElem_fin_eq_toList_get := @getElem_fin_eq_getElem_toList

@[deprecated "Use reverse direction of `getElem?_toList`" (since := "2024-10-17")]
abbrev getElem?_eq_toList_getElem? := @getElem?_toList

@[deprecated get?_eq_get?_toList (since := "2024-10-17")]
abbrev get?_eq_toList_get? := @get?_eq_get?_toList

@[deprecated getElem?_swap (since := "2024-10-17")] abbrev get?_swap := @getElem?_swap

@[deprecated getElem_push (since := "2024-10-21")] abbrev get_push := @getElem_push
@[deprecated getElem_push_lt (since := "2024-10-21")] abbrev get_push_lt := @getElem_push_lt
@[deprecated getElem_push_eq (since := "2024-10-21")] abbrev get_push_eq := @getElem_push_eq

@[deprecated back!_eq_back? (since := "2024-10-31")] abbrev back_eq_back? := @back!_eq_back?
@[deprecated back!_push (since := "2024-10-31")] abbrev back_push := @back!_push
@[deprecated eq_push_pop_back!_of_size_ne_zero (since := "2024-10-31")]
abbrev eq_push_pop_back_of_size_ne_zero := @eq_push_pop_back!_of_size_ne_zero

@[deprecated set!_is_setIfInBounds (since := "2024-11-24")] abbrev set_is_setIfInBounds := @set!_eq_setIfInBounds
@[deprecated size_setIfInBounds (since := "2024-11-24")] abbrev size_setD := @size_setIfInBounds
@[deprecated getElem_setIfInBounds_eq (since := "2024-11-24")] abbrev getElem_setD_eq := @getElem_setIfInBounds_self
@[deprecated getElem?_setIfInBounds_eq (since := "2024-11-24")] abbrev get?_setD_eq := @getElem?_setIfInBounds_self
@[deprecated getD_get?_setIfInBounds (since := "2024-11-24")] abbrev getD_setD := @getD_get?_setIfInBounds
@[deprecated getElem_setIfInBounds (since := "2024-11-24")] abbrev getElem_setD := @getElem_setIfInBounds

@[deprecated List.getElem_toArray (since := "2024-11-29")]
theorem getElem_mk {xs : List α} {i : Nat} (h : i < xs.length) : (Array.mk xs)[i] = xs[i] := rfl

@[deprecated Array.getElem_toList (since := "2024-12-08")]
theorem getElem_eq_getElem_toList {a : Array α} (h : i < a.size) : a[i] = a.toList[i] := rfl

@[deprecated Array.getElem?_toList (since := "2024-12-08")]
theorem getElem?_eq_getElem?_toList (a : Array α) (i : Nat) : a[i]? = a.toList[i]? := by
  rw [getElem?_def]
  split <;> simp_all

@[deprecated LawfulGetElem.getElem?_def (since := "2024-12-08")]
theorem getElem?_eq {a : Array α} {i : Nat} :
    a[i]? = if h : i < a.size then some a[i] else none := by
  rw [getElem?_def]

end Array<|MERGE_RESOLUTION|>--- conflicted
+++ resolved
@@ -3369,7 +3369,6 @@
 theorem getElem_range {n : Nat} {i : Nat} (h : i < (Array.range n).size) : (Array.range n)[i] = i := by
   simp [← getElem_toList]
 
-<<<<<<< HEAD
 theorem getElem?_range {n : Nat} {i : Nat} : (Array.range n)[i]? = if i < n then some i else none := by
   simp [getElem?_def, getElem_range]
 
@@ -3390,14 +3389,9 @@
     (Array.range' start size step)[i]? = if i < size then some (start + step * i) else none := by
   simp [getElem?_def, getElem_range']
 
-/-! ### take -/
-
-@[simp] theorem size_take_loop (a : Array α) (n : Nat) : (take.loop n a).size = a.size - n := by
-=======
 /-! ### shrink -/
 
 @[simp] theorem size_shrink_loop (a : Array α) (n : Nat) : (shrink.loop n a).size = a.size - n := by
->>>>>>> e922edfc
   induction n generalizing a with
   | zero => simp [shrink.loop]
   | succ n ih =>
