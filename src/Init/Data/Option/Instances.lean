/-
Copyright (c) 2017 Microsoft Corporation. All rights reserved.
Released under Apache 2.0 license as described in the file LICENSE.
Authors: Leonardo de Moura
-/
prelude
import Init.Data.Option.Basic

universe u v

namespace Option

theorem eq_of_eq_some {α : Type u} : ∀ {x y : Option α}, (∀z, x = some z ↔ y = some z) → x = y
  | none,   none,   _ => rfl
  | none,   some z, h => Option.noConfusion ((h z).2 rfl)
  | some z, none,   h => Option.noConfusion ((h z).1 rfl)
  | some _, some w, h => Option.noConfusion ((h w).2 rfl) (congrArg some)

theorem eq_none_of_isNone {α : Type u} : ∀ {o : Option α}, o.isNone → o = none
  | none, _ => rfl

instance : Membership α (Option α) := ⟨fun b a => b = some a⟩

@[simp] theorem mem_def {a : α} {b : Option α} : a ∈ b ↔ b = some a := .rfl

instance [DecidableEq α] (j : α) (o : Option α) : Decidable (j ∈ o) :=
  inferInstanceAs <| Decidable (o = some j)

@[simp] theorem isNone_iff_eq_none {o : Option α} : o.isNone ↔ o = none :=
  ⟨Option.eq_none_of_isNone, fun e => e.symm ▸ rfl⟩

theorem some_inj {a b : α} : some a = some b ↔ a = b := by simp; rfl

/--
`o = none` is decidable even if the wrapped type does not have decidable equality.
This is not an instance because it is not definitionally equal to `instance : DecidableEq Option`.
Try to use `o.isNone` or `o.isSome` instead.
-/
@[inline] def decidable_eq_none {o : Option α} : Decidable (o = none) :=
  decidable_of_decidable_of_iff isNone_iff_eq_none

instance {p : α → Prop} [DecidablePred p] : ∀ o : Option α, Decidable (∀ a, a ∈ o → p a)
| none => isTrue nofun
| some a =>
  if h : p a then isTrue fun _ e => some_inj.1 e ▸ h
  else isFalse <| mt (· _ rfl) h

instance {p : α → Prop} [DecidablePred p] : ∀ o : Option α, Decidable (Exists fun a => a ∈ o ∧ p a)
| none => isFalse nofun
| some a => if h : p a then isTrue ⟨_, rfl, h⟩ else isFalse fun ⟨_, ⟨rfl, hn⟩⟩ => h hn

/--
Partial bind. If for some `x : Option α`, `f : Π (a : α), a ∈ x → Option β` is a
partial function defined on `a : α` giving an `Option β`, where `some a = x`,
then `pbind x f h` is essentially the same as `bind x f`
but is defined only when all `x = some a`, using the proof to apply `f`.
-/
@[inline]
def pbind : ∀ x : Option α, (∀ a : α, a ∈ x → Option β) → Option β
  | none, _ => none
  | some a, f => f a rfl

/--
Partial map. If `f : Π a, p a → β` is a partial function defined on `a : α` satisfying `p`,
then `pmap f x h` is essentially the same as `map f x` but is defined only when all members of `x`
satisfy `p`, using the proof to apply `f`.
-/
@[inline] def pmap {p : α → Prop} (f : ∀ a : α, p a → β) :
    ∀ x : Option α, (∀ a, a ∈ x → p a) → Option β
  | none, _ => none
  | some a, H => f a (H a rfl)

/-- Partial elimination. If `o : Option α` and `f : (a : α) → a ∈ o → β`, then `o.pelim b f` is
<<<<<<< HEAD
the same as `o.elem b f` but `f` is passed the proof that `a ∈ o`. -/
=======
the same as `o.elim b f` but `f` is passed the proof that `a ∈ o`. -/
>>>>>>> 00c7b852
@[inline] def pelim (o : Option α) (b : β) (f : (a : α) → a ∈ o → β) : β :=
  match o with
  | none => b
  | some a => f a rfl

/-- Map a monadic function which returns `Unit` over an `Option`. -/
@[inline] protected def forM [Pure m] : Option α → (α → m PUnit) → m PUnit
  | none  , _ => pure ⟨⟩
  | some a, f => f a

instance : ForM m (Option α) α :=
  ⟨Option.forM⟩

instance : ForIn' m (Option α) α inferInstance where
  forIn' x init f := do
    match x with
    | none => return init
    | some a =>
      match ← f a rfl init with
      | .done r | .yield r => return r

-- No separate `ForIn` instance is required because it can be derived from `ForIn'`.

end Option<|MERGE_RESOLUTION|>--- conflicted
+++ resolved
@@ -71,11 +71,7 @@
   | some a, H => f a (H a rfl)
 
 /-- Partial elimination. If `o : Option α` and `f : (a : α) → a ∈ o → β`, then `o.pelim b f` is
-<<<<<<< HEAD
-the same as `o.elem b f` but `f` is passed the proof that `a ∈ o`. -/
-=======
 the same as `o.elim b f` but `f` is passed the proof that `a ∈ o`. -/
->>>>>>> 00c7b852
 @[inline] def pelim (o : Option α) (b : β) (f : (a : α) → a ∈ o → β) : β :=
   match o with
   | none => b
