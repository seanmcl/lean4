/-
Copyright (c) 2014 Microsoft Corporation. All rights reserved.
Released under Apache 2.0 license as described in the file LICENSE.
Authors: Floris van Doorn, Leonardo de Moura, Kim Morrison
-/
prelude
import Init.Omega
import Init.Data.List.FinRange

set_option linter.missingDocs true -- keep it documented
universe u

namespace Nat

/--
`Nat.fold` evaluates `f` on the numbers up to `n` exclusive, in increasing order:
* `Nat.fold f 3 init = init |> f 0 |> f 1 |> f 2`
-/
@[specialize] def fold {α : Type u} : (n : Nat) → (f : (i : Nat) → i < n → α → α) → (init : α) → α
  | 0,      f, a => a
  | succ n, f, a => f n (by omega) (fold n (fun i h => f i (by omega)) a)

/-- Tail-recursive version of `Nat.fold`. -/
@[inline] def foldTR {α : Type u} (n : Nat) (f : (i : Nat) → i < n → α → α) (init : α) : α :=
  let rec @[specialize] loop : ∀ j, j ≤ n → α → α
    | 0,      h, a => a
    | succ m, h, a => loop m (by omega) (f (n - succ m) (by omega) a)
  loop n (by omega) init

/--
`Nat.foldRev` evaluates `f` on the numbers up to `n` exclusive, in decreasing order:
* `Nat.foldRev f 3 init = f 0 <| f 1 <| f 2 <| init`
-/
@[specialize] def foldRev {α : Type u} : (n : Nat) → (f : (i : Nat) → i < n → α → α) → (init : α) → α
  | 0,      f, a => a
  | succ n, f, a => foldRev n (fun i h => f i (by omega)) (f n (by omega) a)

/-- `any f n = true` iff there is `i in [0, n-1]` s.t. `f i = true` -/
@[specialize] def any : (n : Nat) → (f : (i : Nat) → i < n → Bool) → Bool
  | 0,      f => false
  | succ n, f => any n (fun i h => f i (by omega)) || f n (by omega)

/-- Tail-recursive version of `Nat.any`. -/
@[inline] def anyTR (n : Nat) (f : (i : Nat) → i < n → Bool) : Bool :=
  let rec @[specialize] loop : (i : Nat) → i ≤ n → Bool
    | 0,      h => false
    | succ m, h => f (n - succ m) (by omega) || loop m (by omega)
  loop n (by omega)

/-- `all f n = true` iff every `i in [0, n-1]` satisfies `f i = true` -/
@[specialize] def all : (n : Nat) → (f : (i : Nat) → i < n → Bool) → Bool
  | 0,      f => true
  | succ n, f => all n (fun i h => f i (by omega)) && f n (by omega)

/-- Tail-recursive version of `Nat.all`. -/
@[inline] def allTR (n : Nat) (f : (i : Nat) → i < n → Bool) : Bool :=
  let rec @[specialize] loop : (i : Nat) → i ≤ n   → Bool
    | 0,      h => true
    | succ m, h => f (n - succ m) (by omega) && loop m (by omega)
  loop n (by omega)

/-! # csimp theorems -/

theorem fold_congr {α : Type u} {n m : Nat} (w : n = m)
     (f : (i : Nat) → i < n → α → α) (init : α) :
     fold n f init = fold m (fun i h => f i (by omega)) init := by
  subst m
  rfl

theorem foldTR_loop_congr {α : Type u} {n m : Nat} (w : n = m)
     (f : (i : Nat) → i < n → α → α) (j : Nat) (h : j ≤ n) (init : α) :
     foldTR.loop n f j h init = foldTR.loop m (fun i h => f i (by omega)) j (by omega) init := by
  subst m
  rfl

@[csimp] theorem fold_eq_foldTR : @fold = @foldTR :=
  funext fun α => funext fun n => funext fun f => funext fun init =>
  let rec go : ∀ m n f, fold (m + n) f init = foldTR.loop (m + n) f m (by omega) (fold n (fun i h => f i (by omega)) init)
    | 0,      n, f => by
      simp only [foldTR.loop]
      have t : 0 + n = n := by omega
      rw [fold_congr t]
    | succ m, n, f => by
      have t : (m + 1) + n = m + (n + 1) := by omega
      rw [foldTR.loop]
      simp only [succ_eq_add_one, Nat.add_sub_cancel]
      rw [fold_congr t, foldTR_loop_congr t, go, fold]
      congr
      omega
  go n 0 f

theorem any_congr {n m : Nat} (w : n = m) (f : (i : Nat) → i < n → Bool) : any n f = any m (fun i h => f i (by omega)) := by
  subst m
  rfl

theorem anyTR_loop_congr {n m : Nat} (w : n = m) (f : (i : Nat) → i < n → Bool) (j : Nat) (h : j ≤ n) :
    anyTR.loop n f j h = anyTR.loop m (fun i h => f i (by omega)) j (by omega) := by
  subst m
  rfl

@[csimp] theorem any_eq_anyTR : @any = @anyTR :=
  funext fun n => funext fun f =>
  let rec go : ∀ m n f, any (m + n) f = (any n (fun i h => f i (by omega)) || anyTR.loop (m + n) f m (by omega))
    | 0,      n, f => by
      simp [anyTR.loop]
      have t : 0 + n = n := by omega
      rw [any_congr t]
    | succ m, n, f => by
      have t : (m + 1) + n = m + (n + 1) := by omega
      rw [anyTR.loop]
      simp only [succ_eq_add_one]
      rw [any_congr t, anyTR_loop_congr t, go, any, Bool.or_assoc]
      congr
      omega
  go n 0 f

theorem all_congr {n m : Nat} (w : n = m) (f : (i : Nat) → i < n → Bool) : all n f = all m (fun i h => f i (by omega)) := by
  subst m
  rfl

theorem allTR_loop_congr {n m : Nat} (w : n = m) (f : (i : Nat) → i < n → Bool) (j : Nat) (h : j ≤ n) : allTR.loop n f j h = allTR.loop m (fun i h => f i (by omega)) j (by omega) := by
  subst m
  rfl

@[csimp] theorem all_eq_allTR : @all = @allTR :=
  funext fun n => funext fun f =>
  let rec go : ∀ m n f, all (m + n) f = (all n (fun i h => f i (by omega)) && allTR.loop (m + n) f m (by omega))
    | 0,      n, f => by
      simp [allTR.loop]
      have t : 0 + n = n := by omega
      rw [all_congr t]
    | succ m, n, f => by
      have t : (m + 1) + n = m + (n + 1) := by omega
      rw [allTR.loop]
      simp only [succ_eq_add_one]
      rw [all_congr t, allTR_loop_congr t, go, all, Bool.and_assoc]
      congr
      omega
  go n 0 f

<<<<<<< HEAD
theorem fold_eq_range_fold {α : Type u} (n : Nat) (f : (i : Nat) → i < n → α → α) (init : α) :
    fold n f init = (List.finRange n).foldr (fun i acc => f i (by simp; omega) acc) init := by
  sorry
=======
@[simp] theorem fold_zero {α : Type u} (f : (i : Nat) → i < 0 → α → α) (init : α) :
    fold 0 f init = init := by simp [fold]

@[simp] theorem fold_succ {α : Type u} (n : Nat) (f : (i : Nat) → i < n + 1 → α → α) (init : α) :
    fold (n + 1) f init = f n (by omega) (fold n (fun i h => f i (by omega)) init) := by simp [fold]

theorem fold_eq_finRange_foldl {α : Type u} (n : Nat) (f : (i : Nat) → i < n → α → α) (init : α) :
    fold n f init = (List.finRange n).foldl (fun acc ⟨i, h⟩ => f i h acc) init := by
  induction n with
  | zero => simp
  | succ n ih =>
    simp [ih, List.finRange_succ_last, List.foldl_map]

@[simp] theorem foldRev_zero {α : Type u} (f : (i : Nat) → i < 0 → α → α) (init : α) :
    foldRev 0 f init = init := by simp [foldRev]

@[simp] theorem foldRev_succ {α : Type u} (n : Nat) (f : (i : Nat) → i < n + 1 → α → α) (init : α) :
    foldRev (n + 1) f init = foldRev n (fun i h => f i (by omega)) (f n (by omega) init) := by
  simp [foldRev]

theorem foldRev_eq_finRange_foldr {α : Type u} (n : Nat) (f : (i : Nat) → i < n → α → α) (init : α) :
    foldRev n f init = (List.finRange n).foldr (fun ⟨i, h⟩ acc => f i h acc) init := by
  induction n generalizing init with
  | zero => simp
  | succ n ih => simp [ih, List.finRange_succ_last, List.foldr_map]

@[simp] theorem any_zero {f : (i : Nat) → i < 0 → Bool} : any 0 f = false := by simp [any]

@[simp] theorem any_succ {n : Nat} (f : (i : Nat) → i < n + 1 → Bool) :
  any (n + 1) f = (any n (fun i h => f i (by omega)) || f n (by omega)) := by simp [any]

theorem any_eq_finRange_any {n : Nat} (f : (i : Nat) → i < n → Bool) :
    any n f = (List.finRange n).any (fun ⟨i, h⟩ => f i h) := by
  induction n with
  | zero => simp
  | succ n ih => simp [ih, List.finRange_succ_last, List.any_map, Function.comp_def]

@[simp] theorem all_zero {f : (i : Nat) → i < 0 → Bool} : all 0 f = true := by simp [all]

@[simp] theorem all_succ {n : Nat} (f : (i : Nat) → i < n + 1 → Bool) :
  all (n + 1) f = (all n (fun i h => f i (by omega)) && f n (by omega)) := by simp [all]

theorem all_eq_finRange_all {n : Nat} (f : (i : Nat) → i < n → Bool) :
    all n f = (List.finRange n).all (fun ⟨i, h⟩ => f i h) := by
  induction n with
  | zero => simp
  | succ n ih => simp [ih, List.finRange_succ_last, List.all_map, Function.comp_def]
>>>>>>> 66ebec97

end Nat

namespace Prod

/--
`(start, stop).foldI f a` evaluates `f` on all the numbers
from `start` (inclusive) to `stop` (exclusive) in increasing order:
* `(5, 8).foldI f init = init |> f 5 |> f 6 |> f 7`
-/
@[inline] def foldI {α : Type u} (i : Nat × Nat) (f : (j : Nat) → i.1 ≤ j → j < i.2 → α → α) (a : α) : α :=
  (i.2 - i.1).fold (fun j _ => f (i.1 + j) (by omega) (by omega)) a

/--
`(start, stop).anyI f a` returns true if `f` is true for some natural number
from `start` (inclusive) to `stop` (exclusive):
* `(5, 8).anyI f = f 5 || f 6 || f 7`
-/
@[inline] def anyI (i : Nat × Nat) (f : (j : Nat) → i.1 ≤ j → j < i.2 → Bool) : Bool :=
  (i.2 - i.1).any (fun j _ => f (i.1 + j) (by omega) (by omega))

/--
`(start, stop).allI f a` returns true if `f` is true for all natural numbers
from `start` (inclusive) to `stop` (exclusive):
* `(5, 8).anyI f = f 5 && f 6 && f 7`
-/
@[inline] def allI (i : Nat × Nat) (f : (j : Nat) → i.1 ≤ j → j < i.2 → Bool) : Bool :=
  (i.2 - i.1).all (fun j _ => f (i.1 + j) (by omega) (by omega))

end Prod<|MERGE_RESOLUTION|>--- conflicted
+++ resolved
@@ -138,11 +138,6 @@
       omega
   go n 0 f
 
-<<<<<<< HEAD
-theorem fold_eq_range_fold {α : Type u} (n : Nat) (f : (i : Nat) → i < n → α → α) (init : α) :
-    fold n f init = (List.finRange n).foldr (fun i acc => f i (by simp; omega) acc) init := by
-  sorry
-=======
 @[simp] theorem fold_zero {α : Type u} (f : (i : Nat) → i < 0 → α → α) (init : α) :
     fold 0 f init = init := by simp [fold]
 
@@ -190,7 +185,6 @@
   induction n with
   | zero => simp
   | succ n ih => simp [ih, List.finRange_succ_last, List.all_map, Function.comp_def]
->>>>>>> 66ebec97
 
 end Nat
 
