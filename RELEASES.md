--- conflicted
+++ resolved
@@ -11,7 +11,6 @@
 v4.9.0 (development in progress)
 ---------
 
-<<<<<<< HEAD
 * Functions defined by well-founded recursion are now marked as
   `@[irreducible]`, which should prevent expensive and often unfruitful
   unfolding of such definitions.
@@ -23,9 +22,7 @@
   definition itself can be marked as `@[semireducible]` to get the previous
   behavor.
 
-=======
->>>>>>> dcf74b0d
-v4.8.0 
+v4.8.0
 ---------
 
 * **Executables configured with `supportInterpreter := true` on Windows should now be run via `lake exe` to function properly.**
